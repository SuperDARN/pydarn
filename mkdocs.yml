site_name: PyDARN Documentation
repo_url: https://github.com/superdarn/pydarn
theme: readthedocs
markdown_extensions:
    - extra
    - admonition
    - toc

nav:
    - Home: index.md
    - About: about.md
    - Installation: user/install.md  
    - SuperDARN Data Access: user/superdarn_data.md 
    - Citing: user/citing.md
    - Tutorials:
        - Radar and Hardware Information: user/hardware.md 
        - Reading Files: user/io.md
        - Plotting:
            - Range-Time plots: user/range_time.md 
            - Time-Series plots: user/time_series.md 
            - Summary plots: user/summary.md
<<<<<<< HEAD
            - Power plots: user/power.md
        - Logging: user/logging.md 
=======
        - Logging: user/logging.md
    - pyDARN Team:
        - Testing Pull Requests: dev/testing.md
>>>>>>> a6f6fbc7
<|MERGE_RESOLUTION|>--- conflicted
+++ resolved
@@ -19,11 +19,7 @@
             - Range-Time plots: user/range_time.md 
             - Time-Series plots: user/time_series.md 
             - Summary plots: user/summary.md
-<<<<<<< HEAD
             - Power plots: user/power.md
-        - Logging: user/logging.md 
-=======
         - Logging: user/logging.md
     - pyDARN Team:
-        - Testing Pull Requests: dev/testing.md
->>>>>>> a6f6fbc7
+       - Testing Pull Requests: dev/testing.md