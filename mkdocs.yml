--- conflicted
+++ resolved
@@ -23,10 +23,6 @@
             - ACF plots: user/acf.md
         - Logging: user/logging.md
     - pyDARN Team:
-<<<<<<< HEAD
         - Pull Requests:
             - Testing: dev/testing.md
-            - Creating and Guidelines: dev/PR.md
-=======
-        - Testing Pull Requests: dev/testing.md
->>>>>>> f271cd1f
+            - Creating and Guidelines: dev/PR.md