--- conflicted
+++ resolved
@@ -21,21 +21,13 @@
             - Power plots: user/power.md
             - ACF plots: user/acf.md
             - Logging: user/logging.md
-<<<<<<< HEAD
     - pyDARN Team: dev/team.md
     - Communication: dev/communication.md 
-    - Pull Requests: 
-            - Creating and Guidelines: dev/PR.md
-            - Testing: dev/testing.md
-            - Code Reviews: dev/code_review.md
-=======
-    - pyDARN Team:
-        - Copyright and Licensing: dev/copyright_license.md
+    - Copyright and Licensing: dev/copyright_license.md
         - Workflow:
                 - Projects: dev/projects.md
                 - Issues: dev/issues.md
                 - Branches: dev/branching.md
                 - Pull Requests: dev/PR.md 
                 - Testing: dev/testing.md
-                - Code Reviews: dev/code_review.md
->>>>>>> 3ec957d5
+                - Code Reviews: dev/code_review.md