![pydarn](imgs/pydarn_logo.png)

pyDARN is an open source python library for 
data visualization of SuperDARN data.
pyDARN also includes support of Input/Output reading of SuperDARN DMAP format files via the io package [pyDARNio](https://pydarnio.readthedocs.io/en/latest/). 

## Source Code 

The library source code can be found on the [pyDARN GitHub](https://github.com/SuperDARN/pydarn) repository. 

If you have any questions or concerns please submit an **Issue** on the SuperDARN pyDARN repository. 

## Table of Contents 
  - [Installation](user/install.md)
  - [SuperDARN Data Access](user/superdarn_data.md)
  - [Citing](user/citing.md)
  - Tutorials 
    - [Reading a SuperDARN File](user/io.md)
    - [Radar and Hardware Information](user/hardware.md)
    - [Range-Time plots](user/range_time.md)
    - [Time-Series plots](user/time_series.md)
    - [Summary plots](user/summary.md)
    - [Fan plots](user/fan.md)
    - [Power plots](user/power.md)
    - [ACF plotting](user/acf.md)
    - [Logging](user/logging.md)
<<<<<<< HEAD
 - [pyDARN Team](dev/team.md)
    - [Communication Guidelines](dev/communication.md)
    - Pull Requests 
        - [Creating and Guidelines](dev/PR.md)
=======
  - pyDARN Team
    - [Copyrighting and Licensing](dev/copyright_license.md)
    - Workflow
        - [Projects](dev/projects.md)
        - [Issues](dev/issues.md)
        - [Branches](dev/branching.md)
        - [Pull Requests](dev/PR.md) 
>>>>>>> 3ec957d5
        - [Testing](dev/testing.md)
        - [Code Reviews](dev/code_review.md)
<|MERGE_RESOLUTION|>--- conflicted
+++ resolved
@@ -24,19 +24,13 @@
     - [Power plots](user/power.md)
     - [ACF plotting](user/acf.md)
     - [Logging](user/logging.md)
-<<<<<<< HEAD
  - [pyDARN Team](dev/team.md)
     - [Communication Guidelines](dev/communication.md)
-    - Pull Requests 
-        - [Creating and Guidelines](dev/PR.md)
-=======
-  - pyDARN Team
     - [Copyrighting and Licensing](dev/copyright_license.md)
     - Workflow
         - [Projects](dev/projects.md)
         - [Issues](dev/issues.md)
         - [Branches](dev/branching.md)
         - [Pull Requests](dev/PR.md) 
->>>>>>> 3ec957d5
         - [Testing](dev/testing.md)
         - [Code Reviews](dev/code_review.md)
