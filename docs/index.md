--- conflicted
+++ resolved
@@ -12,11 +12,8 @@
 
 ## Table of Contents 
   - [Installation](user/install.md)
-<<<<<<< HEAD
   - [SuperDARN Data Access](user/superdarn_data.md)
-=======
   - [Citing](user/citing.md)
->>>>>>> cb1d1aff
   - Tutorials 
     - IO 
         - [Read SuperDARN files](user/SDarnRead.md)
