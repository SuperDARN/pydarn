--- conflicted
+++ resolved
@@ -21,11 +21,8 @@
         - [Range-Time plots](user/range_time.md)
         - [Time-Series plots](user/time_series.md)
         - [Summary plots](user/summary.md)
-<<<<<<< HEAD
         - [Power plots](user/power.md)
-=======
         - [ACF plotting](user/acf.md)
->>>>>>> 9ed83daf
     - [Logging](user/logging.md)
   - pyDARN Team 
     - [Testing Pull Requests](dev/testing.md) 