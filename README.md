<<<<<<< HEAD
# pydarn
[![License: GPL v3](https://img.shields.io/badge/License-GPLv3-blue.svg)](https://www.gnu.org/licenses/gpl-3.0) [![Python 3.6](https://img.shields.io/badge/python-3.6-blue.svg)](https://www.python.org/downloads/release/python-360/) [![GitHub version](https://badge.fury.io/gh/boennemann%2Fbadges.svg)](http://badge.fury.io/gh/boennemann%2Fbadges)

SuperDARN data visualization library. 

## Getting Started 

The following instructions will allow you to install and give some examples on how to use pydarn. 

### Prerequisites

**python 3.6+**

| Ubuntu      | OpenSuse       | Fedora        |
| ----------- | -------------- | ------------- |
| libyaml-dev | python3-PyYAML | libyaml-devel |

You can check your python version with  
`$ python --version` or 
`$ python3 --version`
### Installing 

1. Clone git repository:   
   `git clone https://github.com/SuperDARN/pydarn.git`

2. Installing pydarn  
    1. **Recommended**: Installing a [virtual environment](https://packaging.python.org/guides/installing-using-pip-and-virtualenv/), this option allows the library to install needed version of libraries without affecting system libraries.  
        * First install the environment:  
      `$ python3 -m pip install --user virtualenv`  
      `$ python3 -m virtualenv <environment name>`  
		  `$ source <environment name>/bin/activate`
        * Navigate to where you cloned pydarn:  
		  `$ python3 setup.py install`
    2. Install in the system (root privileges required):  
		   `$ sudo python3 setup.py install`

### Examples

#### Reading DMAP file 
The following example shows how to read in a FITACF file, one of the SuperDARN's DMAP file types. 

```python
import pydarn
dmap_file = "./20180410.C0.sas.fitacf"
dmap_reader = pydarn.DarnRead(dmap_file)
dmap_data = dmap_reader.read_fitacf() 

# dmap_data[record number][paramter name].value
print(dmap_data[0]['bmnum'].value) 
```

#### Generate Range-time Parameter Plot

##### Using matplotlib pyplot

```python
import pydarn
import matplotlib.pyplot as plt

fitacf_file = "./20181209.C0.sas.fitacf"
darn_read = pydarn.DarnRead(fitacf_file)
fitacf_data = darn_read.read_fitacf()

plt.subplot(4, 1, 1)
plt.title("Summary style plot")
pydarn.RTP.plot_range_time(fitacf_data, parameter='elevation',
                           beam_num=7, date_fmt='')
plt.subplot(4, 1, 2)
pydarn.RTP.plot_range_time(fitacf_data, parameter='power',
                           beam_num=7, date_fmt='')

plt.subplot(4, 1, 3)
pydarn.RTP.plot_range_time(fitacf_data, parameter='velocity',
                           beam_num=7, color_map='jet_r',
                           date_fmt='')

plt.subplot(4, 1, 4)
pydarn.RTP.plot_range_time(fitacf_data,
                           parameter='spectral width',
                           beam_num=7)

plt.show()
```
![pyDARN rang-time plot us](./pydarn_range_time_plots.png)

##### Using matplotlib axes object

```python
import pydarn
import matplotlib.pyplot as plt

fitacf_file = "./20181209.C0.sas.fitacf"
darn_read = pydarn.DarnRead(fitacf_file)
fitacf_data = darn_read.read_fitacf()

fig, (ax1, ax2) = plt.subplots(2, 1)
pydarn.RTP.plot_range_time(fitacf_data, parameter='elevation',
                           beam_num=7, ax=ax1, channel=1,
                           date_fmt='')
ax1.set_ylabel("ch. 1")

pydarn.RTP.plot_range_time(fitacf_data, parameter='elevation',
                           beam_num=7, ax=ax2,
                           channel=2)
ax2.set_xlabel("Date (UTC)")
ax2.set_ylabel("ch. 2")

fig.suptitle("RTP subplots using Axes Object")
plt.show()
```
![pyDARN rang-time plot using Axes object](./pydarn_axes_range_time_plot.png)

#### Turn on debugging 

```python
import pydarn
import logging

pydarn_logger = logging.getLogger('pydarn').setLevel(logging.DEBUG)

dmap_file = "./20180410.C0.sas.fitacf"
damp_reader = pydarn.DmapRead(dmap_file)
dmap_data = dmap_reader.read_records() 

print(dmap_data[0]['origin.time'].value) 
```
Run the code and two log files will be produced:
  * pydarn.log - DEBUG level info 
  * pydarn_error.log - ERROR level info

### Release History 

  * 0.0.1 
    * Add: dmap DmapRead DmapWrite implemented.
    * Add: superdarn DarnRead DarnWrite implemented
=======
# pydarn

Data Visuallization python library for SuperDARN data. 

> Warning: pyDARN currently has not been official released; however, you can use the `develop` branch to use and help test pyDARN


Steps to Installing: 

1. `git clone https://github.com/superdarn/pydarn`
2. `cd pydarn`
3. `git checkout develop`
4. Change to `develop` branch on GitHub page and follow README steps. 
>>>>>>> 7bbf4772
<|MERGE_RESOLUTION|>--- conflicted
+++ resolved
@@ -1,4 +1,3 @@
-<<<<<<< HEAD
 # pydarn
 [![License: GPL v3](https://img.shields.io/badge/License-GPLv3-blue.svg)](https://www.gnu.org/licenses/gpl-3.0) [![Python 3.6](https://img.shields.io/badge/python-3.6-blue.svg)](https://www.python.org/downloads/release/python-360/) [![GitHub version](https://badge.fury.io/gh/boennemann%2Fbadges.svg)](http://badge.fury.io/gh/boennemann%2Fbadges)
 
@@ -134,18 +133,3 @@
   * 0.0.1 
     * Add: dmap DmapRead DmapWrite implemented.
     * Add: superdarn DarnRead DarnWrite implemented
-=======
-# pydarn
-
-Data Visuallization python library for SuperDARN data. 
-
-> Warning: pyDARN currently has not been official released; however, you can use the `develop` branch to use and help test pyDARN
-
-
-Steps to Installing: 
-
-1. `git clone https://github.com/superdarn/pydarn`
-2. `cd pydarn`
-3. `git checkout develop`
-4. Change to `develop` branch on GitHub page and follow README steps. 
->>>>>>> 7bbf4772
