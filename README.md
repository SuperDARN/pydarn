--- conflicted
+++ resolved
@@ -1,8 +1,4 @@
-<<<<<<< HEAD
-# pydarn
-=======
 # pyDARN
->>>>>>> 1f3ee1ac
 [![License: GPL v3](https://img.shields.io/badge/License-GPLv3-blue.svg)](https://www.gnu.org/licenses/gpl-3.0) [![Python 3.6](https://img.shields.io/badge/python-3.6-blue.svg)](https://www.python.org/downloads/release/python-360/) [![GitHub version](https://badge.fury.io/gh/boennemann%2Fbadges.svg)](http://badge.fury.io/gh/boennemann%2Fbadges)
 
 SuperDARN data visualization library. 
@@ -45,14 +41,6 @@
 
 ```python
 import pydarn
-<<<<<<< HEAD
-dmap_file = "./20180410.C0.sas.fitacf"
-dmap_reader = pydarn.DarnRead(dmap_file)
-dmap_data = dmap_reader.read_fitacf() 
-
-# dmap_data[record number][paramter name].value
-print(dmap_data[0]['bmnum'].value) 
-=======
 import bz2
 
 #read in FITACF file that is compressed with bzip2
@@ -74,7 +62,6 @@
         elv_list.append(fitacf_rec['elv'])
 
 print(elv_list[100])
->>>>>>> 1f3ee1ac
 ```
 
 #### Generate Range-time Parameter Plot
@@ -161,7 +148,4 @@
   * 0.0.1 
     * Add: dmap DmapRead DmapWrite implemented.
     * Add: superdarn DarnRead DarnWrite implemented
-<<<<<<< HEAD
-=======
-    * Add: utils for converting dmap2dict and dict2dmap
->>>>>>> 1f3ee1ac
+    * Add: utils for converting dmap2dict and dict2dmap