#Copyright 2018 SuperDARN Canada, Univeristy Saskatchewan
#Author(s): Marina Schmidt
#
# Disclaimer:
# pyDARN is under the LGPL v3 license found in the root directory LICENSE.md
# Everyone is permitted to copy and distribute verbatim copies of this license
# document, but changing it is not allowed.
#
# This version of the GNU Lesser General Public License incorporates the terms
# and conditions of version 3 of the GNU General Public License,
# supplemented by the additional permissions listed below.
#
# Modifications:
# 2022-03-10 MTS - removed radar_fov from the __init__ file
# 2023-06-20 PXP - added TimeSeriesParams to the __init__ file
"""
Init file to setup the logging configuration and linking pyDARN's
module, classes, and functions.
"""
# KEEP THIS FILE AS MINIMAL AS POSSIBLE!

import os

# version file
from .version import __version__

# Import io for pyDARN
from .io.superdarn_io import SuperDARNRead

# Importing pydarn exception classes
from .exceptions import rtp_exceptions
from .exceptions import plot_exceptions
from .exceptions import radar_exceptions
from .exceptions.warning_formatting import standard_warning_format
from .exceptions.warning_formatting import only_message_warning_format
from .exceptions.warning_formatting import partial_record_warning
from .exceptions.warning_formatting import cartopy_warning
from .exceptions.warning_formatting import cartopy_print_warning
from .exceptions.warning_formatting import nightshade_warning

# importing utils
from .utils.constants import Re
from .utils.constants import EARTH_EQUATORIAL_RADIUS
from .utils.constants import C
from .utils.citations import Citations
from .utils.range_estimations import RangeEstimation
from .utils.virtual_heights import VHModels
from .utils.conversions import dmap2dict
from .utils.plotting import MapParams
from .utils.plotting import TimeSeriesParams
from .utils.plotting import check_data_type
from .utils.plotting import time2datetime
from .utils.plotting import find_record
from .utils.superdarn_radars import SuperDARNRadars
from .utils.superdarn_cpid import SuperDARNCpids
from .utils.superdarn_radars import Hemisphere
from .utils.superdarn_radars import read_hdw_file
from .utils.superdarn_radars import get_hdw_files
from .utils.scan import build_scan
from .utils.geo import geocentric_coordinates, calculate_azimuth
from .utils.coordinates import Coords
from .utils.terminator import terminator, new_coordinate
from .utils.recalculate_elevation import recalculate_elevation
from .utils.filters import Boxcar

# import plotting
from .plotting.color_maps import PyDARNColormaps
from .plotting.projections import Projs
from .plotting.rtp import RTP
from .plotting.fan import Fan
from .plotting.grid import Grid
from .plotting.acf import ACF
from .plotting.power import Power
<<<<<<< HEAD
from .plotting.maps import Maps
from .plotting.iq import IQ

citing_warning()
=======
from .plotting.maps import Maps
>>>>>>> 85ec74e2
<|MERGE_RESOLUTION|>--- conflicted
+++ resolved
@@ -71,11 +71,5 @@
 from .plotting.grid import Grid
 from .plotting.acf import ACF
 from .plotting.power import Power
-<<<<<<< HEAD
 from .plotting.maps import Maps
-from .plotting.iq import IQ
-
-citing_warning()
-=======
-from .plotting.maps import Maps
->>>>>>> 85ec74e2
+from .plotting.iq import IQ