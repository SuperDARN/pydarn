"""
Copyright 2018 SuperDARN Canada, Univeristy Saskatchewan
Author(s): Marina Schmidt

Licensed under GNU v3.0

__init__.py
2018-11-05
Init file to setup the logging configuration and linking pyDARN's
module, classes, and functions.
"""
# KEEP THIS FILE AS MINIMAL AS POSSIBLE!

import os

# version file
from .version import __version__

# Import io for pyDARN
from .io.superdarn_io import SuperDARNRead

# Importing pydarn exception classes
from .exceptions import rtp_exceptions
from .exceptions import plot_exceptions
from .exceptions import radar_exceptions
from .exceptions.warning_formatting import standard_warning_format
from .exceptions.warning_formatting import only_message_warning_format
from .exceptions.warning_formatting import citing_warning
from .exceptions.warning_formatting import partial_record_warning

# importing utils
from .utils.coordinates import Coords
from .utils.constants import Re
from .utils.constants import EARTH_EQUATORIAL_RADIUS
from .utils.constants import C
from .utils.conversions import dmap2dict
from .utils.conversions import gate2slant
from .utils.conversions import gate2GroundScatter
from .utils.plotting import MapParams
from .utils.plotting import check_data_type
from .utils.plotting import time2datetime
from .utils.plotting import find_record
from .utils.superdarn_radars import SuperDARNRadars
from .utils.superdarn_cpid import SuperDARNCpids
from .utils.superdarn_radars import Hemisphere
from .utils.superdarn_radars import read_hdw_file
from .utils.superdarn_radars import get_hdw_files
from .utils.scan import build_scan
from .utils.radar_pos import radar_fov
from .utils.radar_pos import geographic_cell_positions

# import plotting
from .plotting.color_maps import PyDARNColormaps
from .plotting.axis import Projections
from .plotting.rtp import RTP
from .plotting.fan import Fan
from .plotting.grid import Grid
from .plotting.acf import ACF
from .plotting.power import Power
<<<<<<< HEAD
from .plotting.maps import Maps
=======

citing_warning()
>>>>>>> 2271791d
<|MERGE_RESOLUTION|>--- conflicted
+++ resolved
@@ -57,9 +57,6 @@
 from .plotting.grid import Grid
 from .plotting.acf import ACF
 from .plotting.power import Power
-<<<<<<< HEAD
 from .plotting.maps import Maps
-=======
 
-citing_warning()
->>>>>>> 2271791d
+citing_warning()