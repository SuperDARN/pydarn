"""
Copyright 2018 SuperDARN Canada, Univeristy Saskatchewan
Author(s): Marina Schmidt

Licensed under GNU v3.0

__init__.py
2018-11-05
Init file to setup the logging configuration and linking pyDARN's
module, classes, and functions.
"""
# KEEP THIS FILE AS MINIMAL AS POSSIBLE!

import os

# Import io for pyDARN
from .io.superdarn_io import SuperDARNRead

# Importing pydarn exception classes
from .exceptions import rtp_exceptions
from .exceptions import plot_exceptions
from .exceptions import radar_exceptions
from .exceptions.warning_formatting import standard_warning_format
from .exceptions.warning_formatting import only_message_warning_format
from .exceptions.warning_formatting import citing_warning

# importing utils
<<<<<<< HEAD
from .utils import const
=======
from .utils.constants import Re
from .utils.constants import EARTH_EQUATORIAL_RADIUS
from .utils.constants import C
>>>>>>> b58da297
from .utils.conversions import dmap2dict
from .utils.conversions import gate2slant
from .utils.plotting import check_data_type
from .utils.plotting import time2datetime
from .utils.superdarn_radars import SuperDARNRadars
from .utils.superdarn_cpid import SuperDARNCpids
from .utils.superdarn_radars import Hemisphere
from .utils.superdarn_radars import read_hdw_file
from .utils.superdarn_radars import get_hdw_files
from .utils.scan import build_scan
from .utils.radar_pos import radar_fov
from .utils.coordinates import Coord
from .utils.radar_pos import geographic_cell_positions

# import plotting
from .plotting.color_maps import PyDARNColormaps
from .plotting.rtp import RTP
from .plotting.fan import Fan
from .plotting.acf import ACF
from .plotting.power import Power<|MERGE_RESOLUTION|>--- conflicted
+++ resolved
@@ -25,13 +25,9 @@
 from .exceptions.warning_formatting import citing_warning
 
 # importing utils
-<<<<<<< HEAD
-from .utils import const
-=======
 from .utils.constants import Re
 from .utils.constants import EARTH_EQUATORIAL_RADIUS
 from .utils.constants import C
->>>>>>> b58da297
 from .utils.conversions import dmap2dict
 from .utils.conversions import gate2slant
 from .utils.plotting import check_data_type
