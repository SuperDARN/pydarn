--- conflicted
+++ resolved
@@ -814,24 +814,6 @@
 
     Methods
     -------
-<<<<<<< HEAD
-    write_iqdat(filename)
-        Writes DMap records to SuperDARN IQDAT file structure
-        with the given filename
-    write_fitacf(filename)
-        Write DMap records to SuperDARN RAWACF file structure
-        with the given filename
-    write_rawacf(filename)
-        Writes DMap records to SuperDARN FITACF file structure
-        with the given filename
-    write_grid(filename)
-        Writes DMap records to SuperDARN GRID file structure
-        with the given filename
-    write_map(filename)
-        Writes DMap records to SuperDARN MAP file structure
-        with the given filename
-=======
->>>>>>> 0e605528
     write_dmap(filename)
         Writes DMap records to DMAP format with the given filename
     write_dmap_stream(dmap_records)
