--- conflicted
+++ resolved
@@ -159,14 +159,9 @@
     __allowed_conversions = {'rawacf': 'rawacf', 'bfiq': 'iqdat'}
 
     def __init__(self, borealis_filename: str, borealis_filetype: str,
-<<<<<<< HEAD
-                 sdarn_filename: str, borealis_slice_id: int,
+                 sdarn_filename: str, borealis_slice_id: int = None,
                  borealis_file_structure: Union[str, None] = None,
                  scaling_factor: int = 1):
-=======
-                 sdarn_filename: str, borealis_slice_id: int = None,
-                 borealis_file_structure: Union[str, None] = None):
->>>>>>> b274d6c0
         """
         Convert HDF5 Borealis records to a given SDARN file with DMap format.
 
@@ -474,14 +469,9 @@
                 sdarn_record_dict = \
                         self.__convert_bfiq_record(self.borealis_slice_id,
                                                    record,
-<<<<<<< HEAD
                                                    self.borealis_filename,
                                                    self.scaling_factor)
-                recs.append(record_dict)
-=======
-                                                   self.borealis_filename)
                 recs.append(sdarn_record_dict)
->>>>>>> b274d6c0
             self._sdarn_dict = recs
             self._sdarn_dmap_records = dict2dmap(recs)
         except Exception as e:
@@ -527,15 +517,9 @@
         # num_sequences, num_beams, num_samps
         # scale by normalization and then scale to integer max as per
         # dmap style
-<<<<<<< HEAD
-        data = v['data'].reshape(v['data_dimensions']).astype(np.complex64) / \
-            v['data_normalization_factor'] * np.iinfo(np.int16).max * \
-            scaling_factor
-=======
         data = record_dict['data'].reshape(record_dict['data_dimensions']).\
-            astype(np.complex128) / record_dict['data_normalization_factor'] *\
-            np.iinfo(np.int16).max
->>>>>>> b274d6c0
+            astype(np.complex64) / record_dict['data_normalization_factor'] *\
+            np.iinfo(np.int16).max * scaling_factor
 
         # Borealis git tag version numbers. If not a tagged version,
         # then use 255.255
@@ -665,12 +649,8 @@
                 'iqdata.revision.major': np.int32(1),
                 'iqdata.revision.minor': np.int32(0),
                 'combf': 'Converted from Borealis file: ' + origin_string +\
-<<<<<<< HEAD
-                         ' record ' + str(k) + ' with scaling factor = ' + \
-                         str(scaling_factor) + \
-=======
                          ' record ' + str(record_key) + \
->>>>>>> b274d6c0
+                         ' with scaling factor = ' + str(scaling_factor) + \
                          ' ; Number of beams in record: ' + \
                          str(len(record_dict['beam_nums'])) + ' ; ' + \
                          record_dict['experiment_comment'] + ' ; ' + \
@@ -739,14 +719,9 @@
                 sdarn_record_dict = \
                         self.__convert_rawacf_record(self.borealis_slice_id,
                                                      record,
-<<<<<<< HEAD
                                                      self.borealis_filename,
                                                      self.scaling_factor)
-                recs.append(record_dict)
-=======
-                                                     self.borealis_filename)
                 recs.append(sdarn_record_dict)
->>>>>>> b274d6c0
             self._sdarn_dict = recs
             self._sdarn_dmap_records = dict2dmap(recs)
         except Exception as e:
@@ -787,37 +762,22 @@
         # correlation_descriptors are num_beams, num_ranges, num_lags
         # scale by the scale squared to make up for the multiply
         # in correlation (integer max squared)
-<<<<<<< HEAD
-        shaped_data['main_acfs'] = v['main_acfs'].reshape(
-            v['correlation_dimensions']).astype(
-            np.complex64) * ((np.iinfo(np.int16).max**2 * scaling_factor) /
-                              (v['data_normalization_factor']**2))
-
-        if 'intf_acfs' in v.keys():
-            shaped_data['intf_acfs'] = v['intf_acfs'].reshape(
-                v['correlation_dimensions']).astype(np.complex64) * \
-                    ((np.iinfo(np.int16).max**2) /
-                     (v['data_normalization_factor']**2))
-        if 'xcfs' in v.keys():
-            shaped_data['xcfs'] = v['xcfs'].reshape(
-                v['correlation_dimensions']).astype(np.complex64) *\
-=======
         shaped_data['main_acfs'] = record_dict['main_acfs'].reshape(
             record_dict['correlation_dimensions']).astype(
-            np.complex128) * ((np.iinfo(np.int16).max**2) /
-                              (record_dict['data_normalization_factor']**2))
+            np.complex64) * 
+            ((np.iinfo(np.int16).max**2 * scaling_factor) /
+             (record_dict['data_normalization_factor']**2))
 
         if 'intf_acfs' in record_dict.keys():
             shaped_data['intf_acfs'] = record_dict['intf_acfs'].reshape(
-                record_dict['correlation_dimensions']).astype(np.complex128) *\
-                    ((np.iinfo(np.int16).max**2) /
-                     (record_dict['data_normalization_factor']**2))
+                record_dict['correlation_dimensions']).astype(np.complex64) *\
+                ((np.iinfo(np.int16).max**2  * scaling_factor) /
+                 (record_dict['data_normalization_factor']**2))
         if 'xcfs' in record_dict.keys():
             shaped_data['xcfs'] = record_dict['xcfs'].reshape(
-                record_dict['correlation_dimensions']).astype(np.complex128) *\
->>>>>>> b274d6c0
-                    ((np.iinfo(np.int16).max**2) /
-                     (record_dict['data_normalization_factor']**2))
+                record_dict['correlation_dimensions']).astype(np.complex64) *\
+                ((np.iinfo(np.int16).max**2 * scaling_factor) /
+                (record_dict['data_normalization_factor']**2))
 
         # Borealis git tag version numbers. If not a tagged version,
         # then use 255.255
@@ -948,12 +908,8 @@
                 'rawacf.revision.major': np.int32(1),
                 'rawacf.revision.minor': np.int32(0),
                 'combf': 'Converted from Borealis file: ' + origin_string + \
-<<<<<<< HEAD
-                         ' record ' + str(k) + ' with scaling factor = ' + \
-                         str(scaling_factor) + \
-=======
                          ' record ' + str(record_key) + \
->>>>>>> b274d6c0
+                         ' with scaling factor = ' + str(scaling_factor) + \
                          ' ; Number of beams in record: ' + \
                          str(len(record_dict['beam_nums'])) + ' ; ' + \
                          record_dict['experiment_comment'] + ' ; ' + \
