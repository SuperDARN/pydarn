# (C) Copyright 2021 SuperDARN Canada, University of Saskatchewan
# Author(s): Marina Schmidt
#
# This file is part of the pyDARN Library.
#
# pyDARN is under the LGPL v3 license found in the root directory LICENSE.md
# Everyone is permitted to copy and distribute verbatim copies of this license
# document, but changing it is not allowed.
#
# This version of the GNU Lesser General Public License incorporates the terms
# and conditions of version 3 of the GNU Lesser General Public License,
# supplemented by the additional permissions listed below.
#
# Modifications:
#

"""
coordinates.py is a group of methods that focus on coordinates systems used in
plotting
"""
import enum

class Coords(enum.Enum):
    """
    This coordinate class is to list the current coordinate systems
    a user can pick from

    enumerators:
        RANGE_GATE: range gates
        SLANT_RANGE: slant range (km)
        GROUND_SCATTER_MAPPED_RANGE: ground scatter mapped range (km)
    """

    RANGE_GATE = enum.auto()
    SLANT_RANGE = enum.auto()
<<<<<<< HEAD
    GROUND_SCATTER_MAPPED_RANGE = enum.auto()
=======
    GEOGRAPHIC = enum.auto()
    AACGM = enum.auto()
>>>>>>> 9d875d71
<|MERGE_RESOLUTION|>--- conflicted
+++ resolved
@@ -33,9 +33,6 @@
 
     RANGE_GATE = enum.auto()
     SLANT_RANGE = enum.auto()
-<<<<<<< HEAD
     GROUND_SCATTER_MAPPED_RANGE = enum.auto()
-=======
     GEOGRAPHIC = enum.auto()
-    AACGM = enum.auto()
->>>>>>> 9d875d71
+    AACGM = enum.auto()