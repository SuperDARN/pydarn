--- conflicted
+++ resolved
@@ -18,12 +18,8 @@
 # Modifications:
 #   2020-04-20 Marina Schmidt converted the above link to python and changed
 #              variable and function names to readability
-<<<<<<< HEAD
 #   2020-09-15 Marina Schmidt removed fov file reading option
-#
-=======
 #   2021-09-15 Francis Tholley relocated the virtual height models to another file
->>>>>>> 9ca798b1
 # Disclaimer:
 # pyDARN is under the LGPL v3 license found in the root directory LICENSE.md
 # Everyone is permitted to copy and distribute verbatim copies of this license
