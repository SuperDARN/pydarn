--- conflicted
+++ resolved
@@ -2,11 +2,8 @@
 # Author: Marina Schmidt
 # Copyright (C) 2012  VT SuperDARN Lab
 # Modifications:
-<<<<<<< HEAD
+# 2022-03-08: MTS - added partial records exception
 # 2021-03-18: CJM - Included contour plotting and HMB
-=======
-#   20220308 MTS added partial records exception
->>>>>>> 5d73f524
 #
 # Disclaimer:
 # pyDARN is under the LGPL v3 license found in the root directory LICENSE.md
