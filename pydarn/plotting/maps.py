--- conflicted
+++ resolved
@@ -374,26 +374,6 @@
         # so we do spherical harmonics for a real valued function using
         # sin(phi) and cos(phi) rather than exp(i*phi).
         # we place an inner function to copying code
-<<<<<<< HEAD
-=======
-        def index_legendre(l: int, m: int):
-            """
-            not a 100% how this works some black magic
-
-            parameter
-            ---------
-                l : int
-                    doping level
-                m : int
-                    fit order
-
-            return
-            ------
-                legendre index?
-            """
-            return (m == 0 and l**2) or \
-                ((l != 0) and (m != 0) and l**2 + 2 * m - 1) or 0
->>>>>>> 7eaa7017
 
         # max index value
         k_max = cls.index_legendre(fit_order, fit_order)
@@ -523,17 +503,15 @@
         else:
             if hemisphere == Hemisphere.South:
                 azm_v[velocity_chk_zero_inds] =\
-<<<<<<< HEAD
-                    np.arctan2(velocity_fit_vectors[1,
-                                                    velocity_chk_zero_inds],
-                               velocity_fit_vectors[0,
-                                                    velocity_chk_zero_inds])
+                        np.arctan2(
+                            velocity_fit_vectors[1, velocity_chk_zero_inds],
+                            velocity_fit_vectors[0, velocity_chk_zero_inds])
             else:
                 azm_v[velocity_chk_zero_inds] =\
-                    np.arctan2(velocity_fit_vectors[1,
-                                                    velocity_chk_zero_inds],
-                               -velocity_fit_vectors[0,
-                                                     velocity_chk_zero_inds])
+                        np.arctan2(
+                            velocity_fit_vectors[1, velocity_chk_zero_inds],
+                            -velocity_fit_vectors[0, velocity_chk_zero_inds])
+
         return velocity, azm_v
 
 
@@ -803,15 +781,4 @@
         plt.scatter(np.radians(max_mlon), max_mlat, marker='+', s=70,
                     color=pot_minmax_color, zorder=5.0)
         plt.scatter(np.radians(min_mlon), min_mlat, marker='_', s=70,
-                    color=pot_minmax_color, zorder=5.0)
-=======
-                        np.arctan2(
-                            velocity_fit_vectors[1, velocity_chk_zero_inds],
-                            velocity_fit_vectors[0, velocity_chk_zero_inds])
-            else:
-                azm_v[velocity_chk_zero_inds] =\
-                        np.arctan2(
-                            velocity_fit_vectors[1, velocity_chk_zero_inds],
-                            -velocity_fit_vectors[0, velocity_chk_zero_inds])
-        return velocity, azm_v
->>>>>>> 7eaa7017
+                    color=pot_minmax_color, zorder=5.0)