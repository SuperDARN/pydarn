# Copyright (C) 2021 SuperDARN Canada, University of Saskatchewan
# Author: Marina Schmidt
# Copyright (C) 2012  VT SuperDARN Lab
# Modifications:
# 2022-03-08: MTS - added partial records exception
# 2021-03-18: CJM - Included contour plotting and HMB
<<<<<<< HEAD
# 2021-03-31: CJM - Map info included
=======
# 2021-03-31: CJM - IMF clock angle dial added
>>>>>>> 9e69979a
#
# Disclaimer:
# pyDARN is under the LGPL v3 license found in the root directory LICENSE.md
# Everyone is permitted to copy and distribute verbatim copies of this license
# document, but changing it is not allowed.
#
# This version of the GNU Lesser General Public License incorporates the terms
# and conditions of version 3 of the GNU General Public License,
# supplemented by the additional permissions listed below.


"""
Grid plots, mapped to AACGM coordinates in a polar format
"""

import datetime as dt
import matplotlib.pyplot as plt
import numpy as np
import warnings

from enum import Enum
from matplotlib import ticker, cm, colors
from mpl_toolkits.axes_grid.inset_locator import InsetPosition
from scipy import special
from typing import List

# Third party libraries
import aacgmv2

from pydarn import (PyDARNColormaps, plot_exceptions,
                    standard_warning_format, Re, Hemisphere,
                    time2datetime, find_record, Fan, MapParams)

warnings.formatwarning = standard_warning_format


class Maps():
    """
    Maps plots for SuperDARN data

    Methods
    -------
    plot_maps
    calculated_fitted_velocities
    """

    def __str__(self):
        return "This class is static class that provides"\
                " the following methods: \n"\
                "   - plot_maps()\n"


    @classmethod
    def plot_mapdata(cls, dmap_data: List[dict], ax=None,
                     parameter: Enum = MapParams.FITTED_VELOCITY,
                     record: int = 0, start_time: dt.datetime = None,
                     time_delta: float = 1,  alpha: float = 1.0,
                     len_factor: float = 150, cmap: str = None,
                     colorbar: bool = True, colorbar_label: str = '',
                     title: str = '', zmin: float = None, zmax: float = None,
                     hmb: bool = True, boundary: bool = False,
<<<<<<< HEAD
                     radar_location: bool = False, map_info: bool = True,
=======
                     radar_location: bool = False, imf_dial: bool = True,
>>>>>>> 9e69979a
                     **kwargs):
        """
        Plots convection maps data points and vectors

        Parameters
        ----------
            dmap_data : dict[List]
                DMAP data returned from pyDARN.SuperDARNRead or pyDARNio
            ax: object
                matplotlib axis object
            parameters: enum
                enum object to determine what to plot
                default: MapParams.FITTED_VELOCITY
            record: int
                record number to plot
                default: 0
            start_time: datetime.datetime
                datetime object as the start time of the record to plot
                if none then record will be used
                default: none
            time_delta: int
                How close the start_time has to be start_time of the record
                in minutes
                default: 1
            cmap: matplotlib.cm
                matplotlib colour map
                https://matplotlib.org/tutorials/colors/colormaps.html
                Default: Official pyDARN colour map for given parameter
                    MapParams.FITTED_VELOCITY: 'plasma',
                    MapParams.MODEL_VELOCITY: 'plasma',
                    MapParams.RAW_VELOCITY: 'plasma',
                    MapParams.POWER: 'plasma_r',
                    MapParams.SPECTRAL_WIDTH: PyDARNColormaps.PYDARN_VIRIDIS
            zmin: int
                The minimum parameter value for coloring
                Default: MapParams.FITTED_VELOCITY: [0],
                         MapParams.MODEL_VELOCITY: [0],
                         MapParams.RAW_VELOCITY: [0],
                         MapParams.POWER: [0],
                         MapParams.SPECTRAL_WIDTH: [0]
            zmax: int
                The maximum parameter value for  coloring
                Default: MapParams.FITTED_VELOCITY: [1000],
                         MapParams.MODEL_VELOCITY: [1000],
                         MapParams.RAW_VELOCITY: [1000],
                         MapParams.POWER: [250],
                         MapParams.SPECTRAL_WIDTH: [250]
            colorbar: bool
                Draw a colourbar if True
                Default: True
            colorbar_label: str
                The label that appears next to the colour bar.
                Requires colorbar to be true
                Default: ''
            title: str
                Adds a title to the plot. If no title is specified,
                one will be provided
                Default: ''
            len_factor: float
                Normalisation factor for the vectors, to control size on plot
                Larger number means smaller vectors on plot
                Default: 150.0
            imf_dial: bool
                If True, draw an IMF dial of the magnetic field clock angle.
                Default: True
            kwargs: key=value
                uses the parameters for plot_fov and projections.axis

        """
        # Find the record corresponding to the start time
        if start_time is not None:
            record = find_record(dmap_data, start_time, time_delta)
        date = time2datetime(dmap_data[record])
        if cmap is None:
            cmap = {MapParams.FITTED_VELOCITY: 'plasma_r',
                    MapParams.MODEL_VELOCITY: 'plasma_r',
                    MapParams.RAW_VELOCITY: 'plasma_r',
                    MapParams.POWER: 'plasma',
                    MapParams.SPECTRAL_WIDTH: PyDARNColormaps.PYDARN_VIRIDIS}
            cmap = plt.cm.get_cmap(cmap[parameter])
        # Setting zmin and zmax
        defaultzminmax = {MapParams.FITTED_VELOCITY: [0, 1000],
                          MapParams.MODEL_VELOCITY: [0, 1000],
                          MapParams.RAW_VELOCITY: [0, 1000],
                          MapParams.POWER: [0, 250],
                          MapParams.SPECTRAL_WIDTH: [0, 250]}
        if zmin is None:
            zmin = defaultzminmax[parameter][0]
        if zmax is None:
            zmax = defaultzminmax[parameter][1]

        hemisphere = Hemisphere(dmap_data[record]['hemisphere'])
        norm = colors.Normalize
        norm = norm(zmin, zmax)

        with warnings.catch_warnings():
            warnings.simplefilter("ignore")
            # TODO: Make FOV outlines optional or invisible
            for stid in dmap_data[record]['stid']:
                _, aacgm_lons, ax, _ =\
                        Fan.plot_fov(stid, date, ax=ax, boundary=boundary,
                                     radar_location=radar_location, **kwargs)

        if parameter == MapParams.MODEL_VELOCITY:
            try:
                data_lons = dmap_data[record]['model.mlon']
                data_lats = dmap_data[record]['model.mlat']
            except KeyError:
                raise plot_exceptions.PartialRecordsError('model.mlon')
        else:
            try:
                data_lons = dmap_data[record]['vector.mlon']
                data_lats = dmap_data[record]['vector.mlat']
            except KeyError:
                raise plot_exceptions.PartialRecordsError('model.mlat')

            # Hold the beam positions
            shifted_mlts = aacgm_lons[0, 0] - \
                (aacgmv2.convert_mlt(aacgm_lons[0, 0], date) * 15)
            shifted_lons = data_lons - shifted_mlts
            mlons = np.radians(shifted_lons)
            mlats = data_lats

        # If the parameter is velocity then plot the LOS vectors
        if parameter == MapParams.FITTED_VELOCITY:
            v_mag, azm_v =\
                    cls.calculated_fitted_velocities(mlats=mlats,
                                                     mlons=np.radians(
                                                         data_lons),
                                                     hemisphere=hemisphere,
                                                     fit_coefficient=dmap_data[
                                                         record]['N+2'],
                                                     fit_order=dmap_data[
                                                         record]['fit.order'],
                                                     lat_min=dmap_data[
                                                         record]['latmin'],
                                                     len_factor=len_factor)
        elif parameter == MapParams.MODEL_VELOCITY:
            v_mag = dmap_data[record]['model.vel.median']
            azm_v = np.radians(dmap_data[record]['model.kvect'])
        elif parameter == MapParams.RAW_VELOCITY:
            v_mag = dmap_data[record]['vector.vel.median']
            azm_v = np.radians(dmap_data[record]['vector.kvect'])
        elif parameter == MapParams.POWER:
            v_mag = dmap_data[record]['vector.pwr.median']
            azm_v = np.radians(dmap_data[record]['vector.kvect'])

        elif parameter == MapParams.SPECTRAL_WIDTH:
            v_mag = dmap_data[record]['vector.wdt.median']
            azm_v = np.radians(dmap_data[record]['vector.kvect'])

        if parameter in [MapParams.FITTED_VELOCITY, MapParams.MODEL_VELOCITY,
                         MapParams.RAW_VELOCITY]:
            # Angle to "rotate" each vector by to get into same
            # reference frame Controlled by longitude, or "mltitude"
            alpha = mlons

            # Convert initial positions to Cartesian
            start_pos_x = (90 - mlats) * np.cos(mlons)
            start_pos_y = (90 - mlats) * np.sin(mlons)

            # Resolve LOS vector in x and y directions,
            # with respect to mag pole
            # Gives zonal and meridional components of LOS vector
            x = -v_mag * np.cos(-azm_v)
            y = -v_mag * np.sin(-azm_v)

            # Rotate each vector into same reference frame
            # following vector rotation matrix
            # https://en.wikipedia.org/wiki/Rotation_matrix
            vec_x = (x * np.cos(alpha)) - (y * np.sin(alpha))
            vec_y = (x * np.sin(alpha)) + (y * np.cos(alpha))

            # New vector end points, in Cartesian
            end_pos_x = start_pos_x + (vec_x / len_factor)
            end_pos_y = start_pos_y + (vec_y / len_factor)

            # Convert back to polar for plotting
            end_mlats = 90.0 - (np.sqrt(end_pos_x**2 + end_pos_y**2))
            end_mlons = np.arctan2(end_pos_y, end_pos_x)

            # Plot the vectomlats
            for i in range(len(v_mag)):
                plt.plot([mlons[i], end_mlons[i]],
                         [mlats[i], end_mlats[i]], c=cmap(norm(v_mag[i])),
                         linewidth=0.5, zorder=5.0)
        plt.scatter(mlons, mlats, c=v_mag, s=2.0,
                    vmin=zmin, vmax=zmax,  cmap=cmap, zorder=5.0)

        # Plot potential contours
        fit_coefficient = dmap_data[record]['N+2']
        fit_order = dmap_data[record]['fit.order']
        lat_shift = dmap_data[record]['lat.shft']
        lon_shift = dmap_data[record]['lon.shft']
        lat_min = dmap_data[record]['latmin']

        cls.plot_potential_contours(fit_coefficient, lat_min,
                                    lat_shift=lat_shift, lon_shift=lon_shift,
                                    fit_order=fit_order, **kwargs)

        if hmb is True:
            # Plot the HMB
            mlats_hmb = dmap_data[record]['boundary.mlat']
            mlons_hmb = dmap_data[record]['boundary.mlon']
            cls.plot_heppner_maynard_boundary(mlats_hmb, np.radians(mlons_hmb))

        if colorbar is True:
            mappable = cm.ScalarMappable(norm=norm, cmap=cmap)
            locator = ticker.MaxNLocator(symmetric=True, min_n_ticks=3,
                                         integer=True, nbins='auto')
            ticks = locator.tick_values(vmin=zmin, vmax=zmax)
            cb = ax.figure.colorbar(mappable, ax=ax,
                                    extend='both', ticks=ticks)

            if colorbar_label != '':
                cb.set_label(colorbar_label)
            else:
                if parameter in [MapParams.FITTED_VELOCITY,
                                 MapParams.MODEL_VELOCITY,
                                 MapParams.RAW_VELOCITY]:
                    cb.set_label('Velocity (m s$^{-1}$)')
                elif parameter is MapParams.SPECTRAL_WIDTH:
                    cb.set_label('Spectral Width (m s$^{-1}$)')
                elif parameter is MapParams.POWER:
                    cb.set_label('Power')

        if title == '':
            title = "{year}-{month}-{day} {start_hour}:{start_minute} -"\
                " {end_hour}:{end_minute}"\
                    "".format(year=date.year,
                              month=str(date.month).zfill(2),
                              day=str(date.day).zfill(2),
                              start_hour=str(date.hour).zfill(2),
                              start_minute=str(date.minute).zfill(2),
                              end_hour=str(dmap_data[record]['end.hour']).
                              zfill(2),
                              end_minute=str(dmap_data[record]['end.minute']).
                              zfill(2))
        plt.title(title)

<<<<<<< HEAD
        if map_info is True:
            model = dmap_data[record]['model.name']
            num_points = len(dmap_data[record]['vector.mlat'])
            pol_cap_pot = dmap_data[record]['pot.drop']
            cls.add_map_info(fit_order, pol_cap_pot, num_points, model)
=======
        if imf_dial is True:
            # Plot the IMF dial
            bx = dmap_data[record]['IMF.Bx']
            by = dmap_data[record]['IMF.By']
            bz = dmap_data[record]['IMF.Bz']
            delay = dmap_data[record]['IMF.delay']
            bt = np.sqrt(bx**2 + by**2 + bz**2)
            cls.plot_imf_dial(ax, by, bz, bt, delay)
>>>>>>> 9e69979a

        return mlats, mlons, v_mag


    @classmethod
    def index_legendre(cls, l: int, m: int):
        """
        not a 100% how this works some black magic

        parameter
        ---------
            l : int
                doping level
            m : int
                fit order

        return
        ------
            legendre index?
        """
        return (m == 0 and l**2) or ((l != 0)
                                     and (m != 0) and l**2 + 2 * m - 1) or 0


    @classmethod
    def calculated_fitted_velocities(cls, mlats: list, mlons: list,
                                     fit_coefficient: list,
                                     hemisphere: Enum = Hemisphere.North,
                                     fit_order: int = 6, lat_min: int = 60,
                                     len_factor: int = 150):
        """
        Calculates the fitted velocities using Legrendre polynomial

        Parameters
        ----------
            mlats: List[float]
                Magnetic Latitude in degrees
            mlons: List[float]
                Magnetic Longitude in radians
            fit_coefficient: List[float]
                Value of the coefficient
            hemisphere: int
                1 or -1 for hemisphere North or South
                default: 1 - North
            fit_order: int
                order of the fit
                default: 6
            lat_min: int
                Lower latitude boundary of data in degrees
                default: 60
            len_factor: int
                length of the vector socks multiplied by
                default: 150
        """
        # convert earth radius to meters
        Re_meters = Re * 1000.0
        # theta values in radians
        thetas = np.radians(90.0 - abs(mlats))
        thetas_max = np.radians(90.0 - abs(lat_min))

        # Angle to "rotate" each vector by to get into same
        # reference frame Controlled by longitude, or "mltitude"
        alpha = np.pi / thetas_max
        thetas_prime = alpha * thetas
        x = np.cos(thetas_prime)

        # i is the index of the list
        # x_i is the element of x at ith index
        for i, x_i in enumerate(x):
            temp_poly = special.lpmn(fit_order, fit_order, x_i)
            if i == 0:
                legendre_poly = np.append([temp_poly[0]], [temp_poly[0]],
                                          axis=0)
            else:
                legendre_poly = np.append(legendre_poly, [temp_poly[0]],
                                          axis=0)
        legendre_poly = np.delete(legendre_poly, 0, 0)
        phi = mlons

        # now do the index legender part,
        # We are doing Associated Legendre Polynomials but
        # for each polynomial we have two coefficients one
        # for cos(phi) and the other for sin(phi),
        # so we do spherical harmonics for a real valued function using
        # sin(phi) and cos(phi) rather than exp(i*phi).
        # we place an inner function to copying code

        # max index value
        k_max = cls.index_legendre(fit_order, fit_order)

        # set up arrays and small stuff for the E field
        # coefficients calculation
        thetas_ecoeffs = np.zeros((k_max + 2, len(thetas)))
        phi_ecoeffs = np.zeros((k_max + 2, len(thetas)))

        q_prime = np.array(np.where(thetas_prime != 0.0))
        q_prime = q_prime[0]
        q = np.array(np.where(thetas != 0.0))
        q = q[0]

        # finally get to converting coefficients for the potential into
        # coefficients for elec. Field
        fit_coefficient_flat = fit_coefficient.flatten()
        for m in range(fit_order + 1):
            for l in range(m, fit_order + 1):
                k3 = cls.index_legendre(l, m)
                k4 = cls.index_legendre(l, m)

                if k3 >= 0:
                    thetas_ecoeffs[k4, q_prime] =\
                            thetas_ecoeffs[k4, q_prime] -\
                            fit_coefficient_flat[k3] * alpha * l *\
                            np.cos(thetas_prime[q_prime]) / \
                            np.sin(thetas_prime[q_prime]) / Re_meters
                    phi_ecoeffs[k4, q] = phi_ecoeffs[k4, q] - \
                        fit_coefficient_flat[k3 + 1] * m /\
                        np.sin(thetas[q]) / Re_meters
                    phi_ecoeffs[k4 + 1, q] = phi_ecoeffs[k4 + 1, q] + \
                        fit_coefficient_flat[k3] * m /\
                        np.sin(thetas[q]) / Re_meters

                if l < fit_order:
                    k1 = cls.index_legendre(l+1, m)
                else:
                    k1 = -1

                k2 = cls.index_legendre(l, m)

                if k1 >= 0:
                    thetas_ecoeffs[k2, q_prime] =\
                        thetas_ecoeffs[k2, q_prime] + \
                        fit_coefficient_flat[k1] * alpha * (l + 1 + m) / \
                        np.sin(thetas_prime[q_prime]) / Re_meters

                if m > 0:
                    if k3 >= 0:
                        k3 = k3 + 1
                    k4 = k4 + 1

                    if k1 >= 0:
                        k1 = k1 + 1
                    k2 = k2 + 1

                    if k3 >= 0:
                        thetas_ecoeffs[k4, q_prime] =\
                                thetas_ecoeffs[k4, q_prime] \
                                - fit_coefficient_flat[k3] * alpha * l * \
                                np.cos(thetas_prime[q_prime]) / \
                                np.sin(thetas_prime[q_prime]) / Re_meters

                    if k1 >= 0:
                        thetas_ecoeffs[k2, q_prime] = \
                            thetas_ecoeffs[k2, q_prime] \
                            + fit_coefficient_flat[k1] * alpha *\
                            (l + 1 + m) / np.sin(thetas_prime[q_prime]) /\
                            Re_meters

        # Calculate the Electric field positions
        thetas_ecomp = np.zeros(thetas.shape)
        phi_ecomp = np.zeros(thetas.shape)

        for m in range(fit_order + 1):
            for l in range(m, fit_order + 1):
                k = cls.index_legendre(l, m)
                # Now in the IDL code we use
                # legendre_poly[:,l,m] instead of
                # legendre_poly[:,m,l] like here, this is
                # because we have a different
                # organization of legendre_poly due to the
                # way scipy.special.lpmn
                # stores values in arrays...
                if m == 0:
                    thetas_ecomp = thetas_ecomp + thetas_ecoeffs[k, :] * \
                            legendre_poly[:, m, l]
                    phi_ecomp = phi_ecomp + phi_ecoeffs[k, :] * \
                        legendre_poly[:, m, l]
                else:
                    thetas_ecomp = thetas_ecomp + thetas_ecoeffs[k, :] * \
                        legendre_poly[:, m, l] * np.cos(m * phi) + \
                        thetas_ecoeffs[k+1, :] * legendre_poly[:, m, l] * \
                        np.sin(m * phi)
                    phi_ecomp = phi_ecomp + phi_ecoeffs[k, :] * \
                        legendre_poly[:, m, l] * np.cos(m * phi) + \
                        phi_ecoeffs[k+1, :] * legendre_poly[:, m, l] * \
                        np.sin(m * phi)

        # Store the two components of Efield into a single array
        E_field_fit = np.append([thetas_ecomp], [phi_ecomp], axis=0)

        # We'll calculate Bfield magnitude now, need to initialize some more
        # stuff
        # F-region altitude 300 km * 1000 to convert to meteres
        F_altitude = 300.0 * 1000.0
        # dipole earth field in Tesla
        B_field_polar = -0.62e-4
        B_field = B_field_polar * (1.0 - 3.0 * F_altitude / Re_meters) \
            * np.sqrt(3.0 * np.square(np.cos(thetas)) + 1.0) / 2

        # get the velocity components from E-field
        velocity_fit_vectors = np.zeros(E_field_fit.shape)
        velocity_fit_vectors[0, :] = E_field_fit[1, :] / B_field
        velocity_fit_vectors[1, :] = -E_field_fit[0, :] / B_field
        velocity = np.sqrt(np.square(velocity_fit_vectors[0, :]) +
                           np.square(velocity_fit_vectors[1, :]))
        velocity_chk_zero_inds = np.where(velocity != 0.0)
        velocity_chk_zero_inds = velocity_chk_zero_inds[0]

        azm_v = np.zeros(velocity.shape)

        if len(velocity_chk_zero_inds) == 0:
            velocity = np.array([0.0])
            azm_v = np.array([0.0])
        else:
            if hemisphere == Hemisphere.South:
                azm_v[velocity_chk_zero_inds] =\
                        np.arctan2(
                            velocity_fit_vectors[1, velocity_chk_zero_inds],
                            velocity_fit_vectors[0, velocity_chk_zero_inds])
            else:
                azm_v[velocity_chk_zero_inds] =\
                        np.arctan2(
                            velocity_fit_vectors[1, velocity_chk_zero_inds],
                            -velocity_fit_vectors[0, velocity_chk_zero_inds])

        return velocity, azm_v


    @classmethod
    def add_map_info(cls, fit_order: float, pol_cap_pot: float,
                     num_points: float, model: str):
        """
        Annotates the plot with information about the map plotting

        Parameters
        ----------
            ax: object
                matplotlib axis object
            fit_order: int
                order of the fit
            pol_cap_pot: float
                value of the polar cap potential in kV
            num_points: int
                number of vectors plotted
            model: str
                model used to fit data
        """
        text_string = r'$\phi_{PC}$' + ' = ' + str(round(pol_cap_pot/1000))\
                      + ' kV\n' \
                      + 'N = ' + str(num_points) + '\n' \
                      + 'Order: ' + str(fit_order) + '\n' \
                      + 'Model: ' + model + '\n'
        plt.figtext(0.1, 0.1, text_string)


    @classmethod
    def plot_heppner_maynard_boundary(cls, mlats: list, mlons: list,
                                      line_color: str = 'black', **kwargs):
        # TODO: No evaluation of coordinate system made! May need if in
        # plotting to plot in radians/geo ect.
        """
        Plots the position of the Heppner-Maynard Boundary

        Parameters
        ----------
            ax: object
                matplotlib axis object
            mlats: List[float]
                Magnetic Latitude in degrees
            mlons: List[float]
                Magnetic Longitude in radians
            line_color: str
                Color of the Heppner-Maynard boundary
                Default: black

        """
        plt.plot(mlons, mlats, c=line_color, zorder=4.0, **kwargs)


    @classmethod
    def plot_imf_dial(cls, ax: object, by: float = 0, bz: float = 0,
                      bt: float = 0, delay: float = 0):
        """
        Plots an IMF clock angle dial on the existing plot
        Defaults all to 0 if no IMF data available to plot

        Parameters
        ----------
            ax: object
                matplotlib axis object
            by: Float
                Value of the magnetic field in the y-direction (nT)
                Default = 0 nT
            bz: Float
                Value of the magnetic field in the z-direction (nT)
                Default = 0 nT
            bt: Float
                Magnitude of the magnetic field (nT)
                Default = 0 nT
            delay: Float
                Time delay of magnetic field between the
                measuring satellite and the ionosphere (minutes)
                Default = 0 minutes
        """
        # Create new axes inside existing axes
        ax_imf = plt.axes([0, 0, 1, 1])
        ip = InsetPosition(ax, [-0.2, 0.7, 0.4, 0.4])
        ax_imf.set_axes_locator(ip)
        ax_imf.axis('off')

        ax_imf.set_xlim([-20.2, 20.2])
        ax_imf.set_ylim([-20.2, 20.2])

        # Plot a Circle
        limit_circle = plt.Circle((0, 0), 10, facecolor='w',
                                  edgecolor='k')
        ax_imf.add_patch(limit_circle)
        # Plot axis lines
        plt.plot([-10, 10], [0, 0], color='k', linewidth=0.5)
        plt.plot([0, 0], [-10, 10], color='k', linewidth=0.5)

        # Plot line for magnetic field
        plt.plot([0, by], [0, bz], color='r')

        # Add axis labels
        ax_imf.annotate('+Z', xy=(-2.5, 11))
        ax_imf.annotate('+Y', xy=(11, -1))

        # Add annotations for delay and Btot
        ax_imf.annotate('|B| = ' + str(round(bt)) + ' nT', xy=(-16, -13),
                        fontsize=7)
        ax_imf.annotate('Delay = -' + str(delay) + ' min', xy=(-16, -17),
                        fontsize=7)


    @classmethod
    def calculate_potentials(cls, fit_coefficient: list, lat_min: list,
                             lat_shift: int = 0, lon_shift: int = 0,
                             fit_order: int = 6, lowlat: int = 60,
                             hemisphere: Hemisphere = Hemisphere.North,
                             **kwargs):
        # TODO: No evaluation of coordinate system made! May need if in
        # plotting to plot in radians/geo ect.
        '''
        Calculates potential across a magnetic lat/lon grid for
        plotting later

        Parameters
        ----------
            fit_coefficient: List[float]
                Value of the coefficient
            lat_min: List[float]
                Minimum latitude that will be evaluated
                Not to be confused with 'lowlat'
            lat_shift: int
                Generic shift in latitude from map file
                default: 0
            lon_shift: int
                Generic shift in longitude from map file
                default: 0
            fit_order: int
                order of the fit
                default: 6
            lowlat: int
                Lowest latitude on plot
                default: 60
            hemisphere: Enum
                Describes the hemisphere, North or South
                default: Hemisphere.North

        '''
        # Lowest latitude to calculate potential to
        theta_max = np.radians(90-np.abs(lat_min))

        # Make a grid of the space the potential is evaluated on
        # in magnetic coordinates
        lat_step = 1
        lon_step = 2
        num_lats = int((90.0 - lowlat) / lat_step) + 1
        num_lons = int(360.0 / lon_step) + 1
        lat_arr = np.array(range(num_lats)) * lat_step + lowlat
        lat_arr = lat_arr * hemisphere.value
        lon_arr = np.array(range(num_lons)) * lon_step

        # Set up Grid
        grid_arr = np.zeros((2, num_lats * num_lons))
        count1 = 0
        for lons in lon_arr:
            for lats in lat_arr:
                grid_arr[0, count1] = lats
                grid_arr[1, count1] = lons
                count1 += 1

        # Convert grid vals to spherical coords
        theta = np.radians(90.0 - np.abs(grid_arr[0, :]))
        phi = np.radians(grid_arr[1, :])

        # Adjusted/Normalised values (runs 0 - pi)
        alpha = np.pi / theta_max
        x = np.cos(alpha*theta)

        # Legendre Polys
        for j, xj in enumerate(x):
            plm_tmp = special.lpmn(fit_order, fit_order, xj)
            if j == 0:
                plm_fit = np.append([plm_tmp[0]], [plm_tmp[0]], axis=0)
            else:
                plm_fit = np.append(plm_fit, [plm_tmp[0]], axis=0)
        # Remove first element as it is duplicated to start off the array
        plm_fit = np.delete(plm_fit, 0, 0)

        # Eval the potential
        lmax = plm_fit.shape
        lmax = lmax[1]
        v = np.zeros(phi.shape)

        coeff_fit_flat = fit_coefficient.flatten()
        for m in range(lmax):
            for l in range(m, lmax):
                k = cls.index_legendre(l, m)
                if m == 0:
                    v = v + coeff_fit_flat[k] * plm_fit[:, 0, l]
                else:
                    v = v + coeff_fit_flat[k] * np.cos(m * phi) \
                          * plm_fit[:, m, l] + coeff_fit_flat[k+1] \
                          * np.sin(m * phi) * plm_fit[:, m, l]

        pot_arr = np.zeros((num_lons, num_lats))
        pot_arr = np.reshape(v, pot_arr.shape) / 1000.0

        # TODO: Account for lon_shift
        # TODO: Code for lat shift! (both rarely non-0 though)
        # grid_arr[1,:] = (grid_arr[1,:] + lon_shift)

        mlat_center = grid_arr[0, :].reshape((num_lons, num_lats))
        # Set everything below the latmin as 0
        ind = np.where(mlat_center < lat_min)
        pot_arr[ind] = 0

        mlon_center = grid_arr[1, :].reshape((num_lons, num_lats))

        return mlat_center, mlon_center, pot_arr


    @classmethod
    def plot_potential_contours(cls, fit_coefficient: list, lat_min: list,
                                lat_shift: int = 0, lon_shift: int = 0,
                                fit_order: int = 6,
                                contour_levels: list = [],
                                contour_color: str = 'dimgrey',
                                contour_linewidths: float = 0.8,
                                contour_fill: bool = False,
                                contour_colorbar: bool = True,
                                contour_fill_cmap: str = 'RdBu',
                                contour_colorbar_label: str = 'Potential (kV)',
                                pot_minmax_color: str = 'k', **kwargs):
        # TODO: No evaluation of coordinate system made! May need if in
        # plotting to plot in radians/geo ect.
        '''
        Takes the grid of potentials, plots a contour plot and min and max
        potential positions

        Parameters
        ----------
            fit_coefficient: List[float]
                Value of the coefficient
            lat_min: List[float]
                Minimum latitude that will be evaluated
                Not to be confused with 'lowlat'
            lat_shift: int
                Generic shift in latitude from map file
                default: 0
            lon_shift: int
                Generic shift in longitude from map file
                default: 0
            fit_order: int
                order of the fit
                default: 6
            contour_levels: np.arr
                Array of values at which the contours
                are plotted
                Default: []
                Default list is defined in function due
                to length of the list, values higher or
                lower than the minimum and maximum values
                given are colored in as min and max color
                values if contour_fill=True
            contour_color: str
                Colour of the contour lines plotted
                Default: dimgrey
            contour_label: bool - NOT CURRENTLY IMPLEMENTED
                If contour_fill is True, contour labels will
                be plotted on the contour lines
                Default: True
            contour_linewidths: float
                Thickness of contour lines
                Default: 0.8
            contour_fill: bool
                Option to use filled contours rather than
                an outline. If True, contour_color and
                contour_linewidths are ignored
                If False
                Default: False
            contour_colorbar: bool
                Option to show the colorbar for the contours
                if contour_fill = True
                Default: True
            contour_fill_cmap: matplotlib.cm
                Colormap used to fill the contours if
                contour_fill is True
                Default: 'RdBu'
            contour_colorbar_label: str
                Label for the colorbar describing the
                contours if contour_fill is True
                Default: empty string ''
            pot_minmax_color: str
                Colour of the cross and plus symbols for
                minimum and maximum potentials
                Default: 'k' - black
            **kwargs
                including lowlat and hemisphere for calculating
                potentials
        '''
        mlat, mlon, pot_arr = cls.calculate_potentials(
                             fit_coefficient, lat_min,
                             lat_shift=lat_shift, lon_shift=lon_shift,
                             fit_order=fit_order, **kwargs)

        # Contained in function as too long to go into the function call
        if contour_levels == []:
            contour_levels = [-100, -95, -90, -85, -80, -75, -70, -65, -60,
                              -55, -50, -45, -40, -35, -30, -25, -20, -15,
                              -10, -5, -1, 1, 5, 10, 15, 20, 25, 30, 35, 40,
                              45, 50, 55, 60, 65, 70, 75, 80, 85, 90, 95, 100]

        if contour_fill:
            # Filled contours
            plt.contourf(np.radians(mlon), mlat, pot_arr, 2,
                         vmax=abs(pot_arr).max(),
                         vmin=-abs(pot_arr).max(),
                         locator=ticker.FixedLocator(contour_levels),
                         cmap=contour_fill_cmap, alpha=0.6,
                         extend='both', zorder=3.0)
            if contour_colorbar is True:
                norm = colors.Normalize
                norm = norm(-abs(pot_arr).max(), abs(pot_arr).max())
                mappable = cm.ScalarMappable(norm=norm, cmap=contour_fill_cmap)
                locator = ticker.MaxNLocator(symmetric=True, min_n_ticks=3,
                                             integer=True, nbins='auto')
                ticks = locator.tick_values(vmin=-abs(pot_arr).max(),
                                            vmax=abs(pot_arr).max())
                cb = plt.colorbar(mappable, extend='both', ticks=ticks)
                if contour_colorbar_label != '':
                    cb.set_label(contour_colorbar_label)
        else:
            # Contour lines only
            cs = plt.contour(np.radians(mlon), mlat, pot_arr, 2,
                             vmax=abs(pot_arr).max(),
                             vmin=-abs(pot_arr).max(),
                             locator=ticker.FixedLocator(contour_levels),
                             colors=contour_color, alpha=0.8,
                             linewidths=contour_linewidths, zorder=3.0)
            # TODO: Add in contour labels
            # if contour_label:
            #    plt.clabel(cs, cs.levels, inline=True, fmt='%d', fontsize=5)

        # Get max value of potential
        ind_max = np.where(pot_arr == pot_arr.max())
        ind_min = np.where(pot_arr == pot_arr.min())
        max_mlon = mlon[ind_max]
        max_mlat = mlat[ind_max]
        min_mlon = mlon[ind_min]
        min_mlat = mlat[ind_min]

        plt.scatter(np.radians(max_mlon), max_mlat, marker='+', s=70,
                    color=pot_minmax_color, zorder=5.0)
        plt.scatter(np.radians(min_mlon), min_mlat, marker='_', s=70,
                    color=pot_minmax_color, zorder=5.0)<|MERGE_RESOLUTION|>--- conflicted
+++ resolved
@@ -4,11 +4,8 @@
 # Modifications:
 # 2022-03-08: MTS - added partial records exception
 # 2021-03-18: CJM - Included contour plotting and HMB
-<<<<<<< HEAD
 # 2021-03-31: CJM - Map info included
-=======
 # 2021-03-31: CJM - IMF clock angle dial added
->>>>>>> 9e69979a
 #
 # Disclaimer:
 # pyDARN is under the LGPL v3 license found in the root directory LICENSE.md
@@ -70,12 +67,8 @@
                      colorbar: bool = True, colorbar_label: str = '',
                      title: str = '', zmin: float = None, zmax: float = None,
                      hmb: bool = True, boundary: bool = False,
-<<<<<<< HEAD
                      radar_location: bool = False, map_info: bool = True,
-=======
-                     radar_location: bool = False, imf_dial: bool = True,
->>>>>>> 9e69979a
-                     **kwargs):
+                     imf_dial: bool = True, **kwargs):
         """
         Plots convection maps data points and vectors
 
@@ -315,13 +308,12 @@
                               zfill(2))
         plt.title(title)
 
-<<<<<<< HEAD
         if map_info is True:
             model = dmap_data[record]['model.name']
             num_points = len(dmap_data[record]['vector.mlat'])
             pol_cap_pot = dmap_data[record]['pot.drop']
             cls.add_map_info(fit_order, pol_cap_pot, num_points, model)
-=======
+
         if imf_dial is True:
             # Plot the IMF dial
             bx = dmap_data[record]['IMF.Bx']
@@ -330,7 +322,6 @@
             delay = dmap_data[record]['IMF.delay']
             bt = np.sqrt(bx**2 + by**2 + bz**2)
             cls.plot_imf_dial(ax, by, bz, bt, delay)
->>>>>>> 9e69979a
 
         return mlats, mlons, v_mag
 
