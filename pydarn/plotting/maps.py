# Copyright (C) 2021 SuperDARN Canada, University of Saskatchewan
# Author: Marina Schmidt
# Copyright (C) 2012  VT SuperDARN Lab
# Modifications:
# 2022-03-08: MTS - added partial records exception
# 2022-03-18: CJM - Included contour plotting and HMB
# 2022-03-31: CJM - Map info included
# 2022-03-31: CJM - IMF clock angle dial added
# 2022-04-01: CJM - Bug fix for lon shifting to MLT
# 2022-04-28: CJM - Added option to have single color vectors with reference
#                   vector
# 2022-08-15: CJM - Removed plot_FOV call for default uses
# 2022-12-13: CJM - Limited reference vectors to only velocity use
# 2023-03-14: CJM - Added true vector option
#
# Disclaimer:
# pyDARN is under the LGPL v3 license found in the root directory LICENSE.md
# Everyone is permitted to copy and distribute verbatim copies of this license
# document, but changing it is not allowed.
#
# This version of the GNU Lesser General Public License incorporates the terms
# and conditions of version 3 of the GNU General Public License,
# supplemented by the additional permissions listed below.


"""
Grid plots, mapped to AACGM coordinates in a polar format
"""

import datetime as dt
import matplotlib.pyplot as plt
import numpy as np
import warnings

from enum import Enum
from matplotlib import ticker, cm, colors
from mpl_toolkits.axes_grid1.inset_locator import InsetPosition
from scipy import special
from typing import List


# Third party libraries
import aacgmv2

from pydarn import (PyDARNColormaps, plot_exceptions,
                    standard_warning_format, Re, Hemisphere,
                    time2datetime, find_record, Fan, Projs, 
                    MapParams, TimeSeriesParams)
warnings.formatwarning = standard_warning_format


class Maps():
    """
    Maps plots for SuperDARN data

    Methods
    -------
    plot_maps
    calculated_fitted_velocities
    """

    def __str__(self):
        return "This class is static class that provides"\
                " the following methods: \n"\
                "   - plot_maps()\n"


    @classmethod
    def plot_mapdata(cls, dmap_data: List[dict], ax=None,
                     parameter: Enum = MapParams.FITTED_VELOCITY,
                     record: int = 0, start_time: dt.datetime = None,
                     time_delta: float = 1,  alpha: float = 1.0,
                     len_factor: float = 150, color_vectors: bool = True,
                     cmap: str = None, colorbar: bool = True,
                     colorbar_label: str = '', title: str = '',
                     zmin: float = None, zmax: float = None,
                     hmb: bool = True, boundary: bool = False,
                     radar_location: bool = False, map_info: bool = True,
                     imf_dial: bool = True, reference_vector: int = 500,
                     projs: Projs = Projs.POLAR, **kwargs):
        """
        Plots convection maps data points and vectors

        Parameters
        ----------
            dmap_data : dict[List]
                DMAP data returned from pyDARN.SuperDARNRead or pyDARNio
            ax: object
                matplotlib axis object
            parameters: enum
                enum object to determine what to plot
                default: MapParams.FITTED_VELOCITY
            record: int
                record number to plot
                default: 0
            start_time: datetime.datetime
                datetime object as the start time of the record to plot
                if none then record will be used
                default: none
            time_delta: int
                How close the start_time has to be start_time of the record
                in minutes
                default: 1
            color_vectors: bool
                If True, color the vectors by color map chosen
                If False, color dark grey and include vector reference
                Default: True
            cmap: matplotlib.cm
                matplotlib colour map
                https://matplotlib.org/tutorials/colors/colormaps.html
                Default: Official pyDARN colour map for given parameter
                    MapParams.FITTED_VELOCITY: 'plasma',
                    MapParams.MODEL_VELOCITY: 'plasma',
                    MapParams.RAW_VELOCITY: 'plasma',
                    MapParams.TRUE_VELOCITY: 'plasma',
                    MapParams.POWER: 'plasma_r',
                    MapParams.SPECTRAL_WIDTH: PyDARNColormaps.PYDARN_VIRIDIS
            zmin: int
                The minimum parameter value for coloring
                Default: MapParams.FITTED_VELOCITY: [0],
                         MapParams.MODEL_VELOCITY: [0],
                         MapParams.RAW_VELOCITY: [0],
                         MapParams.TRUE_VELOCITY: [0],
                         MapParams.POWER: [0],
                         MapParams.SPECTRAL_WIDTH: [0]
            zmax: int
                The maximum parameter value for  coloring
                Default: MapParams.FITTED_VELOCITY: [1000],
                         MapParams.MODEL_VELOCITY: [1000],
                         MapParams.RAW_VELOCITY: [1000],
                         MapParams.TRUE_VELOCITY: [1000],
                         MapParams.POWER: [250],
                         MapParams.SPECTRAL_WIDTH: [250]
            colorbar: bool
                Draw a colourbar if True
                Default: True
            colorbar_label: str
                The label that appears next to the colour bar.
                Requires colorbar to be true
                Default: ''
            title: str
                Adds a title to the plot. If no title is specified,
                one will be provided
                Default: ''
            len_factor: float
                Normalisation factor for the vectors, to control size on plot
                Larger number means smaller vectors on plot
                Default: 150.0
            imf_dial: bool
                If True, draw an IMF dial of the magnetic field clock angle.
                Default: True
            reference_vector: int
                If a value is given, a reference velocity vector with
                magnitude of given value, drawn in lower right corner.
                Vector can be turned off by setting this value to False or 0.
                Will not plot for power or spectral width options.
                Default: 500 (vector plotted)
            projs: Enum
                choice of projection for plot
                default: Projs.POLAR (polar projection)
                There is no support for other projections currently
            kwargs: key=value
                uses the parameters for plot_fov and projections.axis

        """
        # Find the record corresponding to the start time
        if start_time is not None:
            record = find_record(dmap_data, start_time, time_delta)
        date = time2datetime(dmap_data[record])

        if cmap is None:
<<<<<<< HEAD
            cmap = {MapParams.FITTED_VELOCITY: 'plasma_r',
                    MapParams.MODEL_VELOCITY: 'plasma_r',
                    MapParams.RAW_VELOCITY: 'plasma_r',
                    MapParams.TRUE_VELOCITY: 'plasma_r',
                    MapParams.POWER: 'plasma',
=======
            cmap = {MapParams.FITTED_VELOCITY: PyDARNColormaps.PYDARN_PLASMA_R,
                    MapParams.MODEL_VELOCITY: PyDARNColormaps.PYDARN_PLASMA_R,
                    MapParams.RAW_VELOCITY: PyDARNColormaps.PYDARN_PLASMA_R,
                    MapParams.POWER: PyDARNColormaps.PYDARN_PLASMA,
>>>>>>> 1e50d644
                    MapParams.SPECTRAL_WIDTH: PyDARNColormaps.PYDARN_VIRIDIS}
            cmap = cmap[parameter]
        # Setting zmin and zmax
        defaultzminmax = {MapParams.FITTED_VELOCITY: [0, 1000],
                          MapParams.MODEL_VELOCITY: [0, 1000],
                          MapParams.RAW_VELOCITY: [0, 1000],
                          MapParams.TRUE_VELOCITY: [0, 1000],
                          MapParams.POWER: [0, 250],
                          MapParams.SPECTRAL_WIDTH: [0, 250]}
        if zmin is None:
            zmin = defaultzminmax[parameter][0]
        if zmax is None:
            zmax = defaultzminmax[parameter][1]

        hemisphere = Hemisphere(dmap_data[record]['hemisphere'])
        norm = colors.Normalize
        norm = norm(zmin, zmax)

        if projs != Projs.POLAR:
            raise plot_exceptions.NotImplemented(" Only polar projections"
                                                 " are implemented for"
                                                 " convection maps."
                                                 " Please set"
                                                 " projs=Projs.POLAR"
                                                 " to plot a convection map.")

        with warnings.catch_warnings():
            warnings.simplefilter("ignore")
            # If the user wants to plot a FOV boundary or radar location
            # Needs to find the positions for each
            # Else just call the axis maker: proj
            if boundary or radar_location:
                for stid in dmap_data[record]['stid']:
                    _, _, ax, _ =\
                            Fan.plot_fov(stid, date, ax=ax, boundary=boundary,
                                         radar_location=radar_location,
                                         **kwargs)
            else:
                ax, _ = projs(date, ax=ax, hemisphere=hemisphere, **kwargs)

        if parameter == MapParams.MODEL_VELOCITY:
            try:
                data_lons = dmap_data[record]['model.mlon']
                data_lats = dmap_data[record]['model.mlat']
            except KeyError:
                raise plot_exceptions.PartialRecordsError('model.mlon')
        else:
            try:
                data_lons = dmap_data[record]['vector.mlon']
                data_lats = dmap_data[record]['vector.mlat']
            except KeyError:
                raise plot_exceptions.PartialRecordsError('model.mlat')

        # Arbitrary lon used to calculate the shift required
        shifted_mlts = 0 - (aacgmv2.convert_mlt(0, date) * 15)
        shifted_lons = data_lons - shifted_mlts
        # Note that this "mlons" is adjusted for MLT
        mlons = np.radians(shifted_lons)
        mlats = data_lats

        # If the parameter is velocity then plot the LOS vectors
        # Actual mlons used here, not adjusted mlons (np.radians(data_lons))
        if parameter == MapParams.FITTED_VELOCITY:
            v_mag, azm_v =\
                    cls.calculated_fitted_velocities(mlats=mlats,
                                                     mlons=np.radians(
                                                         data_lons),
                                                     hemisphere=hemisphere,
                                                     fit_coefficient=dmap_data[
                                                         record]['N+2'],
                                                     fit_order=dmap_data[
                                                         record]['fit.order'],
                                                     lat_min=dmap_data[
                                                         record]['latmin'],
                                                     len_factor=len_factor)

        elif parameter == MapParams.MODEL_VELOCITY:
            v_mag = dmap_data[record]['model.vel.median']
            azm_v = np.radians(dmap_data[record]['model.kvect'])
        elif parameter == MapParams.RAW_VELOCITY:
            v_mag = dmap_data[record]['vector.vel.median']
            azm_v = np.radians(dmap_data[record]['vector.kvect'])
        elif parameter == MapParams.TRUE_VELOCITY:
            # Get LOS velocities
            v_los = dmap_data[record]['vector.vel.median']
            a_los = np.radians(dmap_data[record]['vector.kvect'])
            # Get fitted velocities
            v_fit, a_fit = \
                    cls.calculated_fitted_velocities(mlats=mlats,
                                                     mlons=np.radians(
                                                         data_lons),
                                                     hemisphere=hemisphere,
                                                     fit_coefficient=dmap_data[
                                                         record]['N+2'],
                                                     fit_order=dmap_data[
                                                         record]['fit.order'],
                                                     lat_min=dmap_data[
                                                         record]['latmin'],
                                                     len_factor=len_factor)
            v_mag, azm_v = cls.calculated_true_velocities(v_los, a_los,
                                                          v_fit, a_fit)
        elif parameter == MapParams.POWER:
            v_mag = dmap_data[record]['vector.pwr.median']
            azm_v = np.radians(dmap_data[record]['vector.kvect'])
        elif parameter == MapParams.SPECTRAL_WIDTH:
            v_mag = dmap_data[record]['vector.wdt.median']
            azm_v = np.radians(dmap_data[record]['vector.kvect'])

        if parameter in [MapParams.FITTED_VELOCITY, MapParams.MODEL_VELOCITY,
                         MapParams.RAW_VELOCITY, MapParams.TRUE_VELOCITY]:
            # Make reference vector and add it to the array to
            # be calculated too
            reflat = (np.abs(plt.gca().get_ylim()[1]) - 5) * hemisphere.value
            reflon = np.radians(45)
            v_mag = np.append(v_mag, reference_vector)
            if hemisphere == Hemisphere.North:
                azm_v = np.append(azm_v, np.radians(135))
            else:
                azm_v = np.append(azm_v, np.radians(45))

            # Angle to "rotate" each vector by to get into same
            # reference frame Controlled by longitude, or "mltitude"
            alpha = np.append(mlons, reflon)
            mlons = np.append(mlons, reflon)
            mlats = np.append(mlats, reflat)

            # Convert initial positions to Cartesian
            start_pos_x = (90 - abs(mlats)) * np.cos(mlons)
            start_pos_y = (90 - abs(mlats)) * np.sin(mlons)

            # Resolve LOS vector in x and y directions,
            # with respect to mag pole
            # Gives zonal and meridional components of LOS vector
            x = -v_mag * np.cos(-azm_v * hemisphere.value)
            y = -v_mag * np.sin(-azm_v * hemisphere.value)

            # Rotate each vector into same reference frame
            # following vector rotation matrix
            # https://en.wikipedia.org/wiki/Rotation_matrix
            vec_x = (x * np.cos(alpha)) - (y * np.sin(alpha))
            vec_y = (x * np.sin(alpha)) + (y * np.cos(alpha))

            # New vector end points, in Cartesian
            end_pos_x = start_pos_x + (vec_x * hemisphere.value / len_factor)
            end_pos_y = start_pos_y + (vec_y * hemisphere.value / len_factor)

            # Convert back to polar for plotting
            end_mlats = 90.0 - (np.sqrt(end_pos_x**2 + end_pos_y**2))
            end_mlons = np.arctan2(end_pos_y, end_pos_x)

            end_mlats = end_mlats * hemisphere.value

            # Plot the vector socks (final vector is the reference
            # vector to be plotted later if required)
            if color_vectors is True:
                for i in range(len(v_mag) - 1):
                    plt.plot([mlons[i], end_mlons[i]],
                             [mlats[i], end_mlats[i]], c=cmap(norm(v_mag[i])),
                             linewidth=0.5, zorder=5.0)
            else:
                for i in range(len(v_mag) - 1):
                    plt.plot([mlons[i], end_mlons[i]],
                             [mlats[i], end_mlats[i]], c='#292929',
                             linewidth=0.5, zorder=5.0)

        # Plot the sock start dots and reference vector if known
        if color_vectors is True:
            if parameter in [MapParams.FITTED_VELOCITY,
                             MapParams.MODEL_VELOCITY,
                             MapParams.RAW_VELOCITY,
                             MapParams.TRUE_VELOCITY]:
                if reference_vector > 0:
                    plt.scatter(mlons[:-1], mlats[:-1], c=v_mag[:-1], s=2.0,
                                vmin=zmin, vmax=zmax,  cmap=cmap, zorder=5.0,
                                clip_on=True)
                    plt.scatter(mlons[-1], mlats[-1], c=v_mag[-1], s=2.0,
                                vmin=zmin, vmax=zmax,  cmap=cmap, zorder=5.0,
                                clip_on=False)
                    plt.plot([mlons[-1], end_mlons[-1]],
                             [mlats[-1], end_mlats[-1]], c=cmap(norm(v_mag[-1])),
                             linewidth=0.5, zorder=5.0, clip_on=False)
                    plt.figtext(0.675, 0.15, str(reference_vector) + ' m/s',
                                fontsize=8)
                else:
                    plt.scatter(mlons[:-1], mlats[:-1], c=v_mag[:-1], s=2.0,
                                vmin=zmin, vmax=zmax,  cmap=cmap, zorder=5.0)
            else:
                plt.scatter(mlons[:], mlats[:], c=v_mag[:], s=2.0,
                            vmin=zmin, vmax=zmax,  cmap=cmap, zorder=5.0)

        else:
            # no color so make sure colorbar is turned off
            colorbar = False
            if parameter in [MapParams.FITTED_VELOCITY,
                             MapParams.MODEL_VELOCITY,
                             MapParams.RAW_VELOCITY,
                             MapParams.TRUE_VELOCITY]:
                if reference_vector > 0:
                    plt.scatter(mlons[:-1], mlats[:-1], c='#292929', s=2.0,
                                zorder=5.0, clip_on=True)
                    plt.scatter(mlons[-1], mlats[-1], c='#292929', s=2.0,
                                zorder=5.0, clip_on=False)
                    plt.plot([mlons[-1], end_mlons[-1]],
                             [mlats[-1], end_mlats[-1]], c='#292929',
                             linewidth=0.5, zorder=5.0, clip_on=False)
                    plt.figtext(0.675, 0.15, str(reference_vector) + ' m/s',
                                fontsize=8)
                else:
                    plt.scatter(mlons[:-1], mlats[:-1], c='#292929', s=2.0,
                                zorder=5.0)
            else:
                plt.scatter(mlons[:], mlats[:], c='#292929', s=2.0,
                                zorder=5.0)

        if colorbar is True:
            mappable = cm.ScalarMappable(norm=norm, cmap=cmap)
            locator = ticker.MaxNLocator(symmetric=True, min_n_ticks=3,
                                         integer=True, nbins='auto')
            ticks = locator.tick_values(vmin=zmin, vmax=zmax)

            if zmin == 0:
                cb = ax.figure.colorbar(mappable, ax=ax, extend='max',
                                        ticks=ticks)
            else:
                cb = ax.figure.colorbar(mappable, ax=ax, extend='both',
                                        ticks=ticks)

            if colorbar_label != '':
                cb.set_label(colorbar_label)
            else:
                if parameter in [MapParams.FITTED_VELOCITY,
                                 MapParams.MODEL_VELOCITY,
                                 MapParams.RAW_VELOCITY,
                                 MapParams.TRUE_VELOCITY]:
                    cb.set_label('Velocity (m s$^{-1}$)')
                elif parameter is MapParams.SPECTRAL_WIDTH:
                    cb.set_label('Spectral Width (m s$^{-1}$)')
                elif parameter is MapParams.POWER:
                    cb.set_label('Power')

        # Plot potential contours
        fit_coefficient = dmap_data[record]['N+2']
        fit_order = dmap_data[record]['fit.order']
        lat_shift = dmap_data[record]['lat.shft']
        lon_shift = dmap_data[record]['lon.shft']
        lat_min = dmap_data[record]['latmin']

        cls.plot_potential_contours(fit_coefficient, lat_min, date, ax,
                                    lat_shift=lat_shift, lon_shift=lon_shift,
                                    fit_order=fit_order, hemisphere=hemisphere,
                                    **kwargs)

        if hmb is True:
            # Plot the HMB
            mlats_hmb = dmap_data[record]['boundary.mlat']
            mlons_hmb = dmap_data[record]['boundary.mlon']
            cls.plot_heppner_maynard_boundary(mlats_hmb, mlons_hmb, date)

        if title == '':
            title = "{year}-{month}-{day} {start_hour}:{start_minute} -"\
                " {end_hour}:{end_minute}"\
                    "".format(year=date.year,
                              month=str(date.month).zfill(2),
                              day=str(date.day).zfill(2),
                              start_hour=str(date.hour).zfill(2),
                              start_minute=str(date.minute).zfill(2),
                              end_hour=str(dmap_data[record]['end.hour']).
                              zfill(2),
                              end_minute=str(dmap_data[record]['end.minute']).
                              zfill(2))
        plt.title(title)

        if map_info is True:
            model = dmap_data[record]['model.name']
            num_points = len(dmap_data[record]['vector.mlat'])
            pol_cap_pot = dmap_data[record]['pot.drop']
            cls.add_map_info(fit_order, pol_cap_pot, num_points, model)

        if imf_dial is True:
            # Plot the IMF dial
            bx = dmap_data[record]['IMF.Bx']
            by = dmap_data[record]['IMF.By']
            bz = dmap_data[record]['IMF.Bz']
            delay = dmap_data[record]['IMF.delay']
            bt = np.sqrt(bx**2 + by**2 + bz**2)
            cls.plot_imf_dial(ax, by, bz, bt, delay)

        return mlats, mlons, v_mag


    @classmethod
    def index_legendre(cls, l: int, m: int):
        """
        not a 100% how this works some black magic

        parameter
        ---------
            l : int
                doping level
            m : int
                fit order

        return
        ------
            legendre index?
        """
        return (m == 0 and l**2) or ((l != 0)
                                     and (m != 0) and l**2 + 2 * m - 1) or 0


    @classmethod
    def calculated_true_velocities(cls, v_los: list, a_los: list,
                                   v_fit: list, a_fit: list):
        """
        Calculates the true velocities (Lasse Clausen/Ade Grocott Version)
        The True velocity is calculated as the combined LOS vector and the
        perpendicular-to-LOS component of the fitted velocity
        Be aware many of the vectors in this function are in multi-dimensional
        arrays

        Parameters
        ----------
            v_los: array
                raw magnitude of LOS velocity
            a_los: array
                angle of direction of raw LOS velocity
            v_fit: array
                raw magnitude of LOS velocity
            a_fit: array
                angle of direction of raw LOS velocity
        """
        # Reduce LOS vector to components normalized
        tkvect = np.empty([2, len(a_los)])
        for j in range(0, len(a_los)):
            tkvect[:,j] = [-np.cos(a_los[j]), np.sin(a_los[j])]

        # Get vector components
        rvect = np.empty([2, len(v_fit)])
        rvect[0,:] = v_fit * np.cos(a_fit)
        rvect[1,:] = v_fit * np.sin(a_fit)

        # Get perpendicular vector components
        vv = np.empty([2, len(v_fit)])
        vn = np.squeeze(np.sum(rvect * tkvect, axis=0))
        for i in range(0,len(vn)):
            vv[:,i] = vn[i] * tkvect[:,i]
        tvect = rvect - vv

        # Combine vectors
        for k in range(0,len(v_los)):
            tvect[:,k] = tvect[:,k] + v_los[k] * tkvect[:,k]

        # Calculate the magnitude and azimuth
        v_true = np.sqrt(tvect[0,:]**2 + tvect[1,:]**2)
        a_true = np.arctan2(tvect[1,:], -tvect[0,:])

        return v_true, a_true


    @classmethod
    def calculated_fitted_velocities(cls, mlats: list, mlons: list,
                                     fit_coefficient: list,
                                     hemisphere: Enum = Hemisphere.North,
                                     fit_order: int = 6, lat_min: int = 60,
                                     len_factor: int = 150):
        """
        Calculates the fitted velocities using Legrendre polynomial

        Parameters
        ----------
            mlats: List[float]
                Magnetic Latitude in degrees
            mlons: List[float]
                Magnetic Longitude in radians
            fit_coefficient: List[float]
                Value of the coefficient
            hemisphere: int
                1 or -1 for hemisphere North or South
                default: 1 - North
            fit_order: int
                order of the fit
                default: 6
            lat_min: int
                Lower latitude boundary of data in degrees
                default: 60
            len_factor: int
                length of the vector socks multiplied by
                default: 150
        """
        # convert earth radius to meters
        Re_meters = Re * 1000.0
        # theta values in radians
        thetas = np.radians(90.0 - abs(mlats))
        thetas_max = np.radians(90.0 - abs(lat_min))

        # Angle to "rotate" each vector by to get into same
        # reference frame Controlled by longitude, or "mltitude"
        alpha = np.pi / thetas_max
        thetas_prime = alpha * thetas
        x = np.cos(thetas_prime)

        # i is the index of the list
        # x_i is the element of x at ith index
        for i, x_i in enumerate(x):
            temp_poly = special.lpmn(fit_order, fit_order, x_i)
            if i == 0:
                legendre_poly = np.append([temp_poly[0]], [temp_poly[0]],
                                          axis=0)
            else:
                legendre_poly = np.append(legendre_poly, [temp_poly[0]],
                                          axis=0)
        legendre_poly = np.delete(legendre_poly, 0, 0)
        phi = mlons

        # now do the index legender part,
        # We are doing Associated Legendre Polynomials but
        # for each polynomial we have two coefficients one
        # for cos(phi) and the other for sin(phi),
        # so we do spherical harmonics for a real valued function using
        # sin(phi) and cos(phi) rather than exp(i*phi).
        # we place an inner function to copying code

        # max index value
        k_max = cls.index_legendre(fit_order, fit_order)

        # set up arrays and small stuff for the E field
        # coefficients calculation
        thetas_ecoeffs = np.zeros((k_max + 2, len(thetas)))
        phi_ecoeffs = np.zeros((k_max + 2, len(thetas)))

        q_prime = np.array(np.where(thetas_prime != 0.0))
        q_prime = q_prime[0]
        q = np.array(np.where(thetas != 0.0))
        q = q[0]

        # finally get to converting coefficients for the potential into
        # coefficients for elec. Field
        fit_coefficient_flat = fit_coefficient.flatten()
        for m in range(fit_order + 1):
            for l in range(m, fit_order + 1):
                k3 = cls.index_legendre(l, m)
                k4 = cls.index_legendre(l, m)

                if k3 >= 0:
                    thetas_ecoeffs[k4, q_prime] =\
                            thetas_ecoeffs[k4, q_prime] -\
                            fit_coefficient_flat[k3] * alpha * l *\
                            np.cos(thetas_prime[q_prime]) / \
                            np.sin(thetas_prime[q_prime]) / Re_meters
                    phi_ecoeffs[k4, q] = phi_ecoeffs[k4, q] - \
                        fit_coefficient_flat[k3 + 1] * m /\
                        np.sin(thetas[q]) / Re_meters
                    phi_ecoeffs[k4 + 1, q] = phi_ecoeffs[k4 + 1, q] + \
                        fit_coefficient_flat[k3] * m /\
                        np.sin(thetas[q]) / Re_meters

                if l < fit_order:
                    k1 = cls.index_legendre(l+1, m)
                else:
                    k1 = -1

                k2 = cls.index_legendre(l, m)

                if k1 >= 0:
                    thetas_ecoeffs[k2, q_prime] =\
                        thetas_ecoeffs[k2, q_prime] + \
                        fit_coefficient_flat[k1] * alpha * (l + 1 + m) / \
                        np.sin(thetas_prime[q_prime]) / Re_meters

                if m > 0:
                    if k3 >= 0:
                        k3 = k3 + 1
                    k4 = k4 + 1

                    if k1 >= 0:
                        k1 = k1 + 1
                    k2 = k2 + 1

                    if k3 >= 0:
                        thetas_ecoeffs[k4, q_prime] =\
                                thetas_ecoeffs[k4, q_prime] \
                                - fit_coefficient_flat[k3] * alpha * l * \
                                np.cos(thetas_prime[q_prime]) / \
                                np.sin(thetas_prime[q_prime]) / Re_meters

                    if k1 >= 0:
                        thetas_ecoeffs[k2, q_prime] = \
                            thetas_ecoeffs[k2, q_prime] \
                            + fit_coefficient_flat[k1] * alpha *\
                            (l + 1 + m) / np.sin(thetas_prime[q_prime]) /\
                            Re_meters

        # Calculate the Electric field positions
        thetas_ecomp = np.zeros(thetas.shape)
        phi_ecomp = np.zeros(thetas.shape)

        for m in range(fit_order + 1):
            for l in range(m, fit_order + 1):
                k = cls.index_legendre(l, m)
                # Now in the IDL code we use
                # legendre_poly[:,l,m] instead of
                # legendre_poly[:,m,l] like here, this is
                # because we have a different
                # organization of legendre_poly due to the
                # way scipy.special.lpmn
                # stores values in arrays...
                if m == 0:
                    thetas_ecomp = thetas_ecomp + thetas_ecoeffs[k, :] * \
                            legendre_poly[:, m, l]
                    phi_ecomp = phi_ecomp + phi_ecoeffs[k, :] * \
                        legendre_poly[:, m, l]
                else:
                    thetas_ecomp = thetas_ecomp + thetas_ecoeffs[k, :] * \
                        legendre_poly[:, m, l] * np.cos(m * phi) + \
                        thetas_ecoeffs[k+1, :] * legendre_poly[:, m, l] * \
                        np.sin(m * phi)
                    phi_ecomp = phi_ecomp + phi_ecoeffs[k, :] * \
                        legendre_poly[:, m, l] * np.cos(m * phi) + \
                        phi_ecoeffs[k+1, :] * legendre_poly[:, m, l] * \
                        np.sin(m * phi)

        # Store the two components of Efield into a single array
        E_field_fit = np.append([thetas_ecomp], [phi_ecomp], axis=0)

        # We'll calculate Bfield magnitude now, need to initialize some more
        # stuff
        # F-region altitude 300 km * 1000 to convert to meteres
        F_altitude = 300.0 * 1000.0
        # dipole earth field in Tesla
        B_field_polar = -0.62e-4
        B_field = B_field_polar * (1.0 - 3.0 * F_altitude / Re_meters) \
            * np.sqrt(3.0 * np.square(np.cos(thetas)) + 1.0) / 2

        # get the velocity components from E-field
        velocity_fit_vectors = np.zeros(E_field_fit.shape)
        velocity_fit_vectors[0, :] = E_field_fit[1, :] / B_field
        velocity_fit_vectors[1, :] = -E_field_fit[0, :] / B_field
        velocity = np.sqrt(np.square(velocity_fit_vectors[0, :]) +
                           np.square(velocity_fit_vectors[1, :]))
        velocity_chk_zero_inds = np.where(velocity != 0.0)
        velocity_chk_zero_inds = velocity_chk_zero_inds[0]

        azm_v = np.zeros(velocity.shape)

        if len(velocity_chk_zero_inds) == 0:
            velocity = np.array([0.0])
            azm_v = np.array([0.0])
        else:
            if hemisphere == Hemisphere.South:
                azm_v[velocity_chk_zero_inds] =\
                        np.arctan2(
                            velocity_fit_vectors[1, velocity_chk_zero_inds],
                            velocity_fit_vectors[0, velocity_chk_zero_inds])
            else:
                azm_v[velocity_chk_zero_inds] =\
                        np.arctan2(
                            velocity_fit_vectors[1, velocity_chk_zero_inds],
                            -velocity_fit_vectors[0, velocity_chk_zero_inds])

        return velocity, azm_v


    @classmethod
    def add_map_info(cls, fit_order: float, pol_cap_pot: float,
                     num_points: float, model: str):
        """
        Annotates the plot with information about the map plotting

        Parameters
        ----------
            ax: object
                matplotlib axis object
            fit_order: int
                order of the fit
            pol_cap_pot: float
                value of the polar cap potential in kV
            num_points: int
                number of vectors plotted
            model: str
                model used to fit data
        """
        text_string = r'$\phi_{PC}$' + ' = ' + str(round(pol_cap_pot/1000))\
                      + ' kV\n' \
                      + 'N = ' + str(num_points) + '\n' \
                      + 'Order: ' + str(fit_order) + '\n' \
                      + 'Model: ' + model + '\n'
        plt.figtext(0.1, 0.1, text_string)


    @classmethod
    def plot_heppner_maynard_boundary(cls, mlats: list, mlons: list,
                                      date: object, line_color: str = 'black',
                                      **kwargs):
        # TODO: No evaluation of coordinate system made! May need if in
        # plotting to plot in radians/geo ect.
        """
        Plots the position of the Heppner-Maynard Boundary

        Parameters
        ----------
            ax: object
                matplotlib axis object
            mlats: List[float]
                Magnetic Latitude in degrees
            mlons: List[float]
                Magnetic Longitude in radians
            date: datetime object
                Date from record
            line_color: str
                Color of the Heppner-Maynard boundary
                Default: black

        """
        # Shift mlon to MLT
        shifted_mlts = mlons[0] - \
            (aacgmv2.convert_mlt(mlons[0], date) * 15)
        shifted_lons = mlons - shifted_mlts
        mlon = np.radians(shifted_lons)

        plt.plot(mlon, mlats, c=line_color, zorder=4.0, **kwargs)


    @classmethod
    def plot_imf_dial(cls, ax: object, by: float = 0, bz: float = 0,
                      bt: float = 0, delay: float = 0):
        """
        Plots an IMF clock angle dial on the existing plot
        Defaults all to 0 if no IMF data available to plot

        Parameters
        ----------
            ax: object
                matplotlib axis object
            by: Float
                Value of the magnetic field in the y-direction (nT)
                Default = 0 nT
            bz: Float
                Value of the magnetic field in the z-direction (nT)
                Default = 0 nT
            bt: Float
                Magnitude of the magnetic field (nT)
                Default = 0 nT
            delay: Float
                Time delay of magnetic field between the
                measuring satellite and the ionosphere (minutes)
                Default = 0 minutes
        """
        # Create new axes inside existing axes
        ax_imf = plt.axes([0, 0, 1, 1])
        ip = InsetPosition(ax, [-0.2, 0.7, 0.4, 0.4])
        ax_imf.set_axes_locator(ip)
        ax_imf.axis('off')

        ax_imf.set_xlim([-20.2, 20.2])
        ax_imf.set_ylim([-20.2, 20.2])

        # Plot a Circle
        limit_circle = plt.Circle((0, 0), 10, facecolor='w',
                                  edgecolor='k')
        ax_imf.add_patch(limit_circle)
        # Plot axis lines
        plt.plot([-10, 10], [0, 0], color='k', linewidth=0.5)
        plt.plot([0, 0], [-10, 10], color='k', linewidth=0.5)

        # Plot line for magnetic field
        plt.plot([0, by], [0, bz], color='r')

        # Add axis labels
        ax_imf.annotate('+Z', xy=(-2.5, 11))
        ax_imf.annotate('+Y', xy=(11, -1))

        # Add annotations for delay and Btot
        ax_imf.annotate('|B| = ' + str(round(bt)) + ' nT', xy=(-16, -13),
                        fontsize=7)
        ax_imf.annotate('Delay = -' + str(delay) + ' min', xy=(-16, -17),
                        fontsize=7)


    @classmethod
    def calculate_potentials(cls, fit_coefficient: list, lat_min: list,
                             lat_shift: int = 0, lon_shift: int = 0,
                             fit_order: int = 6, lowlat: int = 60,
                             hemisphere: Enum = Hemisphere.North,
                             **kwargs):
        # TODO: No evaluation of coordinate system made! May need if in
        # plotting to plot in radians/geo ect.
        '''
        Calculates potential across a magnetic lat/lon grid for
        plotting later

        Parameters
        ----------
            fit_coefficient: List[float]
                Value of the coefficient
            lat_min: List[float]
                Minimum latitude that will be evaluated
                Not to be confused with 'lowlat'
            lat_shift: int
                Generic shift in latitude from map file
                default: 0
            lon_shift: int
                Generic shift in longitude from map file
                default: 0
            fit_order: int
                order of the fit
                default: 6
            lowlat: int
                Lowest latitude on plot
                default: 60
            hemisphere: Enum
                Describes the hemisphere, North or South
                default: Hemisphere.North

        '''
        # Lowest latitude to calculate potential to
        theta_max = np.radians(90-np.abs(lat_min)) * hemisphere.value

        # Make a grid of the space the potential is evaluated on
        # in magnetic coordinates
        lat_step = 1
        lon_step = 2
        num_lats = int((90.0 - lowlat) / lat_step) + 1
        num_lons = int(360.0 / lon_step) + 1
        lat_arr = np.array(range(num_lats)) * lat_step + lowlat
        lon_arr = np.array(range(num_lons)) * lon_step

        # Set up Grid
        grid_arr = np.zeros((2, num_lats * num_lons))
        count1 = 0
        for lons in lon_arr:
            for lats in lat_arr:
                grid_arr[0, count1] = lats
                grid_arr[1, count1] = lons
                count1 += 1

        # Convert grid vals to spherical coords
        theta = np.radians(90.0 - np.abs(grid_arr[0, :]))
        phi = np.radians(grid_arr[1, :])

        # Adjusted/Normalised values (runs 0 - pi)
        alpha = np.pi / theta_max
        x = np.cos(alpha*theta)
        # Legendre Polys
        for j, xj in enumerate(x):
            plm_tmp = special.lpmn(fit_order, fit_order, xj)
            if j == 0:
                plm_fit = np.append([plm_tmp[0]], [plm_tmp[0]], axis=0)
            else:
                plm_fit = np.append(plm_fit, [plm_tmp[0]], axis=0)
        # Remove first element as it is duplicated to start off the array
        plm_fit = np.delete(plm_fit, 0, 0)

        # Eval the potential
        lmax = plm_fit.shape
        lmax = lmax[1]
        v = np.zeros(phi.shape)

        coeff_fit_flat = fit_coefficient.flatten()
        for m in range(lmax):
            for l in range(m, lmax):
                k = cls.index_legendre(l, m)
                if m == 0:
                    v = v + coeff_fit_flat[k] * plm_fit[:, 0, l]
                else:
                    v = v + coeff_fit_flat[k] * np.cos(m * phi) \
                          * plm_fit[:, m, l] + coeff_fit_flat[k+1] \
                          * np.sin(m * phi) * plm_fit[:, m, l]

        pot_arr = np.zeros((num_lons, num_lats))
        pot_arr = np.reshape(v, pot_arr.shape) / 1000.0

        # TODO: Account for lon_shift
        # TODO: Code for lat shift! (both rarely non-0 though)
        # grid_arr[1,:] = (grid_arr[1,:] + lon_shift)

        mlat_center = grid_arr[0, :].reshape((num_lons, num_lats))
        # Set everything below the latmin as 0
        ind = np.where(abs(mlat_center) < abs(lat_min))
        pot_arr[ind] = 0

        mlon_center = grid_arr[1, :].reshape((num_lons, num_lats))
        # Invert for Southern maps
        mlat_center = mlat_center * hemisphere.value

        return mlat_center, mlon_center, pot_arr


    @classmethod
    def plot_potential_contours(cls, fit_coefficient: list, lat_min: list,
                                date: object, ax: object, lat_shift: int = 0,
                                lon_shift: int = 0, fit_order: int = 6,
                                hemisphere: Enum = Hemisphere.North,
                                contour_levels: list = [],
                                contour_color: str = 'dimgrey',
                                contour_linewidths: float = 0.8,
                                contour_fill: bool = False,
                                contour_colorbar: bool = True,
                                contour_fill_cmap: str = 'RdBu',
                                contour_colorbar_label: str = 'Potential (kV)',
                                pot_minmax_color: str = 'k', **kwargs):
        # TODO: No evaluation of coordinate system made! May need if in
        # plotting to plot in radians/geo ect.
        '''
        Takes the grid of potentials, plots a contour plot and min and max
        potential positions

        Parameters
        ----------
            fit_coefficient: List[float]
                Value of the coefficient
            lat_min: List[float]
                Minimum latitude that will be evaluated
                Not to be confused with 'lowlat'
            date: datetime object
                Date from record
            ax: object
                matplotlib axis object
            lat_shift: int
                Generic shift in latitude from map file
                default: 0
            lon_shift: int
                Generic shift in longitude from map file
                default: 0
            fit_order: int
                order of the fit
                default: 6
            contour_levels: np.arr
                Array of values at which the contours
                are plotted
                Default: []
                Default list is defined in function due
                to length of the list, values higher or
                lower than the minimum and maximum values
                given are colored in as min and max color
                values if contour_fill=True
            contour_color: str
                Colour of the contour lines plotted
                Default: dimgrey
            contour_label: bool - NOT CURRENTLY IMPLEMENTED
                If contour_fill is True, contour labels will
                be plotted on the contour lines
                Default: True
            contour_linewidths: float
                Thickness of contour lines
                Default: 0.8
            contour_fill: bool
                Option to use filled contours rather than
                an outline. If True, contour_color and
                contour_linewidths are ignored
                If False
                Default: False
            contour_colorbar: bool
                Option to show the colorbar for the contours
                if contour_fill = True
                Default: True
            contour_fill_cmap: matplotlib.cm
                Colormap used to fill the contours if
                contour_fill is True
                Default: 'RdBu'
            contour_colorbar_label: str
                Label for the colorbar describing the
                contours if contour_fill is True
                Default: empty string ''
            pot_minmax_color: str
                Colour of the cross and plus symbols for
                minimum and maximum potentials
                Default: 'k' - black
            **kwargs
                including lowlat and hemisphere for calculating
                potentials
        '''
        mlat, mlon_u, pot_arr = cls.calculate_potentials(
                             fit_coefficient, lat_min,
                             lat_shift=lat_shift, lon_shift=lon_shift,
                             fit_order=fit_order, hemisphere=hemisphere,
                             **kwargs)

        # Shift mlon to MLT
        shifted_mlts = mlon_u[0, 0] - \
            (aacgmv2.convert_mlt(mlon_u[0, 0], date) * 15)
        shifted_lons = mlon_u - shifted_mlts
        mlon = shifted_lons

        # Contained in function as too long to go into the function call
        if contour_levels == []:
            contour_levels = [-100, -95, -90, -85, -80, -75, -70, -65, -60,
                              -55, -50, -45, -40, -35, -30, -25, -20, -15,
                              -10, -5, -1, 1, 5, 10, 15, 20, 25, 30, 35, 40,
                              45, 50, 55, 60, 65, 70, 75, 80, 85, 90, 95, 100]

        if contour_fill:
            # Filled contours
            plt.contourf(np.radians(mlon), mlat, pot_arr, 2,
                         vmax=abs(pot_arr).max(),
                         vmin=-abs(pot_arr).max(),
                         locator=ticker.FixedLocator(contour_levels),
                         cmap=contour_fill_cmap, alpha=0.5,
                         extend='both', zorder=3.0)
            if contour_colorbar is True:
                norm = colors.Normalize
                norm = norm(-abs(pot_arr).max(), abs(pot_arr).max())
                mappable = cm.ScalarMappable(norm=norm, cmap=contour_fill_cmap)
                locator = ticker.MaxNLocator(symmetric=True, min_n_ticks=3,
                                             integer=True, nbins='auto')
                ticks = locator.tick_values(vmin=-abs(pot_arr).max(),
                                            vmax=abs(pot_arr).max())
                cb = plt.colorbar(mappable, ax=ax, extend='both', ticks=ticks)
                if contour_colorbar_label != '':
                    cb.set_label(contour_colorbar_label)
        else:
            # Contour lines only
            cs = plt.contour(np.radians(mlon), mlat, pot_arr, 2,
                             vmax=abs(pot_arr).max(),
                             vmin=-abs(pot_arr).max(),
                             locator=ticker.FixedLocator(contour_levels),
                             colors=contour_color, alpha=0.8,
                             linewidths=contour_linewidths, zorder=3.0)
            # TODO: Add in contour labels
            # if contour_label:
            #    plt.clabel(cs, cs.levels, inline=True, fmt='%d', fontsize=5)

        # Get max value of potential
        ind_max = np.where(pot_arr == pot_arr.max())
        ind_min = np.where(pot_arr == pot_arr.min())
        max_mlon = mlon[ind_max]
        max_mlat = mlat[ind_max]
        min_mlon = mlon[ind_min]
        min_mlat = mlat[ind_min]

        plt.scatter(np.radians(max_mlon), max_mlat, marker='+', s=70,
                    color=pot_minmax_color, zorder=5.0)
        plt.scatter(np.radians(min_mlon), min_mlat, marker='_', s=70,
                    color=pot_minmax_color, zorder=5.0)

    @classmethod
    def find_map_record(cls, dmap_data: List[dict], start_time: dt.datetime):
        """
        looks through the data from a given map file and
        returns the record number nearest the
        passed datetime object

        Parameters
        -----------
        dmap_data: List[dict]
            the data to look through
        start_time: datetime
            the time to find the nearest record number to

        Returns
        -------
        Returns the closet record to the passed time
        """
        # recursively identify the index of the list
        # where the time is closest to the passed time
        def find_nearest_time(dmap_data: List[dict], start_time: dt.datetime,
                              start_index: int, end_index: int):
            # base case
            if start_index == end_index:
                return start_index
            # recursive case
            else:
                # find the middle index
                mid_index = int((start_index + end_index)/2)
                # if the time at the middle index is
                # greater than the passed time
                if time2datetime(dmap_data[mid_index]) > start_time:
                    # search the lower half of the list
                    return find_nearest_time(dmap_data, start_time,
                                             start_index, mid_index)
                # if the time at the middle index
                # is less than the passed time
                elif time2datetime(dmap_data[mid_index]) < start_time:
                    # search the upper half of the list
                    return find_nearest_time(dmap_data, start_time,
                                             mid_index + 1, end_index)
                # if the time at the middle index is equal to the passed time
                else:
                    # return the middle index
                    return mid_index

        return find_nearest_time(dmap_data,
                                 start_time, 0, len(dmap_data) - 1)

    @classmethod
    def plot_time_series(cls, dmap_data: List[dict],
                         parameter: Enum = TimeSeriesParams.NUM_VECTORS,
                         start_record: int = 0, end_record: int = 1,
                         start_time: dt.datetime = None,
                         end_time: dt.datetime = None, ax=None, **kwargs):
        '''
        Plot time series of various map parameters

        Params
        ----------
        dmap_data: List[dict]
            List of dictionaries containing the data to be plotted
        start_record: int
            time index that we will plot from
        end_record: int
            time index that we will plot to (-1 will plot the entire period)
        start_time: dt.datetime
            Start time of the data
        end_time: dt.datetime
            End time of the data
        ax:
            matplotlib axis
        kwargs:
            keyword arguments to be passed to the plotting function
            '''
        # if no time objects are passed & no start/end record is passed
        # then plot all availaible data
        record_absent = start_time is None and end_time is None
        if start_record == 0 and end_record == 1 and record_absent:

            start_record = 0
            end_record = len(dmap_data)-1
        # determine the start and end record
        if start_time is not None and end_time is not None:
            start_record = cls.find_map_record(dmap_data, start_time)
            end_record = cls.find_map_record(dmap_data, end_time)
        else:
            start_time = time2datetime(dmap_data[start_record])
            end_time = time2datetime(dmap_data[end_record])
        # based on the parameter, plot the data
        if parameter == TimeSeriesParams.NUM_VECTORS:
            datalist = []
            timelist = []
            for records in range(start_record, end_record):
                # append the dimension of numv for each record
                # we can just uexse any of the keys with dimensionality numv
                datalist.append(len(dmap_data[records]['vector.mlat']))
                # now get the associated time data point per record
                timelist.append(time2datetime(dmap_data[records]))
            plt.plot(timelist, datalist, **kwargs)
            plt.ylabel('Number of Vectors')
            plt.xlabel('Time (UTC)')
            plt.title("Number of Vectors for " + str(start_time)
                      + " to " + str(end_time))
        elif parameter is not None:
            datalist = []
            timelist = []
            for records in range(start_record, end_record):
                datalist.append(dmap_data[records][parameter.value])
                timelist.append(time2datetime(dmap_data[records]))
            plt.plot(timelist, datalist, **kwargs)
            plt.ylabel(parameter.value)
            plt.xlabel('Time (UTC)')
            plt.title(parameter.value + ' for ' + str(start_time)
                      + " to " + str(end_time))<|MERGE_RESOLUTION|>--- conflicted
+++ resolved
@@ -169,18 +169,11 @@
         date = time2datetime(dmap_data[record])
 
         if cmap is None:
-<<<<<<< HEAD
-            cmap = {MapParams.FITTED_VELOCITY: 'plasma_r',
-                    MapParams.MODEL_VELOCITY: 'plasma_r',
-                    MapParams.RAW_VELOCITY: 'plasma_r',
-                    MapParams.TRUE_VELOCITY: 'plasma_r',
-                    MapParams.POWER: 'plasma',
-=======
             cmap = {MapParams.FITTED_VELOCITY: PyDARNColormaps.PYDARN_PLASMA_R,
                     MapParams.MODEL_VELOCITY: PyDARNColormaps.PYDARN_PLASMA_R,
                     MapParams.RAW_VELOCITY: PyDARNColormaps.PYDARN_PLASMA_R,
+                    MapParams.TRUE_VELOCITY: PyDARNColormaps.PYDARN_PLASMA_R,
                     MapParams.POWER: PyDARNColormaps.PYDARN_PLASMA,
->>>>>>> 1e50d644
                     MapParams.SPECTRAL_WIDTH: PyDARNColormaps.PYDARN_VIRIDIS}
             cmap = cmap[parameter]
         # Setting zmin and zmax
