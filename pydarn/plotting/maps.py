--- conflicted
+++ resolved
@@ -31,15 +31,9 @@
 # Third party libraries
 import aacgmv2
 
-<<<<<<< HEAD
-from pydarn import (PyDARNColormaps, standard_warning_format,
-                    Re, Hemisphere, time2datetime, find_record,
-                    Fan, MapParams)
-=======
 from pydarn import (PyDARNColormaps, plot_exceptions,
                     standard_warning_format, Re, Hemisphere,
                     time2datetime, find_record, Fan, MapParams)
->>>>>>> 5d73f524
 
 warnings.formatwarning = standard_warning_format
 
