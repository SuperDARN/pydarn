# Copyright (C) 2021 SuperDARN Canada, University of Saskatchewan
# Author: Marina Schmidt
# Copyright (C) 2012  VT SuperDARN Lab
# Modifications:
# 2022-03-08: MTS - added partial records exception
# 2021-03-18: CJM - Included contour plotting and HMB
<<<<<<< HEAD
# 2021-04-01: CJM - Bug fix for lon shifting to MLT
=======
# 2021-03-31: CJM - Map info included
# 2021-03-31: CJM - IMF clock angle dial added
>>>>>>> dd1c7789
#
# Disclaimer:
# pyDARN is under the LGPL v3 license found in the root directory LICENSE.md
# Everyone is permitted to copy and distribute verbatim copies of this license
# document, but changing it is not allowed.
#
# This version of the GNU Lesser General Public License incorporates the terms
# and conditions of version 3 of the GNU General Public License,
# supplemented by the additional permissions listed below.


"""
Grid plots, mapped to AACGM coordinates in a polar format
"""

import datetime as dt
import matplotlib.pyplot as plt
import numpy as np
import warnings

from enum import Enum
from matplotlib import ticker, cm, colors
from mpl_toolkits.axes_grid.inset_locator import InsetPosition
from scipy import special
from typing import List

# Third party libraries
import aacgmv2

from pydarn import (PyDARNColormaps, plot_exceptions,
                    standard_warning_format, Re, Hemisphere,
                    time2datetime, find_record, Fan, MapParams)

warnings.formatwarning = standard_warning_format


class Maps():
    """
    Maps plots for SuperDARN data

    Methods
    -------
    plot_maps
    calculated_fitted_velocities
    """

    def __str__(self):
        return "This class is static class that provides"\
                " the following methods: \n"\
                "   - plot_maps()\n"


    @classmethod
    def plot_mapdata(cls, dmap_data: List[dict], ax=None,
                     parameter: Enum = MapParams.FITTED_VELOCITY,
                     record: int = 0, start_time: dt.datetime = None,
                     time_delta: float = 1,  alpha: float = 1.0,
                     len_factor: float = 150, cmap: str = None,
                     colorbar: bool = True, colorbar_label: str = '',
                     title: str = '', zmin: float = None, zmax: float = None,
                     hmb: bool = True, boundary: bool = False,
                     radar_location: bool = False, map_info: bool = True,
                     imf_dial: bool = True, **kwargs):
        """
        Plots convection maps data points and vectors

        Parameters
        ----------
            dmap_data : dict[List]
                DMAP data returned from pyDARN.SuperDARNRead or pyDARNio
            ax: object
                matplotlib axis object
            parameters: enum
                enum object to determine what to plot
                default: MapParams.FITTED_VELOCITY
            record: int
                record number to plot
                default: 0
            start_time: datetime.datetime
                datetime object as the start time of the record to plot
                if none then record will be used
                default: none
            time_delta: int
                How close the start_time has to be start_time of the record
                in minutes
                default: 1
            cmap: matplotlib.cm
                matplotlib colour map
                https://matplotlib.org/tutorials/colors/colormaps.html
                Default: Official pyDARN colour map for given parameter
                    MapParams.FITTED_VELOCITY: 'plasma',
                    MapParams.MODEL_VELOCITY: 'plasma',
                    MapParams.RAW_VELOCITY: 'plasma',
                    MapParams.POWER: 'plasma_r',
                    MapParams.SPECTRAL_WIDTH: PyDARNColormaps.PYDARN_VIRIDIS
            zmin: int
                The minimum parameter value for coloring
                Default: MapParams.FITTED_VELOCITY: [0],
                         MapParams.MODEL_VELOCITY: [0],
                         MapParams.RAW_VELOCITY: [0],
                         MapParams.POWER: [0],
                         MapParams.SPECTRAL_WIDTH: [0]
            zmax: int
                The maximum parameter value for  coloring
                Default: MapParams.FITTED_VELOCITY: [1000],
                         MapParams.MODEL_VELOCITY: [1000],
                         MapParams.RAW_VELOCITY: [1000],
                         MapParams.POWER: [250],
                         MapParams.SPECTRAL_WIDTH: [250]
            colorbar: bool
                Draw a colourbar if True
                Default: True
            colorbar_label: str
                The label that appears next to the colour bar.
                Requires colorbar to be true
                Default: ''
            title: str
                Adds a title to the plot. If no title is specified,
                one will be provided
                Default: ''
            len_factor: float
                Normalisation factor for the vectors, to control size on plot
                Larger number means smaller vectors on plot
                Default: 150.0
            imf_dial: bool
                If True, draw an IMF dial of the magnetic field clock angle.
                Default: True
            kwargs: key=value
                uses the parameters for plot_fov and projections.axis

        """
        # Find the record corresponding to the start time
        if start_time is not None:
            record = find_record(dmap_data, start_time, time_delta)
        date = time2datetime(dmap_data[record])
        if cmap is None:
            cmap = {MapParams.FITTED_VELOCITY: 'plasma_r',
                    MapParams.MODEL_VELOCITY: 'plasma_r',
                    MapParams.RAW_VELOCITY: 'plasma_r',
                    MapParams.POWER: 'plasma',
                    MapParams.SPECTRAL_WIDTH: PyDARNColormaps.PYDARN_VIRIDIS}
            cmap = plt.cm.get_cmap(cmap[parameter])
        # Setting zmin and zmax
        defaultzminmax = {MapParams.FITTED_VELOCITY: [0, 1000],
                          MapParams.MODEL_VELOCITY: [0, 1000],
                          MapParams.RAW_VELOCITY: [0, 1000],
                          MapParams.POWER: [0, 250],
                          MapParams.SPECTRAL_WIDTH: [0, 250]}
        if zmin is None:
            zmin = defaultzminmax[parameter][0]
        if zmax is None:
            zmax = defaultzminmax[parameter][1]

        hemisphere = Hemisphere(dmap_data[record]['hemisphere'])
        norm = colors.Normalize
        norm = norm(zmin, zmax)

        with warnings.catch_warnings():
            warnings.simplefilter("ignore")
            # TODO: Make FOV outlines optional or invisible
            for stid in dmap_data[record]['stid']:
                _, aacgm_lons, ax, _ =\
                        Fan.plot_fov(stid, date, ax=ax, boundary=boundary,
                                     radar_location=radar_location, **kwargs)

        if parameter == MapParams.MODEL_VELOCITY:
            try:
                data_lons = dmap_data[record]['model.mlon']
                data_lats = dmap_data[record]['model.mlat']
            except KeyError:
                raise plot_exceptions.PartialRecordsError('model.mlon')
        else:
            try:
                data_lons = dmap_data[record]['vector.mlon']
                data_lats = dmap_data[record]['vector.mlat']
            except KeyError:
                raise plot_exceptions.PartialRecordsError('model.mlat')

            # Hold the beam positions
            shifted_mlts = aacgm_lons[0, 0] - \
                (aacgmv2.convert_mlt(aacgm_lons[0, 0], date) * 15)
            shifted_lons = data_lons - shifted_mlts
            mlons = np.radians(shifted_lons)
            mlats = data_lats

        # If the parameter is velocity then plot the LOS vectors
        if parameter == MapParams.FITTED_VELOCITY:
            v_mag, azm_v =\
                    cls.calculated_fitted_velocities(mlats=mlats,
                                                     mlons=np.radians(
                                                         data_lons),
                                                     hemisphere=hemisphere,
                                                     fit_coefficient=dmap_data[
                                                         record]['N+2'],
                                                     fit_order=dmap_data[
                                                         record]['fit.order'],
                                                     lat_min=dmap_data[
                                                         record]['latmin'],
                                                     len_factor=len_factor)
        elif parameter == MapParams.MODEL_VELOCITY:
            v_mag = dmap_data[record]['model.vel.median']
            azm_v = np.radians(dmap_data[record]['model.kvect'])
        elif parameter == MapParams.RAW_VELOCITY:
            v_mag = dmap_data[record]['vector.vel.median']
            azm_v = np.radians(dmap_data[record]['vector.kvect'])
        elif parameter == MapParams.POWER:
            v_mag = dmap_data[record]['vector.pwr.median']
            azm_v = np.radians(dmap_data[record]['vector.kvect'])

        elif parameter == MapParams.SPECTRAL_WIDTH:
            v_mag = dmap_data[record]['vector.wdt.median']
            azm_v = np.radians(dmap_data[record]['vector.kvect'])

        if parameter in [MapParams.FITTED_VELOCITY, MapParams.MODEL_VELOCITY,
                         MapParams.RAW_VELOCITY]:
            # Angle to "rotate" each vector by to get into same
            # reference frame Controlled by longitude, or "mltitude"
            alpha = mlons

            # Convert initial positions to Cartesian
            start_pos_x = (90 - mlats) * np.cos(mlons)
            start_pos_y = (90 - mlats) * np.sin(mlons)

            # Resolve LOS vector in x and y directions,
            # with respect to mag pole
            # Gives zonal and meridional components of LOS vector
            x = -v_mag * np.cos(-azm_v)
            y = -v_mag * np.sin(-azm_v)

            # Rotate each vector into same reference frame
            # following vector rotation matrix
            # https://en.wikipedia.org/wiki/Rotation_matrix
            vec_x = (x * np.cos(alpha)) - (y * np.sin(alpha))
            vec_y = (x * np.sin(alpha)) + (y * np.cos(alpha))

            # New vector end points, in Cartesian
            end_pos_x = start_pos_x + (vec_x / len_factor)
            end_pos_y = start_pos_y + (vec_y / len_factor)

            # Convert back to polar for plotting
            end_mlats = 90.0 - (np.sqrt(end_pos_x**2 + end_pos_y**2))
            end_mlons = np.arctan2(end_pos_y, end_pos_x)

            # Plot the vectomlats
            for i in range(len(v_mag)):
                plt.plot([mlons[i], end_mlons[i]],
                         [mlats[i], end_mlats[i]], c=cmap(norm(v_mag[i])),
                         linewidth=0.5, zorder=5.0)
        plt.scatter(mlons, mlats, c=v_mag, s=2.0,
                    vmin=zmin, vmax=zmax,  cmap=cmap, zorder=5.0)

        # Plot potential contours
        fit_coefficient = dmap_data[record]['N+2']
        fit_order = dmap_data[record]['fit.order']
        lat_shift = dmap_data[record]['lat.shft']
        lon_shift = dmap_data[record]['lon.shft']
        lat_min = dmap_data[record]['latmin']

        cls.plot_potential_contours(fit_coefficient, lat_min, date,
                                    lat_shift=lat_shift, lon_shift=lon_shift,
                                    fit_order=fit_order, **kwargs)

        if hmb is True:
            # Plot the HMB
            mlats_hmb = dmap_data[record]['boundary.mlat']
            mlons_hmb = dmap_data[record]['boundary.mlon']
            cls.plot_heppner_maynard_boundary(mlats_hmb, mlons_hmb, date)

        if colorbar is True:
            mappable = cm.ScalarMappable(norm=norm, cmap=cmap)
            locator = ticker.MaxNLocator(symmetric=True, min_n_ticks=3,
                                         integer=True, nbins='auto')
            ticks = locator.tick_values(vmin=zmin, vmax=zmax)
            cb = ax.figure.colorbar(mappable, ax=ax,
                                    extend='both', ticks=ticks)

            if colorbar_label != '':
                cb.set_label(colorbar_label)
            else:
                if parameter in [MapParams.FITTED_VELOCITY,
                                 MapParams.MODEL_VELOCITY,
                                 MapParams.RAW_VELOCITY]:
                    cb.set_label('Velocity (m s$^{-1}$)')
                elif parameter is MapParams.SPECTRAL_WIDTH:
                    cb.set_label('Spectral Width (m s$^{-1}$)')
                elif parameter is MapParams.POWER:
                    cb.set_label('Power')

        if title == '':
            title = "{year}-{month}-{day} {start_hour}:{start_minute} -"\
                " {end_hour}:{end_minute}"\
                    "".format(year=date.year,
                              month=str(date.month).zfill(2),
                              day=str(date.day).zfill(2),
                              start_hour=str(date.hour).zfill(2),
                              start_minute=str(date.minute).zfill(2),
                              end_hour=str(dmap_data[record]['end.hour']).
                              zfill(2),
                              end_minute=str(dmap_data[record]['end.minute']).
                              zfill(2))
        plt.title(title)

        if map_info is True:
            model = dmap_data[record]['model.name']
            num_points = len(dmap_data[record]['vector.mlat'])
            pol_cap_pot = dmap_data[record]['pot.drop']
            cls.add_map_info(fit_order, pol_cap_pot, num_points, model)

        if imf_dial is True:
            # Plot the IMF dial
            bx = dmap_data[record]['IMF.Bx']
            by = dmap_data[record]['IMF.By']
            bz = dmap_data[record]['IMF.Bz']
            delay = dmap_data[record]['IMF.delay']
            bt = np.sqrt(bx**2 + by**2 + bz**2)
            cls.plot_imf_dial(ax, by, bz, bt, delay)

        return mlats, mlons, v_mag


    @classmethod
    def index_legendre(cls, l: int, m: int):
        """
        not a 100% how this works some black magic

        parameter
        ---------
            l : int
                doping level
            m : int
                fit order

        return
        ------
            legendre index?
        """
        return (m == 0 and l**2) or ((l != 0)
                                     and (m != 0) and l**2 + 2 * m - 1) or 0


    @classmethod
    def calculated_fitted_velocities(cls, mlats: list, mlons: list,
                                     fit_coefficient: list,
                                     hemisphere: Enum = Hemisphere.North,
                                     fit_order: int = 6, lat_min: int = 60,
                                     len_factor: int = 150):
        """
        Calculates the fitted velocities using Legrendre polynomial

        Parameters
        ----------
            mlats: List[float]
                Magnetic Latitude in degrees
            mlons: List[float]
                Magnetic Longitude in radians
            fit_coefficient: List[float]
                Value of the coefficient
            hemisphere: int
                1 or -1 for hemisphere North or South
                default: 1 - North
            fit_order: int
                order of the fit
                default: 6
            lat_min: int
                Lower latitude boundary of data in degrees
                default: 60
            len_factor: int
                length of the vector socks multiplied by
                default: 150
        """
        # convert earth radius to meters
        Re_meters = Re * 1000.0
        # theta values in radians
        thetas = np.radians(90.0 - abs(mlats))
        thetas_max = np.radians(90.0 - abs(lat_min))

        # Angle to "rotate" each vector by to get into same
        # reference frame Controlled by longitude, or "mltitude"
        alpha = np.pi / thetas_max
        thetas_prime = alpha * thetas
        x = np.cos(thetas_prime)

        # i is the index of the list
        # x_i is the element of x at ith index
        for i, x_i in enumerate(x):
            temp_poly = special.lpmn(fit_order, fit_order, x_i)
            if i == 0:
                legendre_poly = np.append([temp_poly[0]], [temp_poly[0]],
                                          axis=0)
            else:
                legendre_poly = np.append(legendre_poly, [temp_poly[0]],
                                          axis=0)
        legendre_poly = np.delete(legendre_poly, 0, 0)
        phi = mlons

        # now do the index legender part,
        # We are doing Associated Legendre Polynomials but
        # for each polynomial we have two coefficients one
        # for cos(phi) and the other for sin(phi),
        # so we do spherical harmonics for a real valued function using
        # sin(phi) and cos(phi) rather than exp(i*phi).
        # we place an inner function to copying code

        # max index value
        k_max = cls.index_legendre(fit_order, fit_order)

        # set up arrays and small stuff for the E field
        # coefficients calculation
        thetas_ecoeffs = np.zeros((k_max + 2, len(thetas)))
        phi_ecoeffs = np.zeros((k_max + 2, len(thetas)))

        q_prime = np.array(np.where(thetas_prime != 0.0))
        q_prime = q_prime[0]
        q = np.array(np.where(thetas != 0.0))
        q = q[0]

        # finally get to converting coefficients for the potential into
        # coefficients for elec. Field
        fit_coefficient_flat = fit_coefficient.flatten()
        for m in range(fit_order + 1):
            for l in range(m, fit_order + 1):
                k3 = cls.index_legendre(l, m)
                k4 = cls.index_legendre(l, m)

                if k3 >= 0:
                    thetas_ecoeffs[k4, q_prime] =\
                            thetas_ecoeffs[k4, q_prime] -\
                            fit_coefficient_flat[k3] * alpha * l *\
                            np.cos(thetas_prime[q_prime]) / \
                            np.sin(thetas_prime[q_prime]) / Re_meters
                    phi_ecoeffs[k4, q] = phi_ecoeffs[k4, q] - \
                        fit_coefficient_flat[k3 + 1] * m /\
                        np.sin(thetas[q]) / Re_meters
                    phi_ecoeffs[k4 + 1, q] = phi_ecoeffs[k4 + 1, q] + \
                        fit_coefficient_flat[k3] * m /\
                        np.sin(thetas[q]) / Re_meters

                if l < fit_order:
                    k1 = cls.index_legendre(l+1, m)
                else:
                    k1 = -1

                k2 = cls.index_legendre(l, m)

                if k1 >= 0:
                    thetas_ecoeffs[k2, q_prime] =\
                        thetas_ecoeffs[k2, q_prime] + \
                        fit_coefficient_flat[k1] * alpha * (l + 1 + m) / \
                        np.sin(thetas_prime[q_prime]) / Re_meters

                if m > 0:
                    if k3 >= 0:
                        k3 = k3 + 1
                    k4 = k4 + 1

                    if k1 >= 0:
                        k1 = k1 + 1
                    k2 = k2 + 1

                    if k3 >= 0:
                        thetas_ecoeffs[k4, q_prime] =\
                                thetas_ecoeffs[k4, q_prime] \
                                - fit_coefficient_flat[k3] * alpha * l * \
                                np.cos(thetas_prime[q_prime]) / \
                                np.sin(thetas_prime[q_prime]) / Re_meters

                    if k1 >= 0:
                        thetas_ecoeffs[k2, q_prime] = \
                            thetas_ecoeffs[k2, q_prime] \
                            + fit_coefficient_flat[k1] * alpha *\
                            (l + 1 + m) / np.sin(thetas_prime[q_prime]) /\
                            Re_meters

        # Calculate the Electric field positions
        thetas_ecomp = np.zeros(thetas.shape)
        phi_ecomp = np.zeros(thetas.shape)

        for m in range(fit_order + 1):
            for l in range(m, fit_order + 1):
                k = cls.index_legendre(l, m)
                # Now in the IDL code we use
                # legendre_poly[:,l,m] instead of
                # legendre_poly[:,m,l] like here, this is
                # because we have a different
                # organization of legendre_poly due to the
                # way scipy.special.lpmn
                # stores values in arrays...
                if m == 0:
                    thetas_ecomp = thetas_ecomp + thetas_ecoeffs[k, :] * \
                            legendre_poly[:, m, l]
                    phi_ecomp = phi_ecomp + phi_ecoeffs[k, :] * \
                        legendre_poly[:, m, l]
                else:
                    thetas_ecomp = thetas_ecomp + thetas_ecoeffs[k, :] * \
                        legendre_poly[:, m, l] * np.cos(m * phi) + \
                        thetas_ecoeffs[k+1, :] * legendre_poly[:, m, l] * \
                        np.sin(m * phi)
                    phi_ecomp = phi_ecomp + phi_ecoeffs[k, :] * \
                        legendre_poly[:, m, l] * np.cos(m * phi) + \
                        phi_ecoeffs[k+1, :] * legendre_poly[:, m, l] * \
                        np.sin(m * phi)

        # Store the two components of Efield into a single array
        E_field_fit = np.append([thetas_ecomp], [phi_ecomp], axis=0)

        # We'll calculate Bfield magnitude now, need to initialize some more
        # stuff
        # F-region altitude 300 km * 1000 to convert to meteres
        F_altitude = 300.0 * 1000.0
        # dipole earth field in Tesla
        B_field_polar = -0.62e-4
        B_field = B_field_polar * (1.0 - 3.0 * F_altitude / Re_meters) \
            * np.sqrt(3.0 * np.square(np.cos(thetas)) + 1.0) / 2

        # get the velocity components from E-field
        velocity_fit_vectors = np.zeros(E_field_fit.shape)
        velocity_fit_vectors[0, :] = E_field_fit[1, :] / B_field
        velocity_fit_vectors[1, :] = -E_field_fit[0, :] / B_field
        velocity = np.sqrt(np.square(velocity_fit_vectors[0, :]) +
                           np.square(velocity_fit_vectors[1, :]))
        velocity_chk_zero_inds = np.where(velocity != 0.0)
        velocity_chk_zero_inds = velocity_chk_zero_inds[0]

        azm_v = np.zeros(velocity.shape)

        if len(velocity_chk_zero_inds) == 0:
            velocity = np.array([0.0])
            azm_v = np.array([0.0])
        else:
            if hemisphere == Hemisphere.South:
                azm_v[velocity_chk_zero_inds] =\
                        np.arctan2(
                            velocity_fit_vectors[1, velocity_chk_zero_inds],
                            velocity_fit_vectors[0, velocity_chk_zero_inds])
            else:
                azm_v[velocity_chk_zero_inds] =\
                        np.arctan2(
                            velocity_fit_vectors[1, velocity_chk_zero_inds],
                            -velocity_fit_vectors[0, velocity_chk_zero_inds])

        return velocity, azm_v


    @classmethod
<<<<<<< HEAD
    def plot_heppner_maynard_boundary(cls, mlats: list, mlons: list, 
                                      date: object, line_color: str = 'black',
                                      **kwargs):
=======
    def add_map_info(cls, fit_order: float, pol_cap_pot: float,
                     num_points: float, model: str):
        """
        Annotates the plot with information about the map plotting

        Parameters
        ----------
            ax: object
                matplotlib axis object
            fit_order: int
                order of the fit
            pol_cap_pot: float
                value of the polar cap potential in kV
            num_points: int
                number of vectors plotted
            model: str
                model used to fit data
        """
        text_string = r'$\phi_{PC}$' + ' = ' + str(round(pol_cap_pot/1000))\
                      + ' kV\n' \
                      + 'N = ' + str(num_points) + '\n' \
                      + 'Order: ' + str(fit_order) + '\n' \
                      + 'Model: ' + model + '\n'
        plt.figtext(0.1, 0.1, text_string)


    @classmethod
    def plot_heppner_maynard_boundary(cls, mlats: list, mlons: list,
                                      line_color: str = 'black', **kwargs):
>>>>>>> dd1c7789
        # TODO: No evaluation of coordinate system made! May need if in
        # plotting to plot in radians/geo ect.
        """
        Plots the position of the Heppner-Maynard Boundary

        Parameters
        ----------
            ax: object
                matplotlib axis object
            mlats: List[float]
                Magnetic Latitude in degrees
            mlons: List[float]
                Magnetic Longitude in radians
            date: datetime object
                Date from record
            line_color: str
                Color of the Heppner-Maynard boundary
                Default: black

        """
        # Shift mlon to MLT
        shifted_mlts = mlons[0] - \
            (aacgmv2.convert_mlt(mlons[0], date) * 15)
        shifted_lons = mlons - shifted_mlts
        mlon = np.radians(shifted_lons)

        plt.plot(mlon, mlats, c=line_color, zorder=4.0, **kwargs)


    @classmethod
    def plot_imf_dial(cls, ax: object, by: float = 0, bz: float = 0,
                      bt: float = 0, delay: float = 0):
        """
        Plots an IMF clock angle dial on the existing plot
        Defaults all to 0 if no IMF data available to plot

        Parameters
        ----------
            ax: object
                matplotlib axis object
            by: Float
                Value of the magnetic field in the y-direction (nT)
                Default = 0 nT
            bz: Float
                Value of the magnetic field in the z-direction (nT)
                Default = 0 nT
            bt: Float
                Magnitude of the magnetic field (nT)
                Default = 0 nT
            delay: Float
                Time delay of magnetic field between the
                measuring satellite and the ionosphere (minutes)
                Default = 0 minutes
        """
        # Create new axes inside existing axes
        ax_imf = plt.axes([0, 0, 1, 1])
        ip = InsetPosition(ax, [-0.2, 0.7, 0.4, 0.4])
        ax_imf.set_axes_locator(ip)
        ax_imf.axis('off')

        ax_imf.set_xlim([-20.2, 20.2])
        ax_imf.set_ylim([-20.2, 20.2])

        # Plot a Circle
        limit_circle = plt.Circle((0, 0), 10, facecolor='w',
                                  edgecolor='k')
        ax_imf.add_patch(limit_circle)
        # Plot axis lines
        plt.plot([-10, 10], [0, 0], color='k', linewidth=0.5)
        plt.plot([0, 0], [-10, 10], color='k', linewidth=0.5)

        # Plot line for magnetic field
        plt.plot([0, by], [0, bz], color='r')

        # Add axis labels
        ax_imf.annotate('+Z', xy=(-2.5, 11))
        ax_imf.annotate('+Y', xy=(11, -1))

        # Add annotations for delay and Btot
        ax_imf.annotate('|B| = ' + str(round(bt)) + ' nT', xy=(-16, -13),
                        fontsize=7)
        ax_imf.annotate('Delay = -' + str(delay) + ' min', xy=(-16, -17),
                        fontsize=7)


    @classmethod
    def calculate_potentials(cls, fit_coefficient: list, lat_min: list,
                             lat_shift: int = 0, lon_shift: int = 0,
                             fit_order: int = 6, lowlat: int = 60,
                             hemisphere: Hemisphere = Hemisphere.North,
                             **kwargs):
        # TODO: No evaluation of coordinate system made! May need if in
        # plotting to plot in radians/geo ect.
        '''
        Calculates potential across a magnetic lat/lon grid for
        plotting later

        Parameters
        ----------
            fit_coefficient: List[float]
                Value of the coefficient
            lat_min: List[float]
                Minimum latitude that will be evaluated
                Not to be confused with 'lowlat'
            lat_shift: int
                Generic shift in latitude from map file
                default: 0
            lon_shift: int
                Generic shift in longitude from map file
                default: 0
            fit_order: int
                order of the fit
                default: 6
            lowlat: int
                Lowest latitude on plot
                default: 60
            hemisphere: Enum
                Describes the hemisphere, North or South
                default: Hemisphere.North

        '''
        # Lowest latitude to calculate potential to
        theta_max = np.radians(90-np.abs(lat_min))

        # Make a grid of the space the potential is evaluated on
        # in magnetic coordinates
        lat_step = 1
        lon_step = 2
        num_lats = int((90.0 - lowlat) / lat_step) + 1
        num_lons = int(360.0 / lon_step) + 1
        lat_arr = np.array(range(num_lats)) * lat_step + lowlat
        lat_arr = lat_arr * hemisphere.value
        lon_arr = np.array(range(num_lons)) * lon_step

        # Set up Grid
        grid_arr = np.zeros((2, num_lats * num_lons))
        count1 = 0
        for lons in lon_arr:
            for lats in lat_arr:
                grid_arr[0, count1] = lats
                grid_arr[1, count1] = lons
                count1 += 1

        # Convert grid vals to spherical coords
        theta = np.radians(90.0 - np.abs(grid_arr[0, :]))
        phi = np.radians(grid_arr[1, :])

        # Adjusted/Normalised values (runs 0 - pi)
        alpha = np.pi / theta_max
        x = np.cos(alpha*theta)

        # Legendre Polys
        for j, xj in enumerate(x):
            plm_tmp = special.lpmn(fit_order, fit_order, xj)
            if j == 0:
                plm_fit = np.append([plm_tmp[0]], [plm_tmp[0]], axis=0)
            else:
                plm_fit = np.append(plm_fit, [plm_tmp[0]], axis=0)
        # Remove first element as it is duplicated to start off the array
        plm_fit = np.delete(plm_fit, 0, 0)

        # Eval the potential
        lmax = plm_fit.shape
        lmax = lmax[1]
        v = np.zeros(phi.shape)

        coeff_fit_flat = fit_coefficient.flatten()
        for m in range(lmax):
            for l in range(m, lmax):
                k = cls.index_legendre(l, m)
                if m == 0:
                    v = v + coeff_fit_flat[k] * plm_fit[:, 0, l]
                else:
                    v = v + coeff_fit_flat[k] * np.cos(m * phi) \
                          * plm_fit[:, m, l] + coeff_fit_flat[k+1] \
                          * np.sin(m * phi) * plm_fit[:, m, l]

        pot_arr = np.zeros((num_lons, num_lats))
        pot_arr = np.reshape(v, pot_arr.shape) / 1000.0

        # TODO: Account for lon_shift
        # TODO: Code for lat shift! (both rarely non-0 though)
        # grid_arr[1,:] = (grid_arr[1,:] + lon_shift)

        mlat_center = grid_arr[0, :].reshape((num_lons, num_lats))
        # Set everything below the latmin as 0
        ind = np.where(mlat_center < lat_min)
        pot_arr[ind] = 0

        mlon_center = grid_arr[1, :].reshape((num_lons, num_lats))

        return mlat_center, mlon_center, pot_arr


    @classmethod
    def plot_potential_contours(cls, fit_coefficient: list, lat_min: list,
                                date: object, lat_shift: int = 0,
                                lon_shift: int = 0, fit_order: int = 6,
                                contour_levels: list = [],
                                contour_color: str = 'dimgrey',
                                contour_linewidths: float = 0.8,
                                contour_fill: bool = False,
                                contour_colorbar: bool = True,
                                contour_fill_cmap: str = 'RdBu',
                                contour_colorbar_label: str = 'Potential (kV)',
                                pot_minmax_color: str = 'k', **kwargs):
        # TODO: No evaluation of coordinate system made! May need if in
        # plotting to plot in radians/geo ect.
        '''
        Takes the grid of potentials, plots a contour plot and min and max
        potential positions

        Parameters
        ----------
            fit_coefficient: List[float]
                Value of the coefficient
            lat_min: List[float]
                Minimum latitude that will be evaluated
                Not to be confused with 'lowlat'
            date: datetime object
                Date from record
            lat_shift: int
                Generic shift in latitude from map file
                default: 0
            lon_shift: int
                Generic shift in longitude from map file
                default: 0
            fit_order: int
                order of the fit
                default: 6
            contour_levels: np.arr
                Array of values at which the contours
                are plotted
                Default: []
                Default list is defined in function due
                to length of the list, values higher or
                lower than the minimum and maximum values
                given are colored in as min and max color
                values if contour_fill=True
            contour_color: str
                Colour of the contour lines plotted
                Default: dimgrey
            contour_label: bool - NOT CURRENTLY IMPLEMENTED
                If contour_fill is True, contour labels will
                be plotted on the contour lines
                Default: True
            contour_linewidths: float
                Thickness of contour lines
                Default: 0.8
            contour_fill: bool
                Option to use filled contours rather than
                an outline. If True, contour_color and
                contour_linewidths are ignored
                If False
                Default: False
            contour_colorbar: bool
                Option to show the colorbar for the contours
                if contour_fill = True
                Default: True
            contour_fill_cmap: matplotlib.cm
                Colormap used to fill the contours if
                contour_fill is True
                Default: 'RdBu'
            contour_colorbar_label: str
                Label for the colorbar describing the
                contours if contour_fill is True
                Default: empty string ''
            pot_minmax_color: str
                Colour of the cross and plus symbols for
                minimum and maximum potentials
                Default: 'k' - black
            **kwargs
                including lowlat and hemisphere for calculating
                potentials
        '''
        mlat, mlon_u, pot_arr = cls.calculate_potentials(
                             fit_coefficient, lat_min,
                             lat_shift=lat_shift, lon_shift=lon_shift,
                             fit_order=fit_order, **kwargs)

        # Shift mlon to MLT
        shifted_mlts = mlon_u[0, 0] - \
            (aacgmv2.convert_mlt(mlon_u[0, 0], date) * 15)
        shifted_lons = mlon_u - shifted_mlts
        mlon = shifted_lons

        # Contained in function as too long to go into the function call
        if contour_levels == []:
            contour_levels = [-100, -95, -90, -85, -80, -75, -70, -65, -60,
                              -55, -50, -45, -40, -35, -30, -25, -20, -15,
                              -10, -5, -1, 1, 5, 10, 15, 20, 25, 30, 35, 40,
                              45, 50, 55, 60, 65, 70, 75, 80, 85, 90, 95, 100]

        if contour_fill:
            # Filled contours
            plt.contourf(np.radians(mlon), mlat, pot_arr, 2,
                         vmax=abs(pot_arr).max(),
                         vmin=-abs(pot_arr).max(),
                         locator=ticker.FixedLocator(contour_levels),
                         cmap=contour_fill_cmap, alpha=0.6,
                         extend='both', zorder=3.0)
            if contour_colorbar is True:
                norm = colors.Normalize
                norm = norm(-abs(pot_arr).max(), abs(pot_arr).max())
                mappable = cm.ScalarMappable(norm=norm, cmap=contour_fill_cmap)
                locator = ticker.MaxNLocator(symmetric=True, min_n_ticks=3,
                                             integer=True, nbins='auto')
                ticks = locator.tick_values(vmin=-abs(pot_arr).max(),
                                            vmax=abs(pot_arr).max())
                cb = plt.colorbar(mappable, extend='both', ticks=ticks)
                if contour_colorbar_label != '':
                    cb.set_label(contour_colorbar_label)
        else:
            # Contour lines only
            cs = plt.contour(np.radians(mlon), mlat, pot_arr, 2,
                             vmax=abs(pot_arr).max(),
                             vmin=-abs(pot_arr).max(),
                             locator=ticker.FixedLocator(contour_levels),
                             colors=contour_color, alpha=0.8,
                             linewidths=contour_linewidths, zorder=3.0)
            # TODO: Add in contour labels
            # if contour_label:
            #    plt.clabel(cs, cs.levels, inline=True, fmt='%d', fontsize=5)

        # Get max value of potential
        ind_max = np.where(pot_arr == pot_arr.max())
        ind_min = np.where(pot_arr == pot_arr.min())
        max_mlon = mlon[ind_max]
        max_mlat = mlat[ind_max]
        min_mlon = mlon[ind_min]
        min_mlat = mlat[ind_min]

        plt.scatter(np.radians(max_mlon), max_mlat, marker='+', s=70,
                    color=pot_minmax_color, zorder=5.0)
        plt.scatter(np.radians(min_mlon), min_mlat, marker='_', s=70,
                    color=pot_minmax_color, zorder=5.0)<|MERGE_RESOLUTION|>--- conflicted
+++ resolved
@@ -4,12 +4,9 @@
 # Modifications:
 # 2022-03-08: MTS - added partial records exception
 # 2021-03-18: CJM - Included contour plotting and HMB
-<<<<<<< HEAD
-# 2021-04-01: CJM - Bug fix for lon shifting to MLT
-=======
 # 2021-03-31: CJM - Map info included
 # 2021-03-31: CJM - IMF clock angle dial added
->>>>>>> dd1c7789
+# 2021-04-01: CJM - Bug fix for lon shifting to MLT
 #
 # Disclaimer:
 # pyDARN is under the LGPL v3 license found in the root directory LICENSE.md
@@ -554,11 +551,6 @@
 
 
     @classmethod
-<<<<<<< HEAD
-    def plot_heppner_maynard_boundary(cls, mlats: list, mlons: list, 
-                                      date: object, line_color: str = 'black',
-                                      **kwargs):
-=======
     def add_map_info(cls, fit_order: float, pol_cap_pot: float,
                      num_points: float, model: str):
         """
@@ -586,9 +578,9 @@
 
 
     @classmethod
-    def plot_heppner_maynard_boundary(cls, mlats: list, mlons: list,
-                                      line_color: str = 'black', **kwargs):
->>>>>>> dd1c7789
+    def plot_heppner_maynard_boundary(cls, mlats: list, mlons: list, 
+                                      date: object, line_color: str = 'black',
+                                      **kwargs):
         # TODO: No evaluation of coordinate system made! May need if in
         # plotting to plot in radians/geo ect.
         """
