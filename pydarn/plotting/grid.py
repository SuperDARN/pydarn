--- conflicted
+++ resolved
@@ -28,7 +28,7 @@
 # Third party libraries
 import aacgmv2
 
-from pydarn import (PyDARNColormaps, Fan, plot_exceptions, citing_warning, 
+from pydarn import (PyDARNColormaps, Fan, plot_exceptions, citing_warning,
     standard_warning_format)
 
 warnings.formatwarning = standard_warning_format
@@ -54,12 +54,7 @@
                   zmax: int = None, colorbar: bool = True,
                   colorbar_label: str = '', title: str = '',
                   len_factor: float = 150.0, ref_vector: int = 300,
-<<<<<<< HEAD
                   **kwargs):
-=======
-                  fov_color: str = None, line_color: str = 'black',
-                  radar_location: bool = True, radar_label: bool = False):
->>>>>>> fa2529b2
         """
         Plots a radar's gridded vectors from a GRID file
 
@@ -114,24 +109,8 @@
             ref_vector: int
                 Velocity value to be used for the reference vector, in m/s
                 Default: 300
-<<<<<<< HEAD
             kwargs: key=value
                 uses the parameters for plot_fov and projections.axis
-=======
-            fov_color: str
-                Field-of-view fill color
-                default: '' - transparent
-            line_color: str
-                Colour of the field-of-view fan lines
-                default: black
-            radar_label: bool
-                place the radar abbreviation on the plot
-                default: False
-            radar_location: bool
-                place the radar location represented as a dot
-                default: True
-
->>>>>>> fa2529b2
         See Also
         --------
         plot_fov - plots the field of view found in fan.py
@@ -177,95 +156,6 @@
                                 dmap_data[record]['start.hour'],
                                 dmap_data[record]['start.minute'])
 
-<<<<<<< HEAD
-        for stid in dmap_data[record]['stid']:
-            _, aacgm_lons, _, _, ax = Fan.plot_fov(stid, date,
-                                                   **kwargs)
-            data_lons = dmap_data[record]['vector.mlon']
-            data_lats = dmap_data[record]['vector.mlat']
-
-            # Hold the beam positions
-            shifted_mlts = aacgm_lons[0, 0] - \
-                (aacgmv2.convert_mlt(aacgm_lons[0, 0], date) * 15)
-            shifted_lons = data_lons - shifted_mlts
-            thetas = np.radians(shifted_lons)
-            rs = data_lats
-
-            # Colour table and max value selection depending on
-            # parameter plotted Load defaults if none given
-            if cmap is None:
-                cmap = {'vector.pwr.median': 'plasma',
-                        'vector.vel.median': 'plasma_r',
-                        'vector.wdt.median': PyDARNColormaps.PYDARN_VIRIDIS}
-                cmap = plt.cm.get_cmap(cmap[parameter])
-
-            # Setting zmin and zmax
-            defaultzminmax = {'vector.pwr.median': [0, 50],
-                              'vector.vel.median': [0, 1000],
-                              'vector.wdt.median': [0, 250]}
-            if zmin is None:
-                zmin = defaultzminmax[parameter][0]
-            if zmax is None:
-                zmax = defaultzminmax[parameter][1]
-
-            norm = colors.Normalize
-            norm = norm(zmin, zmax)
-
-            # check to make sure the parameter is present in the file
-            # this may not be the case for wdt and pwr as you need -xtd
-            # option in make_grid
-            try:
-                data = dmap_data[record][parameter]
-            except KeyError:
-                raise plot_exceptions.UnknownParameterError(parameter, grid=True)
-            # Plot the magnitude of the parameter
-            ax.scatter(thetas, rs, c=data,
-                       s=2.0, vmin=zmin, vmax=zmax, zorder=5, cmap=cmap)
-
-            # If the parameter is velocity then plot the LOS vectors
-            if parameter == "vector.vel.median":
-
-                # Get the azimuths from the data
-                azm_v = dmap_data[record]['vector.kvect']
-
-                # Number of data points
-                num_pts = range(len(data))
-
-                # Angle to "rotate" each vector by to get into same
-                # reference frame Controlled by longitude, or "mltitude"
-                alpha = thetas
-
-                # Convert initial positions to Cartesian
-                start_pos_x = (90 - rs) * np.cos(thetas)
-                start_pos_y = (90 - rs) * np.sin(thetas)
-
-                # Resolve LOS vector in x and y directions,
-                # with respect to mag pole
-                # Gives zonal and meridional components of LOS vector
-                los_x = -data * np.cos(np.radians(-azm_v))
-                los_y = -data * np.sin(np.radians(-azm_v))
-
-                # Rotate each vector into same reference frame
-                # following vector rotation matrix
-                # https://en.wikipedia.org/wiki/Rotation_matrix
-                vec_x = (los_x * np.cos(alpha)) - (los_y * np.sin(alpha))
-                vec_y = (los_x * np.sin(alpha)) + (los_y * np.cos(alpha))
-
-                # New vector end points, in Cartesian
-                end_pos_x = start_pos_x + (vec_x / len_factor)
-                end_pos_y = start_pos_y + (vec_y / len_factor)
-
-                # Convert back to polar for plotting
-                end_rs = 90 - (np.sqrt(end_pos_x**2 + end_pos_y**2))
-                end_thetas = np.arctan2(end_pos_y, end_pos_x)
-
-                # Plot the vectors
-                for i in num_pts:
-                    plt.plot([thetas[i], end_thetas[i]], [rs[i], end_rs[i]],
-                              c=cmap(norm(data[i])), linewidth=0.5)
-
-            # TODO: Add a velocity reference vector
-=======
         with warnings.catch_warnings():
             warnings.simplefilter("ignore")
             for stid in dmap_data[record]['stid']:
@@ -364,7 +254,6 @@
                                  linewidth=0.5)
 
                 # TODO: Add a velocity reference vector
->>>>>>> fa2529b2
 
         if colorbar is True:
             mappable = cm.ScalarMappable(norm=norm, cmap=cmap)
