# Copyright (C) 2020 SuperDARN Canada, University of Saskatchewan
# Author: Daniel Billett, Marina Schmidt
#
# Modifications:
# 2021-05-07: CJM - Included radar position and labels in plotting
# 2021-04-01 Shane Coyle added pcolormesh to the code
# 2021-05-19 Marina Schmidt - Added scan index with datetimes
#
# Disclaimer:
# pyDARN is under the LGPL v3 license found in the root directory LICENSE.md
# Everyone is permitted to copy and distribute verbatim copies of this license
# document, but changing it is not allowed.
#
# This version of the GNU Lesser General Public License incorporates the terms
# and conditions of version 3 of the GNU General Public License,
# supplemented by the additional permissions listed below.


"""
Fan plots, mapped to AACGM coordinates in a polar format
"""

import datetime as dt
import matplotlib.pyplot as plt
import numpy as np

from matplotlib import ticker, cm, colors
from typing import List, Union

# Third party libraries
import aacgmv2

from pydarn import (PyDARNColormaps, build_scan, radar_fov, citing_warning,
                    time2datetime, plot_exceptions, Coords,
                    SuperDARNRadars, Hemisphere, Projections)


class Fan():
    """
        'Fan', or 'Field-of-view' plots for SuperDARN FITACF data
        This class inherits from matplotlib to generate the figures
        Methods
        -------
        plot_fan
        plot_fov
        plot_radar_position
        plot_radar_label
        """

    def __str__(self):
        return "This class is static class that provides"\
                " the following methods: \n"\
                "   - plot_fan()\n"\
                "   - plot_fov()\n"

    @classmethod
    def plot_fan(cls, dmap_data: List[dict], ax=None,
                 scan_index: Union[int, dt.datetime] = 1,
<<<<<<< HEAD
                 ranges: List = None, boundary: bool = True,
                 line_color: str = 'black', alpha: int = 0.5,
                 parameter: str = 'v', cmap: str = None,
                 groundscatter: bool = False,
                 zmin: int = None, zmax: int = None,
                 colorbar: bool = True,
                 colorbar_label: str = '', radar_location: bool = True,
                 radar_label: bool = False, title: bool = True,
                 fov_files: bool = False, **kwargs):
=======
                 parameter: str = 'v', cmap: str = None,
                 groundscatter: bool = False, zmin: int = None,
                 zmax: int = None, colorbar: bool = True,
                 colorbar_label: str = '', title: bool = True,
                 **kwargs):
>>>>>>> d1e046db
        """
        Plots a radar's Field Of View (FOV) fan plot for the given data and
        scan number

        Parameters
        -----------
            dmap_data: List[dict]
                Named list of dictionaries obtained from SDarn_read
            ax: matplotlib.pyplot axis
                Pre-defined axis object to pass in, must currently be
                polar projection
                Default: Generates a polar projection for the user
                with MLT/latitude labels
            scan_index: int or datetime
                Scan number from beginning of first record in file
                or datetime given first record to match the index
                Default: 1
            parameter: str
                Key name indicating which parameter to plot.
                Default: v (Velocity). Alternatives: 'p_l', 'w_l', 'elv'
<<<<<<< HEAD
            ranges: list
                Set to a two element list of the lower and upper ranges to plot
                If None, then nrang from the data is used
                Default: None
            boundary: bool
                Set to false to not plot the outline of the FOV
                Default: True
            line_color: str
                set the line and dot color
                default: black
            alpha: int
                alpha controls the transparency of
                the fov color
                Default: 0.5
=======
>>>>>>> d1e046db
            cmap: matplotlib.cm
                matplotlib colour map
                https://matplotlib.org/tutorials/colors/colormaps.html
                Default: Official pyDARN colour map for given parameter
            groundscatter : bool
                Set true to indicate if groundscatter should be plotted in grey
                Default: False
            zmin: int
                The minimum parameter value for coloring
                Default: {'p_l': [0], 'v': [-200], 'w_l': [0], 'elv': [0]}
            zmax: int
                The maximum parameter value for  coloring
                Default: {'p_l': [50], 'v': [200], 'w_l': [250], 'elv': [50]}
            colorbar: bool
                Draw a colourbar if True
                Default: True
            colorbar_label: str
                the label that appears next to the colour bar.
                Requires colorbar to be true
                Default: ''
            fov_files: bool
                boolean if the fov data should be read in by a file
                pyDARN supplies. If false then it uses radar position
                code.
                default: False
            title: bool
                if true then will create a title, else user
                can define it with plt.title
                default: true
            kwargs: key = value
                Additional keyword arguments to be used in projection plotting
                and plot_fov for possible keywords, see: projections.axis_polar

        Returns
        -----------
        beam_corners_aacgm_lats
            n_beams x n_gates numpy array of AACGMv2 latitudes
        beam_corners_aacgm_lons
            n_beams x n_gates numpy array of AACGMv2 longitudes
        scan
            n_beams x n_gates numpy array of the scan data
            (for the selected parameter)
        grndsct
            n_beams x n_gates numpy array of the scan data
            (for the selected parameter)
        See Also
        --------
            plot_fov
        """
        try:
            ranges = kwargs['ranges']
        except KeyError:
            ranges = [0, 75]
        # Get scan numbers for each record
        beam_scan = build_scan(dmap_data)
        scan_time = None
        if isinstance(scan_index, dt.datetime):
            # loop through dmap_data records, dump a datetime
            # list where scans start
            scan_time = scan_index
            scan_index = 0
            found_match = False
            for rec in dmap_data:
                rec_time  = time2datetime(rec)
                if abs(rec['scan']) == 1:
                    scan_index += 1
                # Need the abs since you cannot have negative seconds
                diff_time = abs(scan_time - rec_time)
                if diff_time.seconds < 1:
                    found_match = True
                    break
            # handle datetimes out of bounds
            if found_match == False:
                raise plot_exceptions.IncorrectDateError(rec_time,
                                                         scan_time)
        # Locate scan in loaded data
        plot_beams = np.where(beam_scan == scan_index)

        # Time for coordinate conversion
        if not scan_time:
        	date = time2datetime(dmap_data[plot_beams[0][0]])
        else:
        	date = scan_time

        # Plot FOV outline
        if ranges is None:
            ranges = [0, dmap_data[0]['nrang']]

        beam_corners_aacgm_lats, beam_corners_aacgm_lons, thetas, rs, ax = \
<<<<<<< HEAD
            cls.plot_fov(stid=dmap_data[0]['stid'], date=date,
                         ranges=ranges, boundary=boundary,
                         rsep=dmap_data[0]['rsep'],
                         frang=dmap_data[0]['frang'],
                         line_color=line_color, alpha=alpha,
                         radar_label=radar_label,
                         radar_location=radar_location, ax=ax,
                         fov_files=fov_files, coords=coords, **kwargs)
=======
            cls.plot_fov(dmap_data[0]['stid'], date, **kwargs)
>>>>>>> d1e046db

        fan_shape = beam_corners_aacgm_lons.shape

        # Get range-gate data and groundscatter array for given scan
        scan = np.zeros((fan_shape[0] - 1, fan_shape[1]-1))
        grndsct = np.zeros((fan_shape[0] - 1, fan_shape[1]-1))

        # Colour table and max value selection depending on parameter plotted
        # Load defaults if none given
        if cmap is None:
            cmap = {'p_l': 'plasma', 'v': PyDARNColormaps.PYDARN_VELOCITY,
                    'w_l': PyDARNColormaps.PYDARN_VIRIDIS,

                    'elv': PyDARNColormaps.PYDARN}
            cmap = plt.cm.get_cmap(cmap[parameter])

        # Setting zmin and zmax
        defaultzminmax = {'p_l': [0, 50], 'v': [-200, 200],
                          'w_l': [0, 250], 'elv': [0, 50]}
        if zmin is None:
            zmin = defaultzminmax[parameter][0]
        if zmax is None:
            zmax = defaultzminmax[parameter][1]
        norm = colors.Normalize
        norm = norm(zmin, zmax)

        for i in np.nditer(plot_beams):
            try:
                # get a list of gates where there is data
                slist = dmap_data[i.astype(int)]['slist']
                # get the beam number for the record
                beam = dmap_data[i.astype(int)]['bmnum']

                # Exclude ranges larger than the expected maximum.
                # This is a temporary fix to manage inconsistencies between the
                # fitacf files and the hardware files. The issue will be
                # fully resolved when the `rpos` code is committed.
                good_data=slist<(fan_shape[0] - 1)
                slist=slist[good_data]
                temp_data=dmap_data[i.astype(int)][parameter][good_data]
                temp_ground=dmap_data[i.astype(int)]['gflg'][good_data]

                scan[slist, beam] = temp_data
                grndsct[slist, beam] = temp_ground
            # if there is no slist field this means partial record
            except KeyError:
                continue
        # Begin plotting by iterating over ranges and beams
        thetas = thetas[ranges[0]:ranges[1]]
        rs = rs[ranges[0]:ranges[1]]
        scan = scan[ranges[0]:ranges[1]-1]
        ax.pcolormesh(thetas, rs,
                      np.ma.masked_array(scan, ~scan.astype(bool)),
                      norm=norm, cmap=cmap)

        # plot the groundscatter as grey fill
        if groundscatter:
            grndsct = grndsct[ranges[0]:ranges[1]-1]
            ax.pcolormesh(thetas, rs,
                          np.ma.masked_array(grndsct,
                                             ~grndsct.astype(bool)),
                          norm=norm, cmap='Greys')

        azm = np.linspace(0, 2 * np.pi, 100)
        r, th = np.meshgrid(rs, azm)
        plt.plot(azm, r, color='k', ls='none')
        plt.grid()

        # Create color bar if True
        if colorbar is True:
            mappable = cm.ScalarMappable(norm=norm, cmap=cmap)
            locator = ticker.MaxNLocator(symmetric=True, min_n_ticks=3,
                                         integer=True, nbins='auto')
            ticks = locator.tick_values(vmin=zmin, vmax=zmax)

            cb = ax.figure.colorbar(mappable, ax=ax,
                                    extend='both', ticks=ticks)

            if colorbar_label != '':
                cb.set_label(colorbar_label)
        if title:
            start_time = time2datetime(dmap_data[plot_beams[0][0]])
            end_time = time2datetime(dmap_data[plot_beams[-1][-1]])
            title = cls.__add_title__(start_time, end_time)
            plt.title(title)
        citing_warning()
        return beam_corners_aacgm_lats, beam_corners_aacgm_lons, scan, grndsct

    @classmethod
<<<<<<< HEAD
    def plot_fov(cls, stid: str, date: dt.datetime, rsep: int = 45,
                 coords: object = Coords.AACGM, frang: int = 180,
                 ax=None, ranges: tuple = None,
                 boundary: bool = True, fov_color: str = None,
                 alpha: int = 0.5, fov_files: bool = False,
                 radar_location: bool = False, radar_label: bool = False,
                 max_beams: int = None,  line_color: str = 'black', **kwargs):
=======
    def plot_fov(cls, stid: str, date: dt.datetime,
                 ax=None, ranges: List = [], boundary: bool = True,
                 fov_color: str = None, alpha: int = 0.5,
                 radar_location: bool = True, radar_label: bool = False,
                 line_color: str = 'black', **kwargs):
>>>>>>> d1e046db
        """
        plots only the field of view (FOV) for a given radar station ID (stid)

        Parameters
        -----------
            stid: int
                Radar station ID
            rsep: int
                gate seperation [km], set by the radar control program.
                default: 45 common mode
            frang: int
                distance from the radar site to the edge of the range gate [km]
                default: 180 km
            ax: matplotlib.pyplot axis
                Pre-defined axis object to pass in, must currently be
                polar projection
                Default: Generates a polar projection for the user
                with MLT/latitude labels
            date: datetime object
                Sets the datetime used to find the coordinates of the FOV
                Default: Current time
            ranges: list
                Set to a two element list of the lower and upper ranges to plot
                If None, the  max will be obtained by SuperDARNRadars
                Default: None
            boundary: bool
                Set to false to not plot the outline of the FOV
                Default: True
            fov_color: str
                fov color to fill in the boundary
                default: None
            line_color: str
                line color of the fov plot
                default: black
            alpha: int
                alpha controls the transparency of
                the fov color
                Default: 0.5
            fov_files: bool
                boolean determine if the fov should be read by the files
                provided in pyDARN. Else it will use radar position code.
                Default: False
            radar_location: bool
                Add a dot where radar is located if True
                Default: False
            radar_label: bool
                Add a label with the radar abbreviation if True
                Default: False
            kawrgs: key = value
                Additional keyword arguments to be used in projection plotting
                For possible keywords, see: projections.axis_polar

        Returns
        -------
            beam_corners_aacgm_lats - list of beam corners AACGM latitudes
            beam_corners_aacgm_lons - list of beam corners AACGM longitudes
            thetas - theta polar coordinates
            rs - radius polar coordinates
        """
        if ranges is None:
            ranges = [0, SuperDARNRadars.radars[stid].range_gate_45]

        # Get radar beam/gate locations
        beam_corners_aacgm_lats, beam_corners_aacgm_lons = \
            radar_fov(stid, rsep, frang, coords=coords, ranges=ranges,
                      date=date, max_beams=max_beams, read_file=fov_files)

        if not date:
            date = dt.datetime.now()

        fan_shape = beam_corners_aacgm_lons.shape
        if ranges == []:
            ranges = [0, fan_shape[0]]
        # Work out shift due in MLT
        beam_corners_mlts = np.zeros((fan_shape[0], fan_shape[1]))
        mltshift = beam_corners_aacgm_lons[0, 0] - \
            (aacgmv2.convert_mlt(beam_corners_aacgm_lons[0, 0], date) * 15)
        beam_corners_mlts = beam_corners_aacgm_lons - mltshift

        # Hold the beam positions
        thetas = np.radians(beam_corners_mlts)
        rs = beam_corners_aacgm_lats

        # Setup plot
        # This may screw up references
        if ax is None:
            # Get the hemisphere to pass to plotting projection
            kwargs['hemisphere'] = SuperDARNRadars.radars[stid].hemisphere
            # Get a polar projection using any kwarg input
            ax = Projections.axis_polar(**kwargs)

        if boundary:
            # left boundary line

            plt.plot(thetas[0:ranges[1], 0], rs[0:ranges[1], 0],
                     color=line_color, linewidth=0.5)
            # top radar arc
            plt.plot(thetas[ranges[1] - 1, 0:thetas.shape[1]],
                     rs[ranges[1] - 1, 0:thetas.shape[1]],
                     color=line_color, linewidth=0.5)
            # right boundary line
            plt.plot(thetas[0:ranges[1], thetas.shape[1] - 1],
                     rs[0:ranges[1], thetas.shape[1] - 1],
                     color=line_color, linewidth=0.5)
            # bottom arc
            plt.plot(thetas[0, 0:thetas.shape[1] - 1],
                     rs[0, 0:thetas.shape[1] - 1], color=line_color,
                     linewidth=0.5)

        if radar_location:
            cls.plot_radar_position(stid, date, line_color, **kwargs)
        if radar_label:
            cls.plot_radar_label(stid, date, line_color, **kwargs)


        if fov_color is not None:
            theta = thetas[0:ranges[1], 0]
            theta = np.append(theta, thetas[ranges[1]-1, 0:thetas.shape[1]-1])
            theta = np.append(theta, np.flip(thetas[0:ranges[1],
                                                    thetas.shape[1]-1]))
            theta = np.append(theta, np.flip(thetas[0, 0:thetas.shape[1]-1]))

            r = rs[0:ranges[1], 0]
            r = np.append(r, rs[ranges[1]-1, 0:thetas.shape[1]-1])
            r = np.append(r, np.flip(rs[0:ranges[1], thetas.shape[1]-1]))
            r = np.append(r, np.flip(rs[0, 0:thetas.shape[1]-1]))
            ax.fill(theta, r, color=fov_color, alpha=alpha, zorder=0)
        citing_warning()
        return beam_corners_aacgm_lats, beam_corners_aacgm_lons, thetas, rs, ax

    @classmethod
    def plot_radar_position(cls, stid: int, date: dt.datetime,
                            line_color: str = 'black', **kwargs):
        """
        plots only a dot at the position of a given radar station ID (stid)

        Parameters
        -----------
            stid: int
                Radar station ID
            date: datetime datetime object
                sets the datetime used to find the coordinates of the
                FOV
            line_color: str
                color of the dot
                default: black

        Returns
        -------
            No variables returned
        """
        # Get location of radar
        lat = SuperDARNRadars.radars[stid].hardware_info.geographic.lat
        lon = SuperDARNRadars.radars[stid].hardware_info.geographic.lon
        # Convert to geomag coords
        geomag_radar = aacgmv2.get_aacgm_coord(lat, lon, 250, date)
        mltshift = geomag_radar[1] - (aacgmv2.convert_mlt(geomag_radar[1],
                                                          date) * 15)
        # Convert to MLT then radians for theta
        theta_lon = np.radians(geomag_radar[1] - mltshift)
        r_lat = geomag_radar[0]
        # Plot a dot at the radar site
        plt.scatter(theta_lon, r_lat, c=line_color, s=5)
        return

    @classmethod
    def plot_radar_label(cls, stid: int, date: dt.datetime,
                         line_color: str = 'black', **kwargs):
        """
        plots only string at the position of a given radar station ID (stid)

        Parameters
        -----------
            stid: int
                Radar station ID
            date: datetime datetime object
                sets the datetime used to find the coordinates of the
                FOV
            line_color: str
                color of the text
                default: black

        Returns
        -------
            No variables returned
        """
        # Label text
        label_str = ' ' + SuperDARNRadars.radars[stid]\
                    .hardware_info.abbrev.upper()
        # Get location of radar
        lat = SuperDARNRadars.radars[stid].hardware_info.geographic.lat
        lon = SuperDARNRadars.radars[stid].hardware_info.geographic.lon
        # Convert to geomag coords
        geomag_radar = aacgmv2.get_aacgm_coord(lat, lon, 250, date)
        mltshift = geomag_radar[1] - \
            (aacgmv2.convert_mlt(geomag_radar[1], date) * 15)
        # Convert to MLT then radians for theta
        theta_lon = np.radians(geomag_radar[1] - mltshift)
        r_lat = geomag_radar[0]

        theta_text = theta_lon
        # Shift in latitude (dependent on hemisphere)
        if SuperDARNRadars.radars[stid].hemisphere == Hemisphere.North:
            r_text = r_lat - 5
        else:
            r_text = r_lat + 5
        plt.text(theta_text, r_text, label_str, ha='center', c=line_color)
        return

    @classmethod
    def __add_title__(cls, first_timestamp: dt.datetime,
                      end_timestamp: dt.datetime):
        title = "{year}-{month}-{day} {start_hour}:{start_minute}:{second} -"\
                " {end_hour}:{end_minute}:{end_second}"\
                "".format(year=first_timestamp.year,
                          month=str(first_timestamp.month).zfill(2),
                          day=str(first_timestamp.day).zfill(2),
                          start_hour=str(first_timestamp.hour).zfill(2),
                          start_minute=str(first_timestamp.minute).zfill(2),
                          second=str(first_timestamp.second).zfill(2),
                          end_hour=str(end_timestamp.hour).
                          zfill(2),
                          end_minute=str(end_timestamp.minute).
                          zfill(2),
                          end_second=str(end_timestamp.second).zfill(2))
        return title<|MERGE_RESOLUTION|>--- conflicted
+++ resolved
@@ -56,7 +56,6 @@
     @classmethod
     def plot_fan(cls, dmap_data: List[dict], ax=None,
                  scan_index: Union[int, dt.datetime] = 1,
-<<<<<<< HEAD
                  ranges: List = None, boundary: bool = True,
                  line_color: str = 'black', alpha: int = 0.5,
                  parameter: str = 'v', cmap: str = None,
@@ -66,13 +65,6 @@
                  colorbar_label: str = '', radar_location: bool = True,
                  radar_label: bool = False, title: bool = True,
                  fov_files: bool = False, **kwargs):
-=======
-                 parameter: str = 'v', cmap: str = None,
-                 groundscatter: bool = False, zmin: int = None,
-                 zmax: int = None, colorbar: bool = True,
-                 colorbar_label: str = '', title: bool = True,
-                 **kwargs):
->>>>>>> d1e046db
         """
         Plots a radar's Field Of View (FOV) fan plot for the given data and
         scan number
@@ -93,7 +85,6 @@
             parameter: str
                 Key name indicating which parameter to plot.
                 Default: v (Velocity). Alternatives: 'p_l', 'w_l', 'elv'
-<<<<<<< HEAD
             ranges: list
                 Set to a two element list of the lower and upper ranges to plot
                 If None, then nrang from the data is used
@@ -108,8 +99,6 @@
                 alpha controls the transparency of
                 the fov color
                 Default: 0.5
-=======
->>>>>>> d1e046db
             cmap: matplotlib.cm
                 matplotlib colour map
                 https://matplotlib.org/tutorials/colors/colormaps.html
@@ -199,7 +188,6 @@
             ranges = [0, dmap_data[0]['nrang']]
 
         beam_corners_aacgm_lats, beam_corners_aacgm_lons, thetas, rs, ax = \
-<<<<<<< HEAD
             cls.plot_fov(stid=dmap_data[0]['stid'], date=date,
                          ranges=ranges, boundary=boundary,
                          rsep=dmap_data[0]['rsep'],
@@ -208,9 +196,6 @@
                          radar_label=radar_label,
                          radar_location=radar_location, ax=ax,
                          fov_files=fov_files, coords=coords, **kwargs)
-=======
-            cls.plot_fov(dmap_data[0]['stid'], date, **kwargs)
->>>>>>> d1e046db
 
         fan_shape = beam_corners_aacgm_lons.shape
 
@@ -300,7 +285,6 @@
         return beam_corners_aacgm_lats, beam_corners_aacgm_lons, scan, grndsct
 
     @classmethod
-<<<<<<< HEAD
     def plot_fov(cls, stid: str, date: dt.datetime, rsep: int = 45,
                  coords: object = Coords.AACGM, frang: int = 180,
                  ax=None, ranges: tuple = None,
@@ -308,13 +292,7 @@
                  alpha: int = 0.5, fov_files: bool = False,
                  radar_location: bool = False, radar_label: bool = False,
                  max_beams: int = None,  line_color: str = 'black', **kwargs):
-=======
-    def plot_fov(cls, stid: str, date: dt.datetime,
-                 ax=None, ranges: List = [], boundary: bool = True,
-                 fov_color: str = None, alpha: int = 0.5,
-                 radar_location: bool = True, radar_label: bool = False,
-                 line_color: str = 'black', **kwargs):
->>>>>>> d1e046db
+
         """
         plots only the field of view (FOV) for a given radar station ID (stid)
 
