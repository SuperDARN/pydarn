# Copyright (C) 2020 SuperDARN Canada, University of Saskatchewan
# Author: Daniel Billett, Marina Schmidt
#
# Modifications:
# 2021-05-07: CJM - Included radar position and labels in plotting
# 2021-04-01 Shane Coyle added pcolormesh to the code
# 2021-05-19 Marina Schmidt - Added scan index with datetimes
# 2021-09-15 Marina Schmidt - removed fov file options
# 2021-09-09: CJM - Included a channel option for plot_fan
# 2021-09-08: CJM - Included individual gate and beam boundary plotting for FOV
# 2021-11-22: MTS - pass in axes object to plot_fov
# 2021-11-18: MTS - Added Projectsion class for cartopy use
# 2021-02-02: CJM - Included rsep and frang options in plot_fov
#                 - Re-arranged logic for ranges option
#                 - Indexing fixed for give lower ranges that are non-zero
# 2022-03-10: MTS - switched coords involving range estimations to
#                   RangeEstimation
#                 - Removed GEO_COASTALINE, replaced with GEO on projections
#                 - reduced some parameters inputs to kwargs
# 2022-03-22: CJM - Set cmap bad values to transparent
# 2022-03-23: MTS - added the NotImplementedError for AACGM and GEO projection
#                   as this has yet to be figured out
# 2023-02-06: CJM - Added option to plot single beams in a scan or FOV diagram
# 2023-03-01: CJM - Added ball and stick plotting options
# 2023-03-01: CJM - Added ball and stick plotting options (merged later in year)
# 2023-08-16: CJM - Corrected for winding order in geo plots
# 2023-06-28: CJM - Refactored return values
# 2023-10-14: CJM - Add embargoed data method
#
# Disclaimer:
# pyDARN is under the LGPL v3 license found in the root directory LICENSE.md
# Everyone is permitted to copy and distribute verbatim copies of this license
# document, but changing it is not allowed.
#
# This version of the GNU Lesser General Public License incorporates the terms
# and conditions of version 3 of the GNU General Public License,
# supplemented by the additional permissions listed below.


"""
Fan plots, mapped to AACGM coordinates in a polar format
"""

import datetime as dt
import matplotlib.pyplot as plt
import numpy as np
import warnings

from matplotlib import ticker, cm, colors, axes
from typing import List, Union

# Third party libraries
import aacgmv2

from pydarn import (PyDARNColormaps, partial_record_warning,
                    time2datetime, plot_exceptions, SuperDARNRadars,
<<<<<<< HEAD
                    calculate_azimuth, Projs, Coords)
=======
                    calculate_azimuth, Projs, Coords,
                    find_records_by_datetime, find_records_by_scan)
>>>>>>> 0f9203aa


class Fan:
    """
    'Fan', or 'Field-of-view' plots for SuperDARN FITACF data
    This class inherits from matplotlib to generate the figures
    Methods
    -------
    plot_fan
    plot_fov
    plot_radar_position
    plot_radar_label
    """

    def __str__(self):
        return "This class is static class that provides"\
                " the following methods: \n"\
                "   - plot_fan()\n"\
                "   - plot_fov()\n"

    @staticmethod
    def plot_fan(dmap_data: List[dict], ax=None, ranges=None,
                 scan_index: Union[int, dt.datetime] = 1,
                 tolerance: dt.timedelta = dt.timedelta(seconds=1),
                 parameter: str = 'v', cmap: str = None,
                 groundscatter: bool = False, zmin: int = None,
                 zmax: int = None, colorbar: bool = True,
                 colorbar_label: str = '', cax=None,
                 title: bool = True, boundary: bool = True,
                 projs: Projs = Projs.POLAR,
                 coords: Coords = Coords.AACGM_MLT,
                 channel: int = 'all', ball_and_stick: bool = False,
                 len_factor: float = 300, beam: int = None, **kwargs):
        """
        Plots a radar's Field Of View (FOV) fan plot for the given data and
        scan number

        Parameters
        -----------
            dmap_data: List[dict]
                Named list of dictionaries obtained from SDarn_read
            ax: axes.Axes
                Pre-defined axis object to pass in, must currently be
                polar projection
                Default: Generates a polar projection for the user
                with MLT/latitude labels
            ranges: List[int]
                Range bounds to plot, as [lower_bound, upper_bound].
                Default: Plots all ranges out to max given in hardware file.
            scan_index: int or datetime
                Scan number starting from the first record in file with
                associated channel number or datetime given first record
                to match the index
                Default: 1
            tolerance: dt.timedelta
                Search radius when filtering scan by datetime.
                Default: 1 second
            parameter: str
                Key name indicating which parameter to plot.
                Default: v (Velocity). Alternatives: 'p_l', 'w_l', 'elv'
            cmap: matplotlib.cm
                matplotlib colour map
                https://matplotlib.org/tutorials/colors/colormaps.html
                Default: Official pyDARN colour map for given parameter
            groundscatter : bool
                Set true to indicate if groundscatter should be plotted in grey
                Default: False
            zmin: int
                The minimum parameter value for coloring
                Default: {'p_l': [0], 'v': [-200], 'w_l': [0], 'elv': [0]}
            zmax: int
                The maximum parameter value for  coloring
                Default: {'p_l': [50], 'v': [200], 'w_l': [250], 'elv': [50]}
            colorbar: bool
                Draw a colourbar if True
                Default: True
            colorbar_label: str
                the label that appears next to the colour bar.
                Requires colorbar to be true
                Default: ''
            cax: axes.Axes
                Pre-defined axis for the colorbar. If not specified and colorbar
                is True, a new axis will be created.
                Default: None
            title: bool
                if true then will create a title, else user
                can define it with plt.title
                default: true
            boundary: bool
                if true then plots the FOV boundaries
                default: true
            projs: Enum
                choice of projection for plot
                default: Projs.POLAR (polar projection)
            coords: Enum
                choice of plotting coordinates
                default: Coords.AACGM_MLT (Magnetic Lat and MLT)
            beam : int or None
                integer indicating if the user would like to plot a single beam
            channel : int or str
                integer indicating which channel to plot or 'all' to
                plot all channels
                Default: 'all'
            ball_and_stick : bool
                plot the data as a vector instead of filling a box
                Default: False
            len_factor : float
                control the length of the ball and stick plot stick length
                Default : 300
            kwargs: key = value
                Additional keyword arguments to be used in projection plotting
                and plot_fov for possible keywords, see: projections.axis_polar

        Returns
        -----------
        beam_corners_aacgm_lats
            n_beams x n_gates numpy array of latitudes
            return values dependent on given coords enum
        beam_corners_aacgm_lons
            n_beams x n_gates numpy array of longitudes or MLT
            return values dependent on given coords enum
        scan
            n_beams x n_gates numpy array of the scan data
            (for the selected parameter)
        grndsct
            n_beams x n_gates numpy array of the scan data
            (for the selected parameter)
        See Also
        --------
            plot_fov
        """
        # Remove all data from dmap_data that is not in chosen channel
        if ranges is None:
            ranges = []
        if channel != 'all':
            # Get the first channel used in case of no data in given channel
            opt_channel = dmap_data[0]['channel']
            dmap_data = [rec for rec in dmap_data if rec['channel'] == channel]
            # If no records exist, advise user that the channel is not used
            if not dmap_data:
                raise plot_exceptions.NoChannelError(channel, opt_channel)
<<<<<<< HEAD
        cls.dmap_data = dmap_data
        # Get scan numbers for each record
        beam_scan = build_scan(dmap_data)
        scan_time = None
=======

        # Get the records which match scan_index
>>>>>>> 0f9203aa
        if isinstance(scan_index, dt.datetime):
            matching_records = find_records_by_datetime(dmap_data, scan_index, tolerance)
            date = scan_index
        else:
            matching_records = find_records_by_scan(dmap_data, scan_index)
            date = time2datetime(matching_records[0])

        # Plot FOV outline
        stid = dmap_data[0]['stid']
        if ranges == [] or ranges is None:
            try:
                # If not given, get ranges from data file
                ranges = [0, dmap_data[0]['nrang']]
            except KeyError:
                # Otherwise, default to [0,75]
                ranges = [0, SuperDARNRadars.radars[stid].range_gate_45]

        # Get rsep and frang from data unless not there then take defaults
        # of 180 km for frang and 45 km for rsep as these are most commonly
        # used
        try:
            frang = dmap_data[0]['frang']
        except KeyError:
            frang = 180

        try:
            rsep = dmap_data[0]['rsep']
        except KeyError:
            rsep = 45

        if coords != Coords.GEOGRAPHIC and projs == Projs.GEO:
            raise plot_exceptions.NotImplemented("AACGM coordinates are"
                                                 " not implemented for "
                                                 " geographic projections"
                                                 " right now, if you would"
                                                 " like to see it sooner"
                                                 " please help out at "
                                                 "https://github.com"
                                                 "/SuperDARN/pyDARN")

        beam_corners_lats, beam_corners_lons =\
            coords(stid=dmap_data[0]['stid'], rsep=rsep, frang=frang,
                   gates=ranges, date=date, **kwargs)

        fan_shape = beam_corners_lons.shape
        if ranges[0] < ranges[1] - fan_shape[0]:
            ranges[0] = ranges[1] - fan_shape[0] + 1
        rs = beam_corners_lats
        if projs != Projs.GEO:
            thetas = np.radians(beam_corners_lons)
        else:
            thetas = beam_corners_lons

        # Get range-gate data and groundscatter array for given scan
        # fan_shape has no -1 as when given ranges we want to include the
        # both ends for the ranges given
        scan = np.zeros((fan_shape[0], fan_shape[1]-1))
        grndsct = np.zeros((fan_shape[0], fan_shape[1]-1))
        # Colour table and max value selection depending on parameter plotted
        # Load defaults if none given
        if cmap is None:
            cmap = {'p_l': PyDARNColormaps.PYDARN_PLASMA,
                    'v': PyDARNColormaps.PYDARN_VELOCITY,
                    'w_l': PyDARNColormaps.PYDARN_VIRIDIS,
                    'elv': PyDARNColormaps.PYDARN_INFERNO}
            cmap = cmap[parameter]

        # Set background to transparent - avoids carry over
        # does not interfere with the fov color if chosen
        cmap.set_bad(alpha=0.0)

        # Setting zmin and zmax
        defaultzminmax = {'p_l': [0, 50], 'v': [-200, 200],
                          'w_l': [0, 250], 'elv': [0, 50]}
        if zmin is None:
            zmin = defaultzminmax[parameter][0]
        if zmax is None:
            zmax = defaultzminmax[parameter][1]
        norm = colors.Normalize
        norm = norm(zmin, zmax)

        for rec in matching_records:
            try:
                # get a list of gates where there is data
                slist = rec['slist']
                # get the beam number for the record
                beami = rec['bmnum']

                # Exclude ranges larger than the expected maximum.
                # This is a temporary fix to manage inconsistencies between the
                # fitacf files and the hardware files. The issue will be
                # fully resolved when the `rpos` code is committed.
                good_data = np.where((slist >= ranges[0]) &
                                     (slist < ranges[1]))
                slist = slist[good_data]
                temp_data = rec[parameter][good_data]
                temp_ground = rec['gflg'][good_data]

                scan[slist-ranges[0], beami] = temp_data
                grndsct[slist-ranges[0], beami] = temp_ground
            # if there is no slist field this means partial record
            except KeyError:
                partial_record_warning()
                continue

        # Begin plotting by iterating over ranges and beams
        if beam is not None:
            thetas = thetas[0:ranges[1]-ranges[0]+1, beam:beam+2]
            rs = rs[0:ranges[1]-ranges[0]+1, beam:beam+2]
            scan = scan[0:ranges[1]-ranges[0], beam:beam+1]
            grndsct = grndsct[0:ranges[1]-ranges[0], beam:beam+1]
        else:
            thetas = thetas[0:ranges[1]-ranges[0]+1]
            rs = rs[0:ranges[1]-ranges[0]+1]
            scan = scan[0:ranges[1]-ranges[0]]
            grndsct = grndsct[0:ranges[1]-ranges[0]]

        # Set up axes in correct hemisphere
        stid = dmap_data[0]['stid']
        kwargs['hemisphere'] = SuperDARNRadars.radars[stid].hemisphere

        ax, ccrs = projs(date=date, ax=ax, **kwargs)

        if ccrs is None:
            transform = ax.transData

        else:
            transform = ccrs.PlateCarree()

        if not ball_and_stick:
            ax.pcolormesh(thetas, rs,
                          np.ma.masked_array(scan, ~scan.astype(bool)),
                          norm=norm, cmap=cmap, transform=transform,
                          zorder=2)
        else:
            # Get center of each gate instead of edges
            fan_shape = thetas.shape
            for i in range(0, fan_shape[0]-1):
                for j in range(0, fan_shape[1]-1):
                    t_center = (thetas[i, j] + thetas[i+1, j]
                                + thetas[i, j+1] + thetas[i+1, j+1]) / 4
                    r_center = (rs[i, j] + rs[i+1, j]
                                + rs[i, j+1] + rs[i+1, j+1]) / 4
                    if scan[i, j] != 0.0:
                        col = cmap((scan[i, j] - zmin) / (zmax-zmin))
                        # Plot balls!
                        ax.scatter(t_center, r_center, color=col, s=1.0,
                                   transform=transform, zorder=3.0)
                        # Stick only needed for velocity data
                        if parameter == 'v':
                            # Get azimuth in correct coord system
                            if coords != Coords.GEOGRAPHIC:
                                lat = r_center
                                lon = np.degrees(t_center)
                            else:
                                lat = r_center
                                lon = t_center
                            azm = Fan.get_gate_azm(lon, lat, stid,
                                                   coords, date)

                            # Make sure each coordinate is in correct
                            # units again
                            if projs != Projs.GEO:
                                thetas_calc = np.radians(lon)
                                rs_calc = lat
                            else:
                                thetas_calc = np.radians(lon)
                                rs_calc = lat

                            hemisphere = SuperDARNRadars.radars[stid]\
                                                        .hemisphere

                            # Find the end point of the stick to plot
                            # Angle to rotate each vector
                            alpha = thetas_calc

                            # Convert to Cartesian
                            start_pos_x = (90 - abs(rs_calc)) \
                                * np.cos(thetas_calc)
                            start_pos_y = (90 - abs(rs_calc)) \
                                * np.sin(thetas_calc)

                            # Results LOS vector in x and y
                            los_x = -scan[i, j] * np.cos(
                                    np.radians(-azm * hemisphere.value))
                            los_y = -scan[i, j] * np.sin(
                                    np.radians(-azm * hemisphere.value))

                            # Rotate vector into same ref frame
                            vec_x = (los_x * np.cos(alpha)) \
                                - (los_y * np.sin(alpha))
                            vec_y = (los_x * np.sin(alpha)) \
                                + (los_y * np.cos(alpha))

                            # New vector end points
                            end_pos_x = start_pos_x\
                                + (vec_x * hemisphere.value / len_factor)
                            end_pos_y = start_pos_y\
                                + (vec_y * hemisphere.value / len_factor)
                            # Convert back to polar for plotting
                            end_rs = 90 - (np.sqrt(end_pos_x**2
                                                   + end_pos_y**2))
                            end_thetas = np.arctan2(end_pos_y, end_pos_x)
                            end_rs = end_rs * hemisphere.value

                            # Convert to degrees for geo plots
                            if projs == Projs.GEO:
                                end_thetas = np.degrees(end_thetas)
                            # Plot sticks!
                            plt.plot([t_center, end_thetas],
                                     [r_center, end_rs],
                                     color=col, zorder=3.0, linewidth=0.5,
                                     transform=transform)

                    # Plot ground scatter balls (no sticks)
                    if groundscatter and grndsct[i, j] != 0.0:
                        ax.scatter(t_center, r_center, c='grey', s=1.0,
                                   transform=transform, zorder=3.0)

        # plot the groundscatter as grey fill
        if groundscatter and not ball_and_stick:
            ax.pcolormesh(thetas, rs,
                          np.ma.masked_array(grndsct,
                                             ~grndsct.astype(bool)),
                          norm=norm, cmap='Greys',
                          transform=transform, zorder=3)
        if ccrs is None:
            azm = np.linspace(0, 2 * np.pi, 100)
            r, th = np.meshgrid(rs, azm)
            ax.plot(azm, r, color='k', ls='none')
            ax.grid(True)

        if boundary:
            Fan.plot_fov(stid=dmap_data[0]['stid'], date=date, ax=ax,
                         ccrs=ccrs, coords=coords, projs=projs, rsep=rsep,
                         frang=frang, ranges=ranges, beam=beam, **kwargs)

        # Create color bar if True
        if colorbar is True:
            mappable = cm.ScalarMappable(norm=norm, cmap=cmap)
            locator = ticker.MaxNLocator(symmetric=True, min_n_ticks=3,
                                         integer=True, nbins='auto')
            ticks = locator.tick_values(vmin=zmin, vmax=zmax)

            if zmin == 0:
                extend = 'max'
            else:
                extend = 'both'

            if cax is None:
                cax = ax.inset_axes([1.04, 0.0, 0.05, 1.0])
            cb = ax.figure.colorbar(mappable, ax=ax, cax=cax, extend=extend,
                                    ticks=ticks)

            if colorbar_label != '':
                cb.set_label(colorbar_label)
        else:
            cb = None

        if title:
<<<<<<< HEAD
            start_time = time2datetime(dmap_data[plot_beams[0][0]])
            end_time = time2datetime(dmap_data[plot_beams[-1][-1]])
            title = cls.__add_title__(start_time, end_time)
            plt.title(title)

        # Determine embargo status
        cls.__determine_embargo(time2datetime(dmap_data[plot_beams[-1][-1]]))
=======
            start_time = time2datetime(matching_records[0])
            end_time = time2datetime(matching_records[-1])
            title = Fan.__add_title__(start_time, end_time)
            ax.set_title(title)
>>>>>>> 0f9203aa
        return {'ax': ax,
                'ccrs': ccrs,
                'cm': cmap,
                'cb': cb,
                'fig': plt.gcf(),
                'data': {'beam_corners_lats': beam_corners_lats,
                         'beam_corners_lons': beam_corners_lons,
                         'scan_data': scan,
                         'ground_scatter': grndsct}
                }

<<<<<<< HEAD
    @classmethod
    def plot_fov(cls, stid: int, date: dt.datetime,
                 ax=None, ccrs=None, ranges: List = None,
                 boundary: bool = True,
=======
  
    @staticmethod
    def plot_fov(stid: int, date: dt.datetime,
                 ax=None, ccrs=None, ranges: List = None, boundary: bool = True,
>>>>>>> 0f9203aa
                 rsep: int = 45, frang: int = 180,
                 projs: Projs = Projs.POLAR,
                 coords: Coords = Coords.AACGM_MLT,
                 fov_color: str = None, alpha: int = 0.5,
                 radar_location: bool = True, radar_label: bool = False,
                 line_color: str = 'black',
                 grid: bool = False, beam: int = None,
                 line_alpha: int = 0.5, **kwargs):
        """
        plots only the field of view (FOV) for a given radar station ID (stid)

        Parameters
        -----------
            stid: int
                Radar station ID
            ax: matplotlib.axes.Axes
                Pre-defined axis object to pass in.
            ccrs:
            date: datetime object
                Sets the datetime used to find the coordinates of the FOV
                Default: Current time
            ranges: list
                Set to a two element list of the lower and upper ranges to plot
                If None, the  max will be obtained by SuperDARNRadars
                Default: None
            boundary: bool
                Set to false to not plot the outline of the FOV
                Default: True
            rsep: int
                Separation between range gates, in kilometers.
                Default: 45
            frang: int
                Kilometers to first range.
                Default: 180
            projs: Projs object
                Sets the projection type for the plot
                Default: Projs.POLAR
            coords: Coords object

            grid: bool
                Set to false to not plot the grid of gates in the FOV
                Default: False
            fov_color: str
                fov color to fill in the boundary
                default: None
            line_color: str
                line color of the fov plot
                default: black
            alpha: int
                alpha controls the transparency of
                the fov color
                Default: 0.5
            line_alpha: int
                line_alpha controls the transparency of
                the boundary and grid lines of the fov
                Default: 0.5
            beam : int or None
                integer indicating if the user would like to plot a single beam
            radar_location: bool
                Add a dot where radar is located if True
                Default: False
            radar_label: bool
                Add a label with the radar abbreviation if True
                Default: False
            kwargs: key = value
                Additional keyword arguments to be used in projection plotting
                For possible keywords, see: projections.axis_polar

        Returns
        -------
            beam_corners_aacgm_lats - list of beam corners AACGM latitudes
            beam_corners_aacgm_lons - list of beam corners AACGM longitudes
            beam_corners_lon - theta polar coordinates
            rs - radius polar coordinates
        """
        if ranges == [] or ranges is None:
            ranges = [0, SuperDARNRadars.radars[stid].range_gate_45]

        if not date:
            date = dt.datetime.now()

        # Get radar beam/gate locations
        beam_corners_lats, beam_corners_lons = \
            coords(stid=stid, gates=ranges, rsep=rsep, frang=frang,
                   date=date, **kwargs)

        # If beam selected then reduce lats and lons array
        if beam is not None:
            beam_corners_lats = beam_corners_lats[:, beam:beam+2]
            beam_corners_lons = beam_corners_lons[:, beam:beam+2]

        if projs == Projs.POLAR:
            beam_corners_lons = np.radians(beam_corners_lons)

        # This section corrects winding order for cartopy plots on a sphere
        # so that the outline is always anti-clockwise and will fill inside
        bmsep = SuperDARNRadars.radars[stid].hardware_info.beam_separation
        if projs == Projs.GEO and bmsep < 0:
            beam_corners_lons = beam_corners_lons[::-1]
            beam_corners_lats = beam_corners_lats[::-1]

        # Setup plot
        # This may screw up references
        hemisphere = SuperDARNRadars.radars[stid].hemisphere
        if ax is None:
            # Get the hemisphere to pass to plotting projection
            kwargs['hemisphere'] = hemisphere
            ax, ccrs = projs(date=date, **kwargs)
        if ccrs is None:
            transform = ax.transData
        else:
            transform = ccrs.Geodetic()

        if boundary:
            # left boundary line
            ax.plot(beam_corners_lons[0:ranges[1]-ranges[0]+1, 0],
                    beam_corners_lats[0:ranges[1]-ranges[0]+1, 0],
                    color=line_color, linewidth=0.5,
                    alpha=line_alpha, transform=transform, zorder=3)
            # top radar arc
            ax.plot(beam_corners_lons[ranges[1]-ranges[0],
                                      0:beam_corners_lons.shape[1]],
                    beam_corners_lats[ranges[1]-ranges[0],
                                      0:beam_corners_lons.shape[1]],
                    color=line_color, linewidth=0.5,
                    alpha=line_alpha, transform=transform, zorder=3)
            # right boundary line
            ax.plot(beam_corners_lons[0:ranges[1]-ranges[0]+1,
                                      beam_corners_lons.shape[1] - 1],
                    beam_corners_lats[0:ranges[1]-ranges[0]+1,
                                      beam_corners_lons.shape[1] - 1],
                    color=line_color, linewidth=0.5,
                    alpha=line_alpha, transform=transform, zorder=3)
            # bottom arc
            ax.plot(beam_corners_lons[0, 0:beam_corners_lons.shape[1]],
                    beam_corners_lats[0, 0:beam_corners_lons.shape[1]],
                    color=line_color, linewidth=0.5, alpha=line_alpha,
                    transform=transform, zorder=3)

        fan_shape = beam_corners_lons.shape

        if grid:
            # This plots lines along the beams
            for bm in range(fan_shape[1]):
                ax.plot(beam_corners_lons[0:ranges[1] + 1, bm - 1],
                        beam_corners_lats[0:ranges[1] + 1, bm - 1],
                        color=line_color, linewidth=0.2,
                        alpha=line_alpha, transform=transform,
                        zorder=3)
            # This plots arcs along the gates
            for g in range(ranges[1] - ranges[0] + 1):
                ax.plot(beam_corners_lons[g - 1,
                                          0:beam_corners_lons.shape[1]],
                        beam_corners_lats[g - 1,
                                          0:beam_corners_lons.shape[1]],
                        color=line_color, linewidth=0.2,
                        alpha=line_alpha, transform=transform,
                        zorder=3)

        if radar_location:
            Fan.plot_radar_position(stid, ax, date=date, line_color=line_color,
                                    transform=transform, projs=projs,
                                    coords=coords, ccrs=ccrs, **kwargs)
        if radar_label:
            Fan.plot_radar_label(stid, ax, date=date, line_color=line_color,
                                 transform=transform, projs=projs,
                                 coords=coords, ccrs=ccrs, **kwargs)

        if fov_color is not None:
            theta = beam_corners_lons[0:ranges[1] + 1, 0]
            theta =\
                np.append(theta,
                          beam_corners_lons[ranges[1]-ranges[0],
                                            0:beam_corners_lons.shape[1]-1])
            theta =\
                np.append(theta,
                          np.flip(beam_corners_lons[0:ranges[1] -
                                                    ranges[0] + 1,
                                                    beam_corners_lons.
                                                    shape[1] - 1]))
            theta =\
                np.append(theta,
                          np.flip(beam_corners_lons[0,
                                                    0:beam_corners_lons.
                                                    shape[1] - 1]))

            r = beam_corners_lats[0:ranges[1] + 1, 0]
            r =\
                np.append(r, beam_corners_lats[ranges[1]-ranges[0],
                                               0:beam_corners_lons.
                                               shape[1] - 1])
            r =\
                np.append(r,
                          np.flip(beam_corners_lats[0:ranges[1] - ranges[0]+1,
                                                    beam_corners_lons.
                                                    shape[1] - 1]))
            r =\
                np.append(r,
                          np.flip(beam_corners_lats[0,
                                                    0:beam_corners_lons.
                                                    shape[1] - 1]))

            theta = np.flip(theta)
            r = np.flip(r)

            ax.fill(theta, r, color=fov_color, alpha=alpha, zorder=1,
                    transform=transform)

        return {'ax': ax,
                'ccrs': ccrs,
                'cm': None,
                'cb': None,
                'fig': plt.gcf(),
                'data': {'beam_corners_lats': beam_corners_lats,
                         'beam_corners_lons': beam_corners_lons}
                }

    @staticmethod
    def get_gate_azm(theta: float, r: float, stid: int, coords, date):
        """
        gets the azimuth of the gate, requires some changes depending on
        coordinates before using calculate_azimuth

        Parameters
        ----------
            theta: float
                longitude
            r: float
                latitude
            stid: int
                station id of radar
            coords: Enum
                enumeration of coordinate system
            date: datetime object
                date of data

        Returns
        -------
            azm: float
                azimuth direction of radar from gate in coordinate system
                given
        """
        # Get position of radar in geographic from hdw files
        radlat = SuperDARNRadars.radars[stid].hardware_info.geographic.lat
        radlon = SuperDARNRadars.radars[stid].hardware_info.geographic.lon
        # Convert radar position to correct coordinate system
        if coords == Coords.AACGM_MLT or coords == Coords.AACGM:
            geomag_radar = aacgmv2.get_aacgm_coord(radlat, radlon, 250, date)
            radlat = geomag_radar[0]
            radlon = geomag_radar[1]
            if coords == Coords.AACGM_MLT:
                mltshift = geomag_radar[1] -\
                        (aacgmv2.convert_mlt(geomag_radar[1], date) * 15)
                radlon = geomag_radar[1] - mltshift[0]
        # Call calculate azimuth function from geo
        azm = calculate_azimuth(r, theta, 300, radlat, radlon, 300)
        return azm

    @staticmethod
    def plot_radar_position(stid: int, ax: axes.Axes,
                            date: dt.datetime,
                            transform: object = None,
                            coords: Coords = Coords.AACGM_MLT,
                            projs: Projs = Projs.POLAR,
                            line_color: str = 'black', **kwargs):
        """
        plots only a dot at the position of a given radar station ID (stid)

        Parameters
        -----------
            stid: int
                Radar station ID
            ax: matplotlib.axes.Axes
                Pre-defined axis object to plot on.
            date: datetime.datetime
                sets the datetime used to find the coordinates of the
                FOV
            transform:
            coords: Coords object
            projs: Projs object
            line_color: str
                color of the dot
                default: black

        Returns
        -------
            No variables returned
        """
        # Get location of radar
        lat = SuperDARNRadars.radars[stid].hardware_info.geographic.lat
        lon = SuperDARNRadars.radars[stid].hardware_info.geographic.lon
        # Convert to geomag coords
        if coords == Coords.AACGM_MLT or coords == Coords.AACGM:
            geomag_radar = aacgmv2.get_aacgm_coord(lat, lon, 250, date)
            lat = geomag_radar[0]
            lon = geomag_radar[1]
            if coords == Coords.AACGM_MLT:
                mltshift = geomag_radar[1] -\
                        (aacgmv2.convert_mlt(geomag_radar[1], date) * 15)
                lon = geomag_radar[1] - mltshift
        if projs == Projs.POLAR:
            lon = np.radians(lon)
        # Plot a dot at the radar site
        ax.scatter(lon, lat, c=line_color, s=5, transform=transform)
        return

    @staticmethod
    def plot_radar_label(stid: int, ax: axes.Axes,
                         date: dt.datetime,
                         coords: Coords = Coords.AACGM_MLT,
                         projs: Projs = Projs.POLAR,
                         line_color: str = 'black', transform: object = None,
                         **kwargs):
        """
        plots only string at the position of a given radar station ID (stid)

        Parameters
        -----------
            stid: int
                Radar station ID
            ax: matplotlib.axes.Axes
                Pre-defined axis object to plot on.
            coords: Coords object
            projs: Projs object
            date: datetime.datetime object
                sets the datetime used to find the coordinates of the
                FOV
            line_color: str
                color of the text
                default: black
            transform:

        Returns
        -------
            No variables returned
        """
        if coords == Coords.AACGM_MLT or coords == Coords.AACGM:
            lat, lon = SuperDARNRadars.radars[stid].mag_label
        else:
            lat, lon = SuperDARNRadars.radars[stid].geo_label

        # Label text
        label_str = ' ' + SuperDARNRadars.radars[stid]\
                    .hardware_info.abbrev.upper()

        # Convert to geomag coords
        if coords == Coords.AACGM_MLT:
            mltshift = lon -\
                    (aacgmv2.convert_mlt(lon, date) * 15)
            lon = lon - mltshift
        if projs == Projs.POLAR:
            lon = np.radians(lon)

        theta_text = lon
        r_text = lat

        ax.text(theta_text, r_text, label_str, ha='center',
                transform=transform, c=line_color)
        return

    @staticmethod
    def __add_title__(first_timestamp: dt.datetime,
                      end_timestamp: dt.datetime):
        title = "{year}-{month}-{day} {start_hour}:{start_minute}:{second} -"\
                " {end_hour}:{end_minute}:{end_second}"\
                "".format(year=first_timestamp.year,
                          month=str(first_timestamp.month).zfill(2),
                          day=str(first_timestamp.day).zfill(2),
                          start_hour=str(first_timestamp.hour).zfill(2),
                          start_minute=str(first_timestamp.minute).zfill(2),
                          second=str(first_timestamp.second).zfill(2),
                          end_hour=str(end_timestamp.hour).
                          zfill(2),
                          end_minute=str(end_timestamp.minute).
                          zfill(2),
                          end_second=str(end_timestamp.second).zfill(2))
        return title

    @classmethod
    def __determine_embargo(cls, end_time: dt.datetime):
        """
        Determines if the data is under the embargo period and
        has negative CPID

        Parameter
        ---------
        end_time: datetime
        """
        year_ago = dt.datetime.now() - dt.timedelta(days=365)
        if end_time > year_ago and cls.dmap_data[-1]['cp'] < 0:
            fig = plt.gcf()
            vals = []
            for t in range(0, len(fig.texts)):
                vals.append(fig.texts[t].get_text())
            if not any(item == 'EMBARGOED' for item in vals):
                fig.text(0.5, 0.5, "EMBARGOED", fontsize=70,
                         color='grey', ha='center', va='center',
                         rotation=-20, alpha=0.3)
                warnings.warn('The data you are using is under embargo. '
                              'Please contact the principal investigator '
                              'of the {} radar for authorization to use the '
                              'data'.format(SuperDARNRadars.radars[
                                cls.dmap_data[0]['stid']].name))<|MERGE_RESOLUTION|>--- conflicted
+++ resolved
@@ -54,12 +54,8 @@
 
 from pydarn import (PyDARNColormaps, partial_record_warning,
                     time2datetime, plot_exceptions, SuperDARNRadars,
-<<<<<<< HEAD
-                    calculate_azimuth, Projs, Coords)
-=======
                     calculate_azimuth, Projs, Coords,
                     find_records_by_datetime, find_records_by_scan)
->>>>>>> 0f9203aa
 
 
 class Fan:
@@ -201,15 +197,7 @@
             # If no records exist, advise user that the channel is not used
             if not dmap_data:
                 raise plot_exceptions.NoChannelError(channel, opt_channel)
-<<<<<<< HEAD
-        cls.dmap_data = dmap_data
-        # Get scan numbers for each record
-        beam_scan = build_scan(dmap_data)
-        scan_time = None
-=======
-
         # Get the records which match scan_index
->>>>>>> 0f9203aa
         if isinstance(scan_index, dt.datetime):
             matching_records = find_records_by_datetime(dmap_data, scan_index, tolerance)
             date = scan_index
@@ -470,20 +458,12 @@
             cb = None
 
         if title:
-<<<<<<< HEAD
-            start_time = time2datetime(dmap_data[plot_beams[0][0]])
-            end_time = time2datetime(dmap_data[plot_beams[-1][-1]])
-            title = cls.__add_title__(start_time, end_time)
-            plt.title(title)
-
-        # Determine embargo status
-        cls.__determine_embargo(time2datetime(dmap_data[plot_beams[-1][-1]]))
-=======
             start_time = time2datetime(matching_records[0])
             end_time = time2datetime(matching_records[-1])
             title = Fan.__add_title__(start_time, end_time)
             ax.set_title(title)
->>>>>>> 0f9203aa
+        # Determine embargo status
+        cls.__determine_embargo(time2datetime(dmap_data[plot_beams[-1][-1]])
         return {'ax': ax,
                 'ccrs': ccrs,
                 'cm': cmap,
@@ -495,17 +475,10 @@
                          'ground_scatter': grndsct}
                 }
 
-<<<<<<< HEAD
-    @classmethod
-    def plot_fov(cls, stid: int, date: dt.datetime,
-                 ax=None, ccrs=None, ranges: List = None,
-                 boundary: bool = True,
-=======
-  
+
     @staticmethod
     def plot_fov(stid: int, date: dt.datetime,
                  ax=None, ccrs=None, ranges: List = None, boundary: bool = True,
->>>>>>> 0f9203aa
                  rsep: int = 45, frang: int = 180,
                  projs: Projs = Projs.POLAR,
                  coords: Coords = Coords.AACGM_MLT,
