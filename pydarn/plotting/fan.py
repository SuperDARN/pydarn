# Copyright (C) 2020 SuperDARN Canada, University of Saskatchewan
# Author: Daniel Billett, Marina Schmidt
#
# Modifications:
# 2021-05-07: CJM - Included radar position and labels in plotting
# 2021-04-01 Shane Coyle added pcolormesh to the code
# 2021-05-19 Marina Schmidt - Added scan index with datetimes
# 2021-09-15 Marina Schmidt - removed fov file options
# 2021-09-09: CJM - Included a channel option for plot_fan
# 2021-09-08: CJM - Included individual gate and beam boundary plotting for FOV
# 2021-11-22: MTS - pass in axes object to plot_fov
<<<<<<< HEAD
# 2021-11-18: MTS - Added Projectsion class for cartopy use
=======
# 2021-02-02: CJM - Included rsep and frang options in plot_fov
#                 - Re-arranged logic for ranges option
>>>>>>> 39e462be
#
# Disclaimer:
# pyDARN is under the LGPL v3 license found in the root directory LICENSE.md
# Everyone is permitted to copy and distribute verbatim copies of this license
# document, but changing it is not allowed.
#
# This version of the GNU Lesser General Public License incorporates the terms
# and conditions of version 3 of the GNU General Public License,
# supplemented by the additional permissions listed below.


"""
Fan plots, mapped to AACGM coordinates in a polar format
"""

import datetime as dt
import matplotlib.pyplot as plt
import numpy as np
from cartopy.util import add_cyclic_point

from matplotlib import ticker, cm, colors
from typing import List, Union
from shapely.geometry import Point, Polygon

# Third party libraries
import aacgmv2

from pydarn import (PyDARNColormaps, build_scan, radar_fov,
                    partial_record_warning, time2datetime, plot_exceptions,
                    SuperDARNRadars, Projs, Coords, Hemisphere, Projections)

class Fan():
    """
    'Fan', or 'Field-of-view' plots for SuperDARN FITACF data
    This class inherits from matplotlib to generate the figures
    Methods
    -------
    plot_fan
    plot_fov
    plot_radar_position
    plot_radar_label
    """

    def __str__(self):
        return "This class is static class that provides"\
                " the following methods: \n"\
                "   - plot_fan()\n"\
                "   - plot_fov()\n"

    @classmethod
    def plot_fan(cls, dmap_data: List[dict], ax=None, ranges: List = [],
                 scan_index: Union[int, dt.datetime] = 1,
                 parameter: str = 'v', cmap: str = None,
                 groundscatter: bool = False, zmin: int = None,
                 zmax: int = None, colorbar: bool = True,
                 colorbar_label: str = '', title: bool = True,
                 boundary: bool = True, projs: Projs = Projs.POLAR,
                 channel: int = 'all', **kwargs):
        """
        Plots a radar's Field Of View (FOV) fan plot for the given data and
        scan number

        Parameters
        -----------
            dmap_data: List[dict]
                Named list of dictionaries obtained from SDarn_read
            ax: matplotlib.pyplot axis
                Pre-defined axis object to pass in, must currently be
                polar projection
                Default: Generates a polar projection for the user
                with MLT/latitude labels
            scan_index: int or datetime
                Scan number starting from the first record in file with
                associated channel number or datetime given first record
                to match the index
                Default: 1
            parameter: str
                Key name indicating which parameter to plot.
                Default: v (Velocity). Alternatives: 'p_l', 'w_l', 'elv'
            cmap: matplotlib.cm
                matplotlib colour map
                https://matplotlib.org/tutorials/colors/colormaps.html
                Default: Official pyDARN colour map for given parameter
            groundscatter : bool
                Set true to indicate if groundscatter should be plotted in grey
                Default: False
            zmin: int
                The minimum parameter value for coloring
                Default: {'p_l': [0], 'v': [-200], 'w_l': [0], 'elv': [0]}
            zmax: int
                The maximum parameter value for  coloring
                Default: {'p_l': [50], 'v': [200], 'w_l': [250], 'elv': [50]}
            colorbar: bool
                Draw a colourbar if True
                Default: True
            colorbar_label: str
                the label that appears next to the colour bar.
                Requires colorbar to be true
                Default: ''
            fov_files: bool
                boolean if the fov data should be read in by a file
                pyDARN supplies. If false then it uses radar position
                code.
                default: False
            title: bool
                if true then will create a title, else user
                can define it with plt.title
                default: true
            channel : int or str
                integer indicating which channel to plot or 'all' to
                plot all channels
                Default: 'all'
            kwargs: key = value
                Additional keyword arguments to be used in projection plotting
                and plot_fov for possible keywords, see: projections.axis_polar

        Returns
        -----------
        beam_corners_aacgm_lats
            n_beams x n_gates numpy array of AACGMv2 latitudes
        beam_corners_aacgm_lons
            n_beams x n_gates numpy array of AACGMv2 longitudes
        scan
            n_beams x n_gates numpy array of the scan data
            (for the selected parameter)
        grndsct
            n_beams x n_gates numpy array of the scan data
            (for the selected parameter)
        See Also
        --------
            plot_fov
        """
        # Remove all data from dmap_data that is not in chosen channel
        if channel != 'all':
            # Get the first channel used in case of no data in given channel
            opt_channel = dmap_data[0]['channel']
            dmap_data = [rec for rec in dmap_data if rec['channel'] == channel]
            # If no records exist, advise user that the channel is not used
            if not dmap_data:
                raise plot_exceptions.NoChannelError(channel, opt_channel)

        # Get scan numbers for each record
        beam_scan = build_scan(dmap_data)
        scan_time = None
        if isinstance(scan_index, dt.datetime):
            # loop through dmap_data records, dump a datetime
            # list where scans start
            scan_time = scan_index
            scan_index = 0
            found_match = False
            for rec in dmap_data:
                rec_time = time2datetime(rec)
                if abs(rec['scan']) == 1:
                    scan_index += 1
                # Need the abs since you cannot have negative seconds
                diff_time = abs(scan_time - rec_time)
                if diff_time.seconds < 1:
                    found_match = True
                    break
            # handle datetimes out of bounds
            if found_match is False:
                raise plot_exceptions.IncorrectDateError(rec_time,
                                                         scan_time)
        # Locate scan in loaded data
        plot_beams = np.where(beam_scan == scan_index)
        hemisphere = SuperDARNRadars.radars[dmap_data[0]['stid']].hemisphere

        # Time for coordinate conversion
        if not scan_time:
            date = time2datetime(dmap_data[plot_beams[0][0]])
        else:
            date = scan_time

        # Plot FOV outline
        if ranges == [] or ranges is None:
            try:
                # If not given, get ranges from data file
                ranges = [0, dmap_data[0]['nrang']]
            except KeyError:
                # Otherwise, default to [0,75]
                ranges = [0,75]
        
        # Get rsep and frang from data unless not there then take defaults
        # of 180 km for frang and 45 km for rsep as these are most commonly
        # used
        try:
            frang = dmap_data[0]['frang']
        except KeyError:
            frang = 180
        
        try:
            rsep = dmap_data[0]['rsep']
        except:
            rsep = 45

<<<<<<< HEAD
        beam_corners_lats, beam_corners_lons =\
            radar_fov(stid=dmap_data[0]['stid'],
                      rsep=dmap_data[0]['rsep'],
                      frang=dmap_data[0]['frang'],
                      ranges=ranges, date=date, **kwargs)
        #beam_corners_lons = np.where(beam_corners_lons<0 , beam_corners_lons,
        #                             beam_corners_lons + 360)

        fan_shape = beam_corners_lons.shape
=======
        beam_corners_aacgm_lats, beam_corners_aacgm_lons, thetas, rs, ax = \
            cls.plot_fov(dmap_data[0]['stid'], date, ranges=ranges, rsep=rsep, 
                         frang=frang, ax=ax, **kwargs)
>>>>>>> 39e462be

        rs = beam_corners_lats
        thetas = np.radians(beam_corners_lons)

        # Get range-gate data and groundscatter array for given scan
        scan = np.zeros((fan_shape[0] - 1, fan_shape[1]-1))
        grndsct = np.zeros((fan_shape[0] - 1, fan_shape[1]-1))

        # Colour table and max value selection depending on parameter plotted
        # Load defaults if none given
        if cmap is None:
            cmap = {'p_l': 'plasma', 'v': PyDARNColormaps.PYDARN_VELOCITY,
                    'w_l': PyDARNColormaps.PYDARN_VIRIDIS,

                    'elv': PyDARNColormaps.PYDARN}
            cmap = plt.cm.get_cmap(cmap[parameter])

        # Setting zmin and zmax
        defaultzminmax = {'p_l': [0, 50], 'v': [-200, 200],
                          'w_l': [0, 250], 'elv': [0, 50]}
        if zmin is None:
            zmin = defaultzminmax[parameter][0]
        if zmax is None:
            zmax = defaultzminmax[parameter][1]
        norm = colors.Normalize
        norm = norm(zmin, zmax)

        for i in np.nditer(plot_beams):
            try:
                # get a list of gates where there is data
                slist = dmap_data[i.astype(int)]['slist']
                # get the beam number for the record
                beam = dmap_data[i.astype(int)]['bmnum']

                # Exclude ranges larger than the expected maximum.
                # This is a temporary fix to manage inconsistencies between the
                # fitacf files and the hardware files. The issue will be
                # fully resolved when the `rpos` code is committed.
                good_data = slist < (fan_shape[0] - 1)
                slist = slist[good_data]
                temp_data = dmap_data[i.astype(int)][parameter][good_data]
                temp_ground = dmap_data[i.astype(int)]['gflg'][good_data]

                scan[slist, beam] = temp_data
                grndsct[slist, beam] = temp_ground
            # if there is no slist field this means partial record
            except KeyError:
                partial_record_warning()
                continue

        # Begin plotting by iterating over ranges and beams
        thetas = thetas[ranges[0]:ranges[1]]
        rs = rs[ranges[0]:ranges[1]]
        scan = scan[ranges[0]:ranges[1]-1]

        stid=dmap_data[0]['stid']
        kwargs['hemisphere'] = SuperDARNRadars.radars[stid].hemisphere
        
        if projs == Projs.POLAR:
            ax = Projections.axis_polar(**kwargs)
            ccrs = None
            ax.pcolormesh(thetas, rs,
                          np.ma.masked_array(scan, ~scan.astype(bool)),
                          norm=norm, cmap=cmap, zorder=5)

            # plot the groundscatter as grey fill
            if groundscatter:
                grndsct = grndsct[ranges[0]:ranges[1]-1]
                ax.pcolormesh(thetas, rs,
                              np.ma.masked_array(grndsct,
                                                 ~grndsct.astype(bool)),
                              norm=norm, cmap='Greys')
            azm = np.linspace(0, 2 * np.pi, 100)
            r, th = np.meshgrid(rs, azm)
            plt.plot(azm, r, color='k', ls='none')
            plt.grid()

        else:
            ax, ccrs = Projections.axis_geological(date, **kwargs)
            ax.pcolormesh(np.degrees(thetas), rs,
                          np.ma.masked_array(scan, ~scan.astype(bool)),
                          norm=norm, cmap=cmap,
                          transform=ccrs.PlateCarree(), zorder=2)
            if groundscatter:
                ax.pcolormesh(np.degrees(thetas), rs,
                              np.ma.masked_array(grndsct,
                                                 ~grndsct.astype(bool)),
                              norm=norm, cmap='Greys',
                              transform=ccrs.PlateCarree(), zorder=2)


        if boundary:
            cls.plot_fov(stid=dmap_data[0]['stid'], date=date, ax=ax,
                         ccrs=ccrs, projs=projs, **kwargs)

        # Create color bar if True
        if colorbar is True:
            mappable = cm.ScalarMappable(norm=norm, cmap=cmap)
            locator = ticker.MaxNLocator(symmetric=True, min_n_ticks=3,
                                         integer=True, nbins='auto')
            ticks = locator.tick_values(vmin=zmin, vmax=zmax)

            cb = ax.figure.colorbar(mappable, ax=ax,
                                    extend='both', ticks=ticks)

            if colorbar_label != '':
                cb.set_label(colorbar_label)
        if title:
            start_time = time2datetime(dmap_data[plot_beams[0][0]])
            end_time = time2datetime(dmap_data[plot_beams[-1][-1]])
            title = cls.__add_title__(start_time, end_time)
            plt.title(title)
        return beam_corners_lats, beam_corners_lons, scan, grndsct

    @classmethod
    def plot_fov(cls, stid: str, date: dt.datetime,
<<<<<<< HEAD
                 ax=None, ccrs=None, ranges: List = [],
                 projs: object = Projs.POLAR,
                 coords: Coords = Coords.AACGM_MLT,
                 fov_color: str = None, alpha: int = 0.5,
                 radar_location: bool = True, radar_label: bool = False,
                 line_color: str = 'black',
                 grid: bool = False,
                 line_alpha: int = 0.5, **kwargs):
=======
                 ax=None, ranges: List = [], rsep: int = 45, 
                 frang: int = 180, boundary: bool = True,
                 fov_color: str = None, alpha: int = 0.5,
                 radar_location: bool = True, radar_label: bool = False,
                 line_color: str = 'black', 
                 grid: bool = False, 
                 line_alpha: int = 0.5 , **kwargs):
>>>>>>> 39e462be
        """
        plots only the field of view (FOV) for a given radar station ID (stid)

        Parameters
        -----------
            stid: int
                Radar station ID
            ax: matplotlib.pyplot axis
                Pre-defined axis object to pass in, must currently be
                polar projection
                Default: Generates a polar projection for the user
                with MLT/latitude labels
            date: datetime object
                Sets the datetime used to find the coordinates of the FOV
                Default: Current time
            ranges: list
                Set to a two element list of the lower and upper ranges to plot
                If None, the  max will be obtained by SuperDARNRadars
                Default: None
            projs: Pojs object
                Sets the projection type for the plot
                Default: Projs.POLAR
            boundary: bool
                Set to false to not plot the outline of the FOV
                Default: True
            grid: bool
                Set to false to not plot the grid of gates in the FOV
                Default: False
            fov_color: str
                fov color to fill in the boundary
                default: None
            line_color: str
                line color of the fov plot
                default: black
            alpha: int
                alpha controls the transparency of
                the fov color
                Default: 0.5
            line_alpha: int
                line_alpha controls the transparency of
                the boundary and grid lines of the fov
                Default: 0.5
            radar_location: bool
                Add a dot where radar is located if True
                Default: False
            radar_label: bool
                Add a label with the radar abbreviation if True
                Default: False
            kwargs: key = value
                Additional keyword arguments to be used in projection plotting
                For possible keywords, see: projections.axis_polar

        Returns
        -------
            beam_corners_aacgm_lats - list of beam corners AACGM latitudes
            beam_corners_aacgm_lons - list of beam corners AACGM longitudes
            beam_corners_lon - theta polar coordinates
            rs - radius polar coordinates
        """
        if ranges == [] or ranges is None:
            ranges = [0, SuperDARNRadars.radars[stid].range_gate_45]

<<<<<<< HEAD
=======
        # Get radar beam/gate locations
        beam_corners_aacgm_lats, beam_corners_aacgm_lons = \
            radar_fov(stid, ranges=ranges, rsep=rsep, frang=frang,
                      date=date, **kwargs)

>>>>>>> 39e462be
        if not date:
            date = dt.datetime.now()

        # Get radar beam/gate locations
        beam_corners_lats, beam_corners_lon = \
            radar_fov(stid, ranges=ranges, date=date, coords=coords,
                      **kwargs)
        if projs is Projs.POLAR:
            beam_corners_lon = np.radians(beam_corners_lon)

        # Setup plot
        # This may screw up references
        hemisphere = SuperDARNRadars.radars[stid].hemisphere
        if ax is None:
            # Get the hemisphere to pass to plotting projection
            kwargs['hemisphere'] = hemisphere
            if projs is Projs.POLAR:
                # Get a polar projection using any kwarg input
                ax = Projections.axis_polar(date=date, **kwargs)
            else:
                ax, ccrs = Projections.axis_geological(date=date, **kwargs)
        if ccrs is None:
            transform = ax.transData
        else:
            transform = ccrs.Geodetic()
        # left boundary line
        plt.plot(beam_corners_lon[0:ranges[1], 0],
                 beam_corners_lats[0:ranges[1], 0],
                 color=line_color, linewidth=0.5,
                 alpha=line_alpha, transform=transform)
        # top radar arc
        plt.plot(beam_corners_lon[ranges[1] - 1, 0:beam_corners_lon.shape[1]],
                 beam_corners_lats[ranges[1] - 1, 0:beam_corners_lon.shape[1]],
                 color=line_color, linewidth=0.5,
                 alpha=line_alpha, transform=transform)
        # right boundary line
        plt.plot(beam_corners_lon[0:ranges[1], beam_corners_lon.shape[1] - 1],
                 beam_corners_lats[0:ranges[1], beam_corners_lon.shape[1] - 1],
                 color=line_color, linewidth=0.5,
                 alpha=line_alpha, transform=transform)
        # bottom arc
        plt.plot(beam_corners_lon[0, 0:beam_corners_lon.shape[1] - 1],
                 beam_corners_lats[0, 0:beam_corners_lon.shape[1] - 1],
                 color=line_color, linewidth=0.5, alpha=line_alpha,
                 transform=transform)

        fan_shape = beam_corners_lon.shape

        if grid:
            # This plots lines along the beams
            for bm in range(fan_shape[1]):
                plt.plot(beam_corners_lon[0:ranges[1], bm - 1],
                         beam_corners_lats[0:ranges[1], bm - 1],
                         color=line_color, linewidth=0.2,
                         alpha=line_alpha, transform=transform)
            # This plots arcs along the gates
            for g in range(ranges[1]):
                plt.plot(beam_corners_lon[g-1, 0:beam_corners_lon.shape[1]],
                         beam_corners_lats[g - 1, 0:beam_corners_lon.shape[1]],
                         color=line_color, linewidth=0.2,
                         alpha=line_alpha, transform=transform)

        if radar_location:
            cls.plot_radar_position(stid, date=date, line_color=line_color,
                                    transform=transform, projs=projs,
                                    coords=coords, ccrs=ccrs, **kwargs)
        if radar_label:
            cls.plot_radar_label(stid, date=date, line_color=line_color,
                                 transform=transform, projs=projs,
                                 coords=coords, ccrs=ccrs, **kwargs)

        if fov_color is not None:
            theta = beam_corners_lon[0:ranges[1], 0]
            theta = np.append(theta,
                              beam_corners_lon[ranges[1]-1,
                                               0:beam_corners_lon.shape[1]-1])
            theta =\
                np.append(theta,
                          np.flip(beam_corners_lon[0:ranges[1],
                                                   beam_corners_lon.shape[1]-1]))
            theta =\
                np.append(theta,
                          np.flip(beam_corners_lon[0,
                                                   0:beam_corners_lon.shape[1]-1]))

            r = beam_corners_lats[0:ranges[1], 0]
            r = np.append(r,
                          beam_corners_lats[ranges[1]-1,
                                            0:beam_corners_lon.shape[1]-1])
            r = np.append(r,
                          np.flip(beam_corners_lats[0:ranges[1],
                                                    beam_corners_lon.shape[1]-1]))
            r = np.append(r,
                          np.flip(beam_corners_lats[0,
                                                    0:beam_corners_lon.shape[1]-1]))

            # TODO:
            # Flipping doesn't affect the polar plot so I've left it outside
            # an if loop here. We will need to check the winding order of
            # all the radars FOV to make sure they fill the inside instead
            # of outside, for some reason when I came across this problem
            # using D3.js it was really random which came out the wrong way
            theta = np.flip(theta)
            r = np.flip(r)

            ax.fill(theta, r, color=fov_color, alpha=alpha, zorder=3,
                    transform=transform)

        return beam_corners_lats, beam_corners_lon, ax, ccrs

    @classmethod
    def plot_radar_position(cls, stid: int, date: dt.datetime,
                            transform: object = None,
                            coords: Coords = Coords.AACGM_MLT,
                            projs: Projs = Projs.POLAR,
                            line_color: str = 'black', **kwargs):
        """
        plots only a dot at the position of a given radar station ID (stid)

        Parameters
        -----------
            stid: int
                Radar station ID
            date: datetime datetime object
                sets the datetime used to find the coordinates of the
                FOV
            line_color: str
                color of the dot
                default: black

        Returns
        -------
            No variables returned
        """
        # Get location of radar
        lat = SuperDARNRadars.radars[stid].hardware_info.geographic.lat
        lon = SuperDARNRadars.radars[stid].hardware_info.geographic.lon
        # Convert to geomag coords
        if coords == Coords.AACGM_MLT or coords == Coords.AACGM:
            geomag_radar = aacgmv2.get_aacgm_coord(lat, lon, 250, date)
            lat = geomag_radar[0]
            lon = geomag_radar[1]
            if coords == Coords.AACGM_MLT:
                mltshift = geomag_radar[1] - (aacgmv2.convert_mlt(geomag_radar[1], date) * 15)
                lon = geomag_radar[1] - mltshift
        if projs == Projs.POLAR:
            lon = np.radians(lon)
        # Plot a dot at the radar site
        plt.scatter(lon, lat, c=line_color, s=5, transform=transform)
        return

    @classmethod
    def plot_radar_label(cls, stid: int, date: dt.datetime,
                         coords: Coords = Coords.AACGM_MLT,
                         projs: Projs = Projs.POLAR,
                         line_color: str = 'black', transform: object = None,
                         **kwargs):
        """
        plots only string at the position of a given radar station ID (stid)

        Parameters
        -----------
            stid: int
                Radar station ID
            date: datetime datetime object
                sets the datetime used to find the coordinates of the
                FOV
            line_color: str
                color of the text
                default: black

        Returns
        -------
            No variables returned
        """
        # Label text
        label_str = ' ' + SuperDARNRadars.radars[stid]\
                    .hardware_info.abbrev.upper()
        # Get location of radar
        lat = SuperDARNRadars.radars[stid].hardware_info.geographic.lat
        lon = SuperDARNRadars.radars[stid].hardware_info.geographic.lon

        # Convert to geomag coords
        if coords == Coords.AACGM_MLT or coords == Coords.AACGM:
            geomag_radar = aacgmv2.get_aacgm_coord(lat, lon, 250, date)
            lat = geomag_radar[0]
            lon = geomag_radar[1]
            if coords == Coords.AACGM_MLT:
                mltshift = geomag_radar[1] - (aacgmv2.convert_mlt(geomag_radar[1], date) * 15)
                lon = geomag_radar[1] - mltshift
        if projs == Projs.POLAR:
            lon = np.radians(lon)

        theta_text = lon
        # Shift in latitude (dependent on hemisphere)
        if SuperDARNRadars.radars[stid].hemisphere == Hemisphere.North:
            r_text = lat - 5
        else:
            r_text = lat + 5
        plt.text(theta_text, r_text, label_str, ha='center',
                 transform=transform, c=line_color)
        return

    @classmethod
    def __add_title__(cls, first_timestamp: dt.datetime,
                      end_timestamp: dt.datetime):
        title = "{year}-{month}-{day} {start_hour}:{start_minute}:{second} -"\
                " {end_hour}:{end_minute}:{end_second}"\
                "".format(year=first_timestamp.year,
                          month=str(first_timestamp.month).zfill(2),
                          day=str(first_timestamp.day).zfill(2),
                          start_hour=str(first_timestamp.hour).zfill(2),
                          start_minute=str(first_timestamp.minute).zfill(2),
                          second=str(first_timestamp.second).zfill(2),
                          end_hour=str(end_timestamp.hour).
                          zfill(2),
                          end_minute=str(end_timestamp.minute).
                          zfill(2),
                          end_second=str(end_timestamp.second).zfill(2))
        return title<|MERGE_RESOLUTION|>--- conflicted
+++ resolved
@@ -9,12 +9,9 @@
 # 2021-09-09: CJM - Included a channel option for plot_fan
 # 2021-09-08: CJM - Included individual gate and beam boundary plotting for FOV
 # 2021-11-22: MTS - pass in axes object to plot_fov
-<<<<<<< HEAD
 # 2021-11-18: MTS - Added Projectsion class for cartopy use
-=======
 # 2021-02-02: CJM - Included rsep and frang options in plot_fov
 #                 - Re-arranged logic for ranges option
->>>>>>> 39e462be
 #
 # Disclaimer:
 # pyDARN is under the LGPL v3 license found in the root directory LICENSE.md
@@ -196,7 +193,7 @@
             except KeyError:
                 # Otherwise, default to [0,75]
                 ranges = [0,75]
-        
+
         # Get rsep and frang from data unless not there then take defaults
         # of 180 km for frang and 45 km for rsep as these are most commonly
         # used
@@ -204,27 +201,21 @@
             frang = dmap_data[0]['frang']
         except KeyError:
             frang = 180
-        
+
         try:
             rsep = dmap_data[0]['rsep']
         except:
             rsep = 45
 
-<<<<<<< HEAD
         beam_corners_lats, beam_corners_lons =\
             radar_fov(stid=dmap_data[0]['stid'],
                       rsep=dmap_data[0]['rsep'],
                       frang=dmap_data[0]['frang'],
-                      ranges=ranges, date=date, **kwargs)
+                      ranges=ranges, date=date, ax=ax, **kwargs)
         #beam_corners_lons = np.where(beam_corners_lons<0 , beam_corners_lons,
         #                             beam_corners_lons + 360)
 
         fan_shape = beam_corners_lons.shape
-=======
-        beam_corners_aacgm_lats, beam_corners_aacgm_lons, thetas, rs, ax = \
-            cls.plot_fov(dmap_data[0]['stid'], date, ranges=ranges, rsep=rsep, 
-                         frang=frang, ax=ax, **kwargs)
->>>>>>> 39e462be
 
         rs = beam_corners_lats
         thetas = np.radians(beam_corners_lons)
@@ -282,7 +273,7 @@
 
         stid=dmap_data[0]['stid']
         kwargs['hemisphere'] = SuperDARNRadars.radars[stid].hemisphere
-        
+
         if projs == Projs.POLAR:
             ax = Projections.axis_polar(**kwargs)
             ccrs = None
@@ -318,7 +309,8 @@
 
         if boundary:
             cls.plot_fov(stid=dmap_data[0]['stid'], date=date, ax=ax,
-                         ccrs=ccrs, projs=projs, **kwargs)
+                         ccrs=ccrs, projs=projs, rsep=rsep, frang=frang,
+                         **kwargs)
 
         # Create color bar if True
         if colorbar is True:
@@ -341,8 +333,8 @@
 
     @classmethod
     def plot_fov(cls, stid: str, date: dt.datetime,
-<<<<<<< HEAD
                  ax=None, ccrs=None, ranges: List = [],
+                 rsep: int = 45, frang: int = 180,
                  projs: object = Projs.POLAR,
                  coords: Coords = Coords.AACGM_MLT,
                  fov_color: str = None, alpha: int = 0.5,
@@ -350,15 +342,6 @@
                  line_color: str = 'black',
                  grid: bool = False,
                  line_alpha: int = 0.5, **kwargs):
-=======
-                 ax=None, ranges: List = [], rsep: int = 45, 
-                 frang: int = 180, boundary: bool = True,
-                 fov_color: str = None, alpha: int = 0.5,
-                 radar_location: bool = True, radar_label: bool = False,
-                 line_color: str = 'black', 
-                 grid: bool = False, 
-                 line_alpha: int = 0.5 , **kwargs):
->>>>>>> 39e462be
         """
         plots only the field of view (FOV) for a given radar station ID (stid)
 
@@ -421,21 +404,14 @@
         if ranges == [] or ranges is None:
             ranges = [0, SuperDARNRadars.radars[stid].range_gate_45]
 
-<<<<<<< HEAD
-=======
+        if not date:
+            date = dt.datetime.now()
+
         # Get radar beam/gate locations
         beam_corners_aacgm_lats, beam_corners_aacgm_lons = \
             radar_fov(stid, ranges=ranges, rsep=rsep, frang=frang,
                       date=date, **kwargs)
 
->>>>>>> 39e462be
-        if not date:
-            date = dt.datetime.now()
-
-        # Get radar beam/gate locations
-        beam_corners_lats, beam_corners_lon = \
-            radar_fov(stid, ranges=ranges, date=date, coords=coords,
-                      **kwargs)
         if projs is Projs.POLAR:
             beam_corners_lon = np.radians(beam_corners_lon)
 
