# Copyright (C) 2020 SuperDARN Canada, University of Saskatchewan
# Author: Daniel Billett, Marina Schmidt
#
# Modifications:
#
# Disclaimer:
# pyDARN is under the LGPL v3 license found in the root directory LICENSE.md
# Everyone is permitted to copy and distribute verbatim copies of this license
# document, but changing it is not allowed.
#
# This version of the GNU Lesser General Public License incorporates the terms
# and conditions of version 3 of the GNU General Public License,
# supplemented by the additional permissions listed below.


"""
Fan plots, mapped to AACGM coordinates in a polar format
"""

import datetime as dt
import matplotlib.pyplot as plt
import numpy as np

from matplotlib import ticker, cm, colors
from typing import List, Union

# Third party libraries
import aacgmv2

from pydarn import (PyDARNColormaps, build_scan, radar_fov, citing_warning,
<<<<<<< HEAD
                    time2datetime, plot_exceptions, Coords)
=======
                    time2datetime, plot_exceptions, SuperDARNRadars,
                    Hemisphere)
>>>>>>> d53f9f0e


class Fan():
    """
        Fan plots for SuperDARN data
        This class inherits from matplotlib to generate the figures
        Methods
        -------
        plot_fan
        """

    def __str__(self):
        return "This class is static class that provides"\
                " the following methods: \n"\
                "   - plot_fan()\n"\
                "   - return_beam_pos()\n"

    @classmethod
    def plot_fan(cls, dmap_data: List[dict], ax=None,
                 scan_index: Union[int, dt.datetime] = 1,
                 ranges: List = [0, 75], boundary: bool = True,
                 alpha: int = 0.5, parameter: str = 'v',
                 lowlat: int = 30, cmap: str = None,
                 groundscatter: bool = False,
                 zmin: int = None, zmax: int = None,
                 colorbar: bool = True,
                 colorbar_label: str = '', title: bool = True):
        """
        Plots a radar's Field Of View (FOV) fan plot for the given data and
        scan number

        Parameters
        -----------
            dmap_data: List[dict]
                Named list of dictionaries obtained from SDarn_read
            ax: matplotlib.pyplot axis
                Pre-defined axis object to pass in, must currently be
                polar projection
                Default: Generates a polar projection for the user
                with MLT/latitude labels

            scan_index: int or datetime
                Scan number from beginning of first record in file
                or datetime given first record to match the index
                Default: 1
            parameter: str
                Key name indicating which parameter to plot.
                Default: v (Velocity). Alternatives: 'p_l', 'w_l', 'elv'
            lowlat: int
                Lower AACGM latitude boundary for the polar plot
                Default: 50
            ranges: list
                Set to a two element list of the lower and upper ranges to plot
                Default: [0,75]
            boundary: bool
                Set to false to not plot the outline of the FOV
                Default: True
            alpha: int
                alpha controls the transparency of
                the fov color
                Default: 0.5
            cmap: matplotlib.cm
                matplotlib colour map
                https://matplotlib.org/tutorials/colors/colormaps.html
                Default: Official pyDARN colour map for given parameter
            groundscatter : bool
                Set true to indicate if groundscatter should be plotted in grey
                Default: False
            zmin: int
                The minimum parameter value for coloring
                Default: {'p_l': [0], 'v': [-200], 'w_l': [0], 'elv': [0]}
            zmax: int
                The maximum parameter value for  coloring
                Default: {'p_l': [50], 'v': [200], 'w_l': [250], 'elv': [50]}
            colorbar: bool
                Draw a colourbar if True
                Default: True
            colorbar_label: str
                the label that appears next to the colour bar.
                Requires colorbar to be true
                Default: ''
            title: bool
                if true then will create a title, else user
                can define it with plt.title
                default: true
        Returns
        -----------
        beam_corners_aacgm_lats
            n_beams x n_gates numpy array of AACGMv2 latitudes
        beam_corners_aacgm_lons
            n_beams x n_gates numpy array of AACGMv2 longitudes
        scan
            n_beams x n_gates numpy array of the scan data
            (for the selected parameter)
        grndsct
            n_beams x n_gates numpy array of the scan data
            (for the selected parameter)
        dtime
            datetime object for the scan plotted

        See Also
        --------
            plot_fov
        """

        # Get scan numbers for each record
        beam_scan = build_scan(dmap_data)

        if isinstance(scan_index, dt.datetime):
            # loop through dmap_data records, dump a datetime
            # list where scans start
            scan_datetimes = np.array([dt.datetime(*[record[time_component]
                                                     for time_component in
                                                     ['time.yr', 'time.mo',
                                                      'time.dy', 'time.hr',
                                                      'time.mt', 'time.sc']])
                                       for record in dmap_data
                                       if record['scan'] == 1])
            # find corresponding scan_index
            matching_scan_index = np.argwhere(scan_datetimes ==
                                              scan_index)[..., 0] + 1
            # handle datetimes out of bounds
            if len(matching_scan_index) != 1:
                raise plot_exceptions.IncorrectDateError(scan_datetimes[0],
                                                         scan_index)
            else:
                scan_index = matching_scan_index

        # Locate scan in loaded data
        plot_beams = np.where(beam_scan == scan_index)

        # Time for coordinate conversion
        dtime = time2datetime(dmap_data[plot_beams[0][0]])

        # Plot FOV outline
        beam_corners_aacgm_lats, beam_corners_aacgm_lons, thetas, rs, ax = \
            cls.plot_fov(stid=dmap_data[0]['stid'], dtime=dtime, lowlat=lowlat,
                         ranges=ranges, boundary=boundary,
                         alpha=alpha)
        fan_shape = beam_corners_aacgm_lons.shape

        # Get range-gate data and groundscatter array for given scan
        scan = np.zeros((fan_shape[0] - 1, fan_shape[1]-1))
        grndsct = np.zeros((fan_shape[0] - 1, fan_shape[1]-1))

        # Colour table and max value selection depending on parameter plotted
        # Load defaults if none given
        if cmap is None:
            cmap = {'p_l': 'plasma', 'v': PyDARNColormaps.PYDARN_VELOCITY,
                    'w_l': PyDARNColormaps.PYDARN_VIRIDIS,
                    'elv': PyDARNColormaps.PYDARN}
            cmap = plt.cm.get_cmap(cmap[parameter])

        # Setting zmin and zmax
        defaultzminmax = {'p_l': [0, 50], 'v': [-200, 200],
                          'w_l': [0, 250], 'elv': [0, 50]}
        if zmin is None:
            zmin = defaultzminmax[parameter][0]
        if zmax is None:
            zmax = defaultzminmax[parameter][1]

        for i in np.nditer(plot_beams):
            try:
                # get a list of gates where there is data
                slist = dmap_data[i.astype(int)]['slist']
                # get the beam number for the record
                beam = dmap_data[i.astype(int)]['bmnum']
                scan[slist, beam] = dmap_data[i.astype(int)][parameter]
                grndsct[slist, beam] = dmap_data[i.astype(int)]['gflg']
            # if there is no slist field this means partial record
            except KeyError:
                continue

        # Begin plotting by iterating over ranges and beams
        for gates in range(ranges[0], ranges[1] - 1):
            for beams in range(thetas.shape[1] - 1):
                # Index colour table correctly
                cmapindex = (scan[gates, beams] + abs(zmin)) /\
                        (abs(zmin) + abs(zmax))
                if cmapindex < 0:
                    cmapindex = 0

                if cmapindex > 1:
                    cmapindex = 1
                colour_rgba = cmap(cmapindex)

                # Check for zero values (white) and groundscatter (gray)
                if scan[gates, beams] == 0:
                    colour_rgba = (1, 1, 1, 0)

                if groundscatter and grndsct[gates, beams] == 1:
                    colour_rgba = 'gray'

                # Angle for polar plotting
                theta = [thetas[gates, beams], thetas[gates + 1, beams],
                         thetas[gates + 1, beams + 1],
                         thetas[gates, beams + 1]]
                # Radius for polar plotting
                r = [rs[gates, beams], rs[gates + 1, beams],
                     rs[gates + 1, beams + 1], rs[gates, beams + 1]]
                ax.fill(theta, r, color=colour_rgba)

        norm = colors.Normalize
        norm = norm(zmin, zmax)
        # Create color bar if True
        if colorbar is True:
            mappable = cm.ScalarMappable(norm=norm, cmap=cmap)
            locator = ticker.MaxNLocator(symmetric=True, min_n_ticks=3,
                                         integer=True, nbins='auto')
            ticks = locator.tick_values(vmin=zmin, vmax=zmax)

            cb = ax.figure.colorbar(mappable, ax=ax,
                                    extend='both', ticks=ticks)

            if colorbar_label != '':
                cb.set_label(colorbar_label)
        if title:
            start_time = time2datetime(dmap_data[plot_beams[0][0]])
            end_time = time2datetime(dmap_data[plot_beams[-1][-1]])
            title = cls.__add_title__(start_time, end_time)
            plt.title(title)
        citing_warning()
        return beam_corners_aacgm_lats, beam_corners_aacgm_lons, scan, grndsct

    @classmethod
    def plot_fov(cls, stid: str, dtime: dt.datetime, ax=None,
                 lowlat: int = 30, ranges: List = [0, 75],
                 boundary: bool = True, fov_color: str = None,
                 alpha: int = 0.5):
        """
        plots only the field of view (FOV) for a given radar station ID (stid)

        Parameters
        -----------
            stid: str
                Radar station ID
            ax: matplotlib.pyplot axis
                Pre-defined axis object to pass in, must currently be
                polar projection
                Default: Generates a polar projection for the user
                with MLT/latitude labels
            dtime: datetime datetime object
                sets the datetime used to find the coordinates of the
                FOV
            lowlat: int
                Lower AACGM latitude boundary for the polar plot
                Default: 50
            ranges: list
                Set to a two element list of the lower and upper ranges to plot
                Default: [0,75]
            boundary: bool
                Set to false to not plot the outline of the FOV
                Default: True
            fov_color: str
                fov color to fill in the boundary
                default: None
            alpha: int
                alpha controls the transparency of
                the fov color
                Default: 0.5

        Returns
        -------
            beam_corners_aacgm_lats - list of beam corners AACGM latitudes
            beam_corners_aacgm_lons - list of beam corners AACGM longitudes
            thetas - theta polar coordinates
            rs - radius polar coordinates
        """
        # Get radar beam/gate locations
        beam_corners_aacgm_lats, beam_corners_aacgm_lons = \
            radar_fov(stid, coords=Coords.AACGM, date=dtime)
        fan_shape = beam_corners_aacgm_lons.shape

        # Work out shift due in MLT
        beam_corners_mlts = np.zeros((fan_shape[0], fan_shape[1]))
        mltshift = beam_corners_aacgm_lons[0, 0] - \
            (aacgmv2.convert_mlt(beam_corners_aacgm_lons[0, 0], dtime) * 15)
        beam_corners_mlts = beam_corners_aacgm_lons - mltshift

        # Hold the beam positions
        thetas = np.radians(beam_corners_mlts)
        rs = beam_corners_aacgm_lats

        # Setup plot
        # This may screw up references
        if ax is None:
            ax = plt.axes(polar=True)
            if SuperDARNRadars.radars[stid].hemisphere == Hemisphere.North:
                ax.set_ylim(90, lowlat)
                ax.set_yticks(np.arange(lowlat, 90, 10))
            else:
                ax.set_ylim(-90, -abs(lowlat))
                ax.set_yticks(np.arange(-abs(lowlat), -90, -10))
            ax.set_xticks([0, np.radians(45), np.radians(90), np.radians(135),
                           np.radians(180), np.radians(225), np.radians(270),
                           np.radians(315)])
            ax.set_xticklabels(['00', '', '06', '', '12', '', '18', ''])
            ax.set_theta_zero_location("S")

        if boundary:
            # left boundary line
            plt.plot(thetas[0:ranges[1], 0], rs[0:ranges[1], 0],
                     color='black', linewidth=0.5)
            # top radar arc
            plt.plot(thetas[ranges[1] - 1, 0:thetas.shape[1]],
                     rs[ranges[1] - 1, 0:thetas.shape[1]],
                     color='black', linewidth=0.5)
            # right boundary line
            plt.plot(thetas[0:ranges[1], thetas.shape[1] - 1],
                     rs[0:ranges[1], thetas.shape[1] - 1],
                     color='black', linewidth=0.5)
            # bottom arc
            plt.plot(thetas[0, 0:thetas.shape[1] - 1],
                     rs[0, 0:thetas.shape[1] - 1], color='black',
                     linewidth=0.5)

        if fov_color is not None:
            theta = thetas[0:ranges[1], 0]
            theta = np.append(theta, thetas[ranges[1]-1, 0:thetas.shape[1]-1])
            theta = np.append(theta, np.flip(thetas[0:ranges[1],
                                                    thetas.shape[1]-2]))
            theta = np.append(theta, np.flip(thetas[0, 0:thetas.shape[1]-2]))

            r = rs[0:ranges[1], 0]
            r = np.append(r, rs[ranges[1]-1, 0:thetas.shape[1]-1])
            r = np.append(r, np.flip(rs[0:ranges[1], thetas.shape[1]-2]))
            r = np.append(r, np.flip(rs[0, 0:thetas.shape[1]-2]))
            ax.fill(theta, r, color=fov_color, alpha=alpha)
        citing_warning()
        return beam_corners_aacgm_lats, beam_corners_aacgm_lons, thetas, rs, ax

    @classmethod
    def __add_title__(cls, first_timestamp: dt.datetime,
                      end_timestamp: dt.datetime):
        title = "{year}-{month}-{day} {start_hour}:{start_minute}:{second} -"\
                " {end_hour}:{end_minute}:{end_second}"\
                "".format(year=first_timestamp.year,
                          month=str(first_timestamp.month).zfill(2),
                          day=str(first_timestamp.day).zfill(2),
                          start_hour=str(first_timestamp.hour).zfill(2),
                          start_minute=str(first_timestamp.minute).zfill(2),
                          second=str(first_timestamp.second).zfill(2),
                          end_hour=str(end_timestamp.hour).
                          zfill(2),
                          end_minute=str(end_timestamp.minute).
                          zfill(2),
                          end_second=str(end_timestamp.second).zfill(2)
                         )
        return title<|MERGE_RESOLUTION|>--- conflicted
+++ resolved
@@ -28,12 +28,8 @@
 import aacgmv2
 
 from pydarn import (PyDARNColormaps, build_scan, radar_fov, citing_warning,
-<<<<<<< HEAD
-                    time2datetime, plot_exceptions, Coords)
-=======
-                    time2datetime, plot_exceptions, SuperDARNRadars,
-                    Hemisphere)
->>>>>>> d53f9f0e
+                    time2datetime, plot_exceptions, Coords,
+                    SuperDARNRadars, Hemisphere)
 
 
 class Fan():
