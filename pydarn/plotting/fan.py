--- conflicted
+++ resolved
@@ -429,55 +429,32 @@
             transform = ax.transData
         else:
             transform = ccrs.Geodetic()
-<<<<<<< HEAD
-        # left boundary line
-        plt.plot(beam_corners_lons[0:ranges[1]-ranges[0]+1, 0],
-                 beam_corners_lats[0:ranges[1]-ranges[0]+1, 0],
-                 color=line_color, linewidth=0.5,
-                 alpha=line_alpha, transform=transform, zorder=3)
-        # top radar arc
-        plt.plot(beam_corners_lons[ranges[1]-ranges[0],
-                                   0:beam_corners_lons.shape[1]],
-                 beam_corners_lats[ranges[1]-ranges[0],
-                                   0:beam_corners_lons.shape[1]],
-                 color=line_color, linewidth=0.5,
-                 alpha=line_alpha, transform=transform, zorder=3)
-        # right boundary line
-        plt.plot(beam_corners_lons[0:ranges[1]-ranges[0]+1,
-                                   beam_corners_lons.shape[1] - 1],
-                 beam_corners_lats[0:ranges[1]-ranges[0]+1,
-                                   beam_corners_lons.shape[1] - 1],
-                 color=line_color, linewidth=0.5,
-                 alpha=line_alpha, transform=transform, zorder=3)
-        # bottom arc
-        plt.plot(beam_corners_lons[0, 0:beam_corners_lons.shape[1]],
-                 beam_corners_lats[0, 0:beam_corners_lons.shape[1]],
-                 color=line_color, linewidth=0.5, alpha=line_alpha,
-                 transform=transform, zorder=3)
-=======
-        
+
         if boundary:
             # left boundary line
-            plt.plot(beam_corners_lons[0:ranges[1], 0],
-                     beam_corners_lats[0:ranges[1], 0],
-                     color=line_color, linewidth=0.5,
-                     alpha=line_alpha, transform=transform)
+            plt.plot(beam_corners_lons[0:ranges[1]-ranges[0]+1, 0],
+                  beam_corners_lats[0:ranges[1]-ranges[0]+1, 0],
+                  color=line_color, linewidth=0.5,
+                  alpha=line_alpha, transform=transform, zorder=3)
             # top radar arc
-            plt.plot(beam_corners_lons[ranges[1] - 1, 0:beam_corners_lons.shape[1]],
-                     beam_corners_lats[ranges[1] - 1, 0:beam_corners_lons.shape[1]],
-                     color=line_color, linewidth=0.5,
-                     alpha=line_alpha, transform=transform)
+            plt.plot(beam_corners_lons[ranges[1]-ranges[0],
+                                   0:beam_corners_lons.shape[1]],
+                  beam_corners_lats[ranges[1]-ranges[0],
+                                   0:beam_corners_lons.shape[1]],
+                  color=line_color, linewidth=0.5,
+                  alpha=line_alpha, transform=transform, zorder=3)
             # right boundary line
-            plt.plot(beam_corners_lons[0:ranges[1], beam_corners_lons.shape[1] - 1],
-                     beam_corners_lats[0:ranges[1], beam_corners_lons.shape[1] - 1],
-                     color=line_color, linewidth=0.5,
-                     alpha=line_alpha, transform=transform)
+            plt.plot(beam_corners_lons[0:ranges[1]-ranges[0]+1,
+                                   beam_corners_lons.shape[1] - 1],
+                  beam_corners_lats[0:ranges[1]-ranges[0]+1,
+                                   beam_corners_lons.shape[1] - 1],
+                  color=line_color, linewidth=0.5,
+                  alpha=line_alpha, transform=transform, zorder=3)
             # bottom arc
-            plt.plot(beam_corners_lons[0, 0:beam_corners_lons.shape[1] - 1],
-                     beam_corners_lats[0, 0:beam_corners_lons.shape[1] - 1],
-                     color=line_color, linewidth=0.5, alpha=line_alpha,
-                     transform=transform)
->>>>>>> 80187aa2
+            plt.plot(beam_corners_lons[0, 0:beam_corners_lons.shape[1]],
+                  beam_corners_lats[0, 0:beam_corners_lons.shape[1]],
+                  color=line_color, linewidth=0.5, alpha=line_alpha,
+                  transform=transform, zorder=3)
 
         fan_shape = beam_corners_lons.shape
 
