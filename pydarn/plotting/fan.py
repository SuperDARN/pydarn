# Copyright (C) 2020 SuperDARN Canada, University of Saskatchewan
# Author: Daniel Billett, Marina Schmidt
#
# Modifications:
#
# Disclaimer:
# pyDARN is under the LGPL v3 license found in the root directory LICENSE.md
# Everyone is permitted to copy and distribute verbatim copies of this license
# document, but changing it is not allowed.
#
# This version of the GNU Lesser General Public License incorporates the terms
# and conditions of version 3 of the GNU General Public License,
# supplemented by the additional permissions listed below.


"""
Fan plots, mapped to AACGM coordinates in a polar format
"""

import datetime as dt
import matplotlib.pyplot as plt
import numpy as np

from matplotlib import ticker, cm, colors
from typing import List, Union

# Third party libraries
import aacgmv2

from pydarn import (PyDARNColormaps, build_scan, radar_fov, citing_warning,
                    time2datetime, plot_exceptions, SuperDARNRadars,
                    Hemisphere, Projections)



class Fan():
    """
        'Fan', or 'Field-of-view' plots for SuperDARN FITACF data
        This class inherits from matplotlib to generate the figures
        Methods
        -------
        plot_fan
        plot_fov
        """

    def __str__(self):
        return "This class is static class that provides"\
                " the following methods: \n"\
                "   - plot_fan()\n"\
                "   - plot_fov()\n"

    @classmethod
    def plot_fan(cls, dmap_data: List[dict], ax=None,
                 scan_index: Union[int, dt.datetime] = 1,
                 ranges: List = [0, 75], boundary: bool = True,
<<<<<<< HEAD
                 alpha: int = 0.5, parameter: str = 'v', cmap: str = None,
                 groundscatter: bool = False, zmin: int = None, zmax: int = None,
                 colorbar: bool = True, colorbar_label: str = '',
                 **kwargs):
=======
                 alpha: int = 0.5, parameter: str = 'v',
                 lowlat: int = 30, cmap: str = None,
                 groundscatter: bool = False,
                 zmin: int = None, zmax: int = None,
                 colorbar: bool = True,
                 colorbar_label: str = '', title: bool = True):
>>>>>>> d53f9f0e
        """
        Plots a radar's Field Of View (FOV) fan plot for the given data and
        scan number

        Parameters
        -----------
            dmap_data: List[dict]
                Named list of dictionaries obtained from SDarn_read
            ax: matplotlib.pyplot axis
                Pre-defined axis object to pass in, must currently be
                polar projection
                Default: Generates a polar projection for the user
                with MLT/latitude labels
            scan_index: int or datetime
                Scan number from beginning of first record in file
                or datetime given first record to match the index
                Default: 1
            parameter: str
                Key name indicating which parameter to plot.
                Default: v (Velocity). Alternatives: 'p_l', 'w_l', 'elv'
            ranges: list
                Set to a two element list of the lower and upper ranges to plot
                Default: [0,75]
            boundary: bool
                Set to false to not plot the outline of the FOV
                Default: True
            alpha: int
                alpha controls the transparency of
                the fov color
                Default: 0.5
            cmap: matplotlib.cm
                matplotlib colour map
                https://matplotlib.org/tutorials/colors/colormaps.html
                Default: Official pyDARN colour map for given parameter
            groundscatter : bool
                Set true to indicate if groundscatter should be plotted in grey
                Default: False
            zmin: int
                The minimum parameter value for coloring
                Default: {'p_l': [0], 'v': [-200], 'w_l': [0], 'elv': [0]}
            zmax: int
                The maximum parameter value for  coloring
                Default: {'p_l': [50], 'v': [200], 'w_l': [250], 'elv': [50]}
            colorbar: bool
                Draw a colourbar if True
                Default: True
            colorbar_label: str
                the label that appears next to the colour bar.
                Requires colorbar to be true
                Default: ''
<<<<<<< HEAD
            kwargs: key = value
                Additional keyword arguments 
                Current key words used: lowlat - used in axis_polar
=======
            title: bool
                if true then will create a title, else user
                can define it with plt.title
                default: true
>>>>>>> d53f9f0e
        Returns
        -----------
        beam_corners_aacgm_lats
            n_beams x n_gates numpy array of AACGMv2 latitudes
        beam_corners_aacgm_lons
            n_beams x n_gates numpy array of AACGMv2 longitudes
        scan
            n_beams x n_gates numpy array of the scan data
            (for the selected parameter)
        grndsct
            n_beams x n_gates numpy array of the scan data
            (for the selected parameter)
        See Also
        --------
            plot_fov
        """

        # Get scan numbers for each record
        beam_scan = build_scan(dmap_data)

        if isinstance(scan_index, dt.datetime):
            # loop through dmap_data records, dump a datetime
            # list where scans start
            scan_datetimes = np.array([dt.datetime(*[record[time_component]
                                                     for time_component in
                                                     ['time.yr', 'time.mo',
                                                      'time.dy', 'time.hr',
                                                      'time.mt', 'time.sc']])
                                       for record in dmap_data
                                       if record['scan'] == 1])
            # find corresponding scan_index
            matching_scan_index = np.argwhere(scan_datetimes ==
                                              scan_index)[..., 0] + 1
            # handle datetimes out of bounds
            if len(matching_scan_index) != 1:
                raise plot_exceptions.IncorrectDateError(scan_datetimes[0],
                                                         scan_index)
            else:
                scan_index = matching_scan_index

        # Locate scan in loaded data
        plot_beams = np.where(beam_scan == scan_index)

        # Time for coordinate conversion
        dtime = time2datetime(dmap_data[plot_beams[0][0]])

        # Plot FOV outline
        beam_corners_aacgm_lats, beam_corners_aacgm_lons, thetas, rs, ax = \
            cls.plot_fov(stid=dmap_data[0]['stid'], date=date, ranges=ranges, 
                        boundary=boundary, alpha=alpha, ax=ax, **kwargs)
        fan_shape = beam_corners_aacgm_lons.shape

        # Get range-gate data and groundscatter array for given scan
        scan = np.zeros((fan_shape[0] - 1, fan_shape[1]-1))
        grndsct = np.zeros((fan_shape[0] - 1, fan_shape[1]-1))

        # Colour table and max value selection depending on parameter plotted
        # Load defaults if none given
        if cmap is None:
            cmap = {'p_l': 'plasma', 'v': PyDARNColormaps.PYDARN_VELOCITY,
                    'w_l': PyDARNColormaps.PYDARN_VIRIDIS,
                    'elv': PyDARNColormaps.PYDARN}
            cmap = plt.cm.get_cmap(cmap[parameter])

        # Setting zmin and zmax
        defaultzminmax = {'p_l': [0, 50], 'v': [-200, 200],
                          'w_l': [0, 250], 'elv': [0, 50]}
        if zmin is None:
            zmin = defaultzminmax[parameter][0]
        if zmax is None:
            zmax = defaultzminmax[parameter][1]

        for i in np.nditer(plot_beams):
            try:
                # get a list of gates where there is data
                slist = dmap_data[i.astype(int)]['slist']
                # get the beam number for the record
                beam = dmap_data[i.astype(int)]['bmnum']
                scan[slist, beam] = dmap_data[i.astype(int)][parameter]
                grndsct[slist, beam] = dmap_data[i.astype(int)]['gflg']
            # if there is no slist field this means partial record
            except KeyError:
                continue

        # Begin plotting by iterating over ranges and beams
        for gates in range(ranges[0], ranges[1] - 1):
            for beams in range(thetas.shape[1] - 1):
                # Index colour table correctly
                cmapindex = (scan[gates, beams] + abs(zmin)) /\
                        (abs(zmin) + abs(zmax))
                if cmapindex < 0:
                    cmapindex = 0

                if cmapindex > 1:
                    cmapindex = 1
                colour_rgba = cmap(cmapindex)

                # Check for zero values (white) and groundscatter (gray)
                if scan[gates, beams] == 0:
                    colour_rgba = (1, 1, 1, 0)

                if groundscatter and grndsct[gates, beams] == 1:
                    colour_rgba = 'gray'

                # Angle for polar plotting
                theta = [thetas[gates, beams], thetas[gates + 1, beams],
                         thetas[gates + 1, beams + 1],
                         thetas[gates, beams + 1]]
                # Radius for polar plotting
                r = [rs[gates, beams], rs[gates + 1, beams],
                     rs[gates + 1, beams + 1], rs[gates, beams + 1]]
                ax.fill(theta, r, color=colour_rgba)

        norm = colors.Normalize
        norm = norm(zmin, zmax)
        # Create color bar if True
        if colorbar is True:
            mappable = cm.ScalarMappable(norm=norm, cmap=cmap)
            locator = ticker.MaxNLocator(symmetric=True, min_n_ticks=3,
                                         integer=True, nbins='auto')
            ticks = locator.tick_values(vmin=zmin, vmax=zmax)

            cb = ax.figure.colorbar(mappable, ax=ax,
                                    extend='both', ticks=ticks)

            if colorbar_label != '':
                cb.set_label(colorbar_label)
        if title:
            start_time = time2datetime(dmap_data[plot_beams[0][0]])
            end_time = time2datetime(dmap_data[plot_beams[-1][-1]])
            title = cls.__add_title__(start_time, end_time)
            plt.title(title)
        citing_warning()
        return beam_corners_aacgm_lats, beam_corners_aacgm_lons, scan, grndsct

    @classmethod
    def plot_fov(cls, stid: str, date: dt = None, ax=None, ranges: List = [0, 75],
                boundary: bool = True, fov_color: str = None, alpha: int = 0.5,
                **kwargs):
        """
        plots only the field of view (FOV) for a given radar station ID (stid)

        Parameters
        -----------
            stid: str
                Radar station ID
            ax: matplotlib.pyplot axis
                Pre-defined axis object to pass in, must currently be
                polar projection
                Default: Generates a polar projection for the user
                with MLT/latitude labels
            date: datetime object
                Sets the datetime used to find the coordinates of the FOV
                Default: Current time
            ranges: list
                Set to a two element list of the lower and upper ranges to plot
                Default: [0,75]
            boundary: bool
                Set to false to not plot the outline of the FOV
                Default: True
            fov_color: str
                fov color to fill in the boundary
                default: None
            alpha: int
                alpha controls the transparency of
                the fov color
                Default: 0.5
            kawrgs: key = value
                Additional keyword arguments 
                Current key words used: lowlat - used in axis_polar

        Returns
        -------
            beam_corners_aacgm_lats - list of beam corners AACGM latitudes
            beam_corners_aacgm_lons - list of beam corners AACGM longitudes
            thetas - theta polar coordinates
            rs - radius polar coordinates
        """
        
        #Set datetime object to current computer time if not given
        if not date:
            date = dt.datetime.now()     
        
        # Get radar beam/gate locations
        beam_corners_aacgm_lats, beam_corners_aacgm_lons = \
            radar_fov(stid, coords='aacgm', date=date)
        fan_shape = beam_corners_aacgm_lons.shape

        # Work out shift due in MLT
        beam_corners_mlts = np.zeros((fan_shape[0], fan_shape[1]))
        mltshift = beam_corners_aacgm_lons[0, 0] - \
            (aacgmv2.convert_mlt(beam_corners_aacgm_lons[0, 0], date) * 15)
        beam_corners_mlts = beam_corners_aacgm_lons - mltshift

        # Hold the beam positions
        thetas = np.radians(beam_corners_mlts)
        rs = beam_corners_aacgm_lats   

        # Setup plot
        # This may screw up references
        if ax is None:
            # Get the hemisphere to pass to plotting projection
            kwargs['hem'] = SuperDARNRadars.radars[stid].hemisphere
            # Get a polar projection using any kwarg input
            ax = Projections.axis_polar(**kwargs)

        if boundary:
            # left boundary line
            plt.plot(thetas[0:ranges[1], 0], rs[0:ranges[1], 0],
                     color='black', linewidth=0.5)
            # top radar arc
            plt.plot(thetas[ranges[1] - 1, 0:thetas.shape[1]],
                     rs[ranges[1] - 1, 0:thetas.shape[1]],
                     color='black', linewidth=0.5)
            # right boundary line
            plt.plot(thetas[0:ranges[1], thetas.shape[1] - 1],
                     rs[0:ranges[1], thetas.shape[1] - 1],
                     color='black', linewidth=0.5)
            # bottom arc
            plt.plot(thetas[0, 0:thetas.shape[1] - 1],
                     rs[0, 0:thetas.shape[1] - 1], color='black',
                     linewidth=0.5)

        if fov_color is not None:
            theta = thetas[0:ranges[1], 0]
            theta = np.append(theta, thetas[ranges[1]-1, 0:thetas.shape[1]-1])
            theta = np.append(theta, np.flip(thetas[0:ranges[1],
                                                    thetas.shape[1]-2]))
            theta = np.append(theta, np.flip(thetas[0, 0:thetas.shape[1]-2]))

            r = rs[0:ranges[1], 0]
            r = np.append(r, rs[ranges[1]-1, 0:thetas.shape[1]-1])
            r = np.append(r, np.flip(rs[0:ranges[1], thetas.shape[1]-2]))
            r = np.append(r, np.flip(rs[0, 0:thetas.shape[1]-2]))
            ax.fill(theta, r, color=fov_color, alpha=alpha)
        citing_warning()
        return beam_corners_aacgm_lats, beam_corners_aacgm_lons, thetas, rs, ax

    @classmethod
    def __add_title__(cls, first_timestamp: dt.datetime,
                      end_timestamp: dt.datetime):
        title = "{year}-{month}-{day} {start_hour}:{start_minute}:{second} -"\
                " {end_hour}:{end_minute}:{end_second}"\
                "".format(year=first_timestamp.year,
                          month=str(first_timestamp.month).zfill(2),
                          day=str(first_timestamp.day).zfill(2),
                          start_hour=str(first_timestamp.hour).zfill(2),
                          start_minute=str(first_timestamp.minute).zfill(2),
                          second=str(first_timestamp.second).zfill(2),
                          end_hour=str(end_timestamp.hour).
                          zfill(2),
                          end_minute=str(end_timestamp.minute).
                          zfill(2),
                          end_second=str(end_timestamp.second).zfill(2)
                         )
        return title<|MERGE_RESOLUTION|>--- conflicted
+++ resolved
@@ -53,19 +53,14 @@
     def plot_fan(cls, dmap_data: List[dict], ax=None,
                  scan_index: Union[int, dt.datetime] = 1,
                  ranges: List = [0, 75], boundary: bool = True,
-<<<<<<< HEAD
-                 alpha: int = 0.5, parameter: str = 'v', cmap: str = None,
-                 groundscatter: bool = False, zmin: int = None, zmax: int = None,
-                 colorbar: bool = True, colorbar_label: str = '',
-                 **kwargs):
-=======
                  alpha: int = 0.5, parameter: str = 'v',
                  lowlat: int = 30, cmap: str = None,
                  groundscatter: bool = False,
                  zmin: int = None, zmax: int = None,
                  colorbar: bool = True,
-                 colorbar_label: str = '', title: bool = True):
->>>>>>> d53f9f0e
+                 colorbar_label: str = '', title: bool = True,
+                 **kwargs):
+
         """
         Plots a radar's Field Of View (FOV) fan plot for the given data and
         scan number
@@ -116,16 +111,14 @@
                 the label that appears next to the colour bar.
                 Requires colorbar to be true
                 Default: ''
-<<<<<<< HEAD
-            kwargs: key = value
-                Additional keyword arguments 
-                Current key words used: lowlat - used in axis_polar
-=======
             title: bool
                 if true then will create a title, else user
                 can define it with plt.title
                 default: true
->>>>>>> d53f9f0e
+            kwargs: key = value
+                Additional keyword arguments 
+                Current key words used: lowlat - used in axis_polar
+
         Returns
         -----------
         beam_corners_aacgm_lats
