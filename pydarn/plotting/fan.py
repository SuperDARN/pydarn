# Copyright (C) 2020 SuperDARN Canada, University of Saskatchewan
# Author: Daniel Billett, Marina Schmidt
#
# Modifications:
# 2021-05-07: CJM - Included radar position and labels in plotting
# 2021-04-01 Shane Coyle added pcolormesh to the code
# 2021-05-19 Marina Schmidt - Added scan index with datetimes
# 2021-09-15 Marina Schmidt - removed fov file options
# 2021-09-09: CJM - Included a channel option for plot_fan
# 2021-09-08: CJM - Included individual gate and beam boundary plotting for FOV
# 2021-11-22: MTS - pass in axes object to plot_fov
# 2021-11-18: MTS - Added Projectsion class for cartopy use
# 2021-02-02: CJM - Included rsep and frang options in plot_fov
#                 - Re-arranged logic for ranges option
#                 - Indexing fixed for give lower ranges that are non-zero
# 2022-03-10: MTS - switched coords involving range estimations to
#                   RangeEstimation
#                 - Removed GEO_COASTALINE, replaced with GEO on projections
#                 - reduced some parameters inputs to kwargs
# 2022-03-22: CJM - Set cmap bad values to transparent
# 2022-03-23: MTS - added the NotImplementedError for AACGM and GEO projection
#                   as this has yet to be figured out
# 2023-02-06: CJM - Added option to plot single beams in a scan or FOV diagram
<<<<<<< HEAD
# 2023-03-01: CJM - Added ball and stick plotting options
# 2023-10-14: CJM - Add embargoed data method
=======
# 2023-03-01: CJM - Added ball and stick plotting options (merged later in year)
# 2023-08-16: CJM - Corrected for winding order in geo plots
# 2023-06-28: CJM - Refactored return values
>>>>>>> f118c6af
#
# Disclaimer:
# pyDARN is under the LGPL v3 license found in the root directory LICENSE.md
# Everyone is permitted to copy and distribute verbatim copies of this license
# document, but changing it is not allowed.
#
# This version of the GNU Lesser General Public License incorporates the terms
# and conditions of version 3 of the GNU General Public License,
# supplemented by the additional permissions listed below.


"""
Fan plots, mapped to AACGM coordinates in a polar format
"""

import datetime as dt
import matplotlib.pyplot as plt
import numpy as np
import warnings

from matplotlib import ticker, cm, colors, axes
from typing import List, Union

# Third party libraries
import aacgmv2

from pydarn import (PyDARNColormaps, build_scan, partial_record_warning,
                    time2datetime, plot_exceptions, SuperDARNRadars,
                    calculate_azimuth, Projs, Coords)


class Fan:
    """
    'Fan', or 'Field-of-view' plots for SuperDARN FITACF data
    This class inherits from matplotlib to generate the figures
    Methods
    -------
    plot_fan
    plot_fov
    plot_radar_position
    plot_radar_label
    """

    def __str__(self):
        return "This class is static class that provides"\
                " the following methods: \n"\
                "   - plot_fan()\n"\
                "   - plot_fov()\n"

    @classmethod
    def plot_fan(cls, dmap_data: List[dict], ax=None, ranges=None,
                 scan_index: Union[int, dt.datetime] = 1,
                 parameter: str = 'v', cmap: str = None,
                 groundscatter: bool = False, zmin: int = None,
                 zmax: int = None, colorbar: bool = True,
                 colorbar_label: str = '', title: bool = True,
                 boundary: bool = True, projs: Projs = Projs.POLAR,
                 coords: Coords = Coords.AACGM_MLT,
                 channel: int = 'all', ball_and_stick: bool = False,
                 len_factor: float = 300, beam: int = None, **kwargs):
        """
        Plots a radar's Field Of View (FOV) fan plot for the given data and
        scan number

        Parameters
        -----------
            dmap_data: List[dict]
                Named list of dictionaries obtained from SDarn_read
            ax: axes.Axes
                Pre-defined axis object to pass in, must currently be
                polar projection
                Default: Generates a polar projection for the user
                with MLT/latitude labels
            ranges: List[int]
                Range bounds to plot, as [lower_bound, upper_bound].
                Default: Plots all ranges out to max given in hardware file.
            scan_index: int or datetime
                Scan number starting from the first record in file with
                associated channel number or datetime given first record
                to match the index
                Default: 1
            parameter: str
                Key name indicating which parameter to plot.
                Default: v (Velocity). Alternatives: 'p_l', 'w_l', 'elv'
            cmap: matplotlib.cm
                matplotlib colour map
                https://matplotlib.org/tutorials/colors/colormaps.html
                Default: Official pyDARN colour map for given parameter
            groundscatter : bool
                Set true to indicate if groundscatter should be plotted in grey
                Default: False
            zmin: int
                The minimum parameter value for coloring
                Default: {'p_l': [0], 'v': [-200], 'w_l': [0], 'elv': [0]}
            zmax: int
                The maximum parameter value for  coloring
                Default: {'p_l': [50], 'v': [200], 'w_l': [250], 'elv': [50]}
            colorbar: bool
                Draw a colourbar if True
                Default: True
            colorbar_label: str
                the label that appears next to the colour bar.
                Requires colorbar to be true
                Default: ''
            title: bool
                if true then will create a title, else user
                can define it with plt.title
                default: true
            boundary: bool
                if true then plots the FOV boundaries
                default: true
            projs: Enum
                choice of projection for plot
                default: Projs.POLAR (polar projection)
            coords: Enum
                choice of plotting coordinates
                default: Coords.AACGM_MLT (Magnetic Lat and MLT)
            beam : int or None
                integer indicating if the user would like to plot a single beam
            channel : int or str
                integer indicating which channel to plot or 'all' to
                plot all channels
                Default: 'all'
            ball_and_stick : bool
                plot the data as a vector instead of filling a box
                Default: False
            len_factor : float
                control the length of the ball and stick plot stick length
                Default : 300
            kwargs: key = value
                Additional keyword arguments to be used in projection plotting
                and plot_fov for possible keywords, see: projections.axis_polar

        Returns
        -----------
        beam_corners_aacgm_lats
            n_beams x n_gates numpy array of latitudes
            return values dependent on given coords enum
        beam_corners_aacgm_lons
            n_beams x n_gates numpy array of longitudes or MLT
            return values dependent on given coords enum
        scan
            n_beams x n_gates numpy array of the scan data
            (for the selected parameter)
        grndsct
            n_beams x n_gates numpy array of the scan data
            (for the selected parameter)
        See Also
        --------
            plot_fov
        """
        # Remove all data from dmap_data that is not in chosen channel
        if ranges is None:
            ranges = []
        if channel != 'all':
            # Get the first channel used in case of no data in given channel
            opt_channel = dmap_data[0]['channel']
            dmap_data = [rec for rec in dmap_data if rec['channel'] == channel]
            # If no records exist, advise user that the channel is not used
            if not dmap_data:
                raise plot_exceptions.NoChannelError(channel, opt_channel)
        cls.dmap_data = dmap_data
        # Get scan numbers for each record
        beam_scan = build_scan(dmap_data)
        scan_time = None
        if isinstance(scan_index, dt.datetime):
            # loop through dmap_data records, dump a datetime
            # list where scans start
            scan_time = scan_index
            scan_index = 0
            found_match = False
            for rec in dmap_data:
                rec_time = time2datetime(rec)
                if abs(rec['scan']) == 1:
                    scan_index += 1
                # Need the abs since you cannot have negative seconds
                diff_time = abs(scan_time - rec_time)
                if diff_time.seconds < 1:
                    found_match = True
                    break
            # handle datetimes out of bounds
            if found_match is False:
                raise plot_exceptions.IncorrectDateError(rec_time,
                                                         scan_time)
        # Locate scan in loaded data
        plot_beams = np.where(beam_scan == scan_index)
        # Time for coordinate conversion
        if not scan_time:
            date = time2datetime(dmap_data[plot_beams[0][0]])
        else:
            date = scan_time

        # Plot FOV outline
        stid = dmap_data[0]['stid']
        if ranges == [] or ranges is None:
            try:
                # If not given, get ranges from data file
                ranges = [0, dmap_data[0]['nrang']]
            except KeyError:
                # Otherwise, default to [0,75]
                ranges = [0, SuperDARNRadars.radars[stid].range_gate_45]

        # Get rsep and frang from data unless not there then take defaults
        # of 180 km for frang and 45 km for rsep as these are most commonly
        # used
        try:
            frang = dmap_data[0]['frang']
        except KeyError:
            frang = 180

        try:
            rsep = dmap_data[0]['rsep']
        except KeyError:
            rsep = 45

        if coords != Coords.GEOGRAPHIC and projs == Projs.GEO:
            raise plot_exceptions.NotImplemented("AACGM coordinates are"
                                                 " not implemented for "
                                                 " geographic projections"
                                                 " right now, if you would"
                                                 " like to see it sooner"
                                                 " please help out at "
                                                 "https://github.com"
                                                 "/SuperDARN/pyDARN")

        beam_corners_lats, beam_corners_lons =\
            coords(stid=dmap_data[0]['stid'], rsep=rsep, frang=frang,
                   gates=ranges, date=date, **kwargs)

        fan_shape = beam_corners_lons.shape
        if ranges[0] < ranges[1] - fan_shape[0]:
            ranges[0] = ranges[1] - fan_shape[0] + 1
        rs = beam_corners_lats
        if projs != Projs.GEO:
            thetas = np.radians(beam_corners_lons)
        else:
            thetas = beam_corners_lons

        # Get range-gate data and groundscatter array for given scan
        # fan_shape has no -1 as when given ranges we want to include the
        # both ends for the ranges given
        scan = np.zeros((fan_shape[0], fan_shape[1]-1))
        grndsct = np.zeros((fan_shape[0], fan_shape[1]-1))
        # Colour table and max value selection depending on parameter plotted
        # Load defaults if none given
        if cmap is None:
            cmap = {'p_l': PyDARNColormaps.PYDARN_PLASMA,
                    'v': PyDARNColormaps.PYDARN_VELOCITY,
                    'w_l': PyDARNColormaps.PYDARN_VIRIDIS,
                    'elv': PyDARNColormaps.PYDARN_INFERNO}
            cmap = cmap[parameter]

        # Set background to transparent - avoids carry over
        # does not interfere with the fov color if chosen
        cmap.set_bad(alpha=0.0)

        # Setting zmin and zmax
        defaultzminmax = {'p_l': [0, 50], 'v': [-200, 200],
                          'w_l': [0, 250], 'elv': [0, 50]}
        if zmin is None:
            zmin = defaultzminmax[parameter][0]
        if zmax is None:
            zmax = defaultzminmax[parameter][1]
        norm = colors.Normalize
        norm = norm(zmin, zmax)

        for i in np.nditer(plot_beams):
            try:
                # get a list of gates where there is data
                slist = dmap_data[i.astype(int)]['slist']
                # get the beam number for the record
                beami = dmap_data[i.astype(int)]['bmnum']

                # Exclude ranges larger than the expected maximum.
                # This is a temporary fix to manage inconsistencies between the
                # fitacf files and the hardware files. The issue will be
                # fully resolved when the `rpos` code is committed.
                good_data = np.where((slist >= ranges[0]) &
                                     (slist < ranges[1]))
                slist = slist[good_data]
                temp_data = dmap_data[i.astype(int)][parameter][good_data]
                temp_ground = dmap_data[i.astype(int)]['gflg'][good_data]

                scan[slist-ranges[0], beami] = temp_data
                grndsct[slist-ranges[0], beami] = temp_ground
            # if there is no slist field this means partial record
            except KeyError:
                partial_record_warning()
                continue

        # Begin plotting by iterating over ranges and beams
        if beam is not None:
            thetas = thetas[0:ranges[1]-ranges[0]+1, beam:beam+2]
            rs = rs[0:ranges[1]-ranges[0]+1, beam:beam+2]
            scan = scan[0:ranges[1]-ranges[0], beam:beam+1]
            grndsct = grndsct[0:ranges[1]-ranges[0], beam:beam+1]
        else:
            thetas = thetas[0:ranges[1]-ranges[0]+1]
            rs = rs[0:ranges[1]-ranges[0]+1]
            scan = scan[0:ranges[1]-ranges[0]]
            grndsct = grndsct[0:ranges[1]-ranges[0]]

        # Set up axes in correct hemisphere
        stid = dmap_data[0]['stid']
        kwargs['hemisphere'] = SuperDARNRadars.radars[stid].hemisphere

        ax, ccrs = projs(date=date, ax=ax, **kwargs)

        if ccrs is None:
            transform = ax.transData

        else:
            transform = ccrs.PlateCarree()

        if not ball_and_stick:
            ax.pcolormesh(thetas, rs,
                          np.ma.masked_array(scan, ~scan.astype(bool)),
                          norm=norm, cmap=cmap, transform=transform,
                          zorder=2)
        else:
            # Get center of each gate instead of edges
            fan_shape = thetas.shape
            t_center = np.empty([fan_shape[0]-1, fan_shape[1]-1])
            r_center = np.empty([fan_shape[0]-1, fan_shape[1]-1])
            for i in range(0, fan_shape[0]-1):
                for j in range(0, fan_shape[1]-1):
                    t_center = (thetas[i, j] + thetas[i+1, j]
                                + thetas[i, j+1] + thetas[i+1, j+1]) / 4
                    r_center = (rs[i, j] + rs[i+1, j]
                                + rs[i, j+1] + rs[i+1, j+1]) / 4
                    if scan[i, j] != 0.0:
                        col = cmap((scan[i, j] - zmin) / (zmax-zmin))
                        # Plot balls!
                        ax.scatter(t_center, r_center, color=col, s=1.0,
                                   transform=transform, zorder=3.0)
                        # Stick only needed for velocity data
                        if parameter == 'v':
                            # Get azimuth in correct coord system
                            if coords != Coords.GEOGRAPHIC:
                                lat = r_center
                                lon = np.degrees(t_center)
                            else:
                                lat = r_center
                                lon = t_center
                            azm = cls.get_gate_azm(lon, lat, stid,
                                                   coords, date)

                            # Make sure each coordinate is in correct
                            # units again
                            if projs != Projs.GEO:
                                thetas_calc = np.radians(lon)
                                rs_calc = lat
                            else:
                                thetas_calc = np.radians(lon)
                                rs_calc = lat

                            hemisphere = SuperDARNRadars.radars[stid]\
                                                        .hemisphere

                            # Find the end point of the stick to plot
                            # Angle to rotate each vector
                            alpha = thetas_calc

                            # Convert to Cartesian
                            start_pos_x = (90 - abs(rs_calc)) \
                                * np.cos(thetas_calc)
                            start_pos_y = (90 - abs(rs_calc)) \
                                * np.sin(thetas_calc)

                            # Results LOS vector in x and y
                            los_x = -scan[i, j] * np.cos(
                                    np.radians(-azm * hemisphere.value))
                            los_y = -scan[i, j] * np.sin(
                                    np.radians(-azm * hemisphere.value))

                            # Rotate vector into same ref frame
                            vec_x = (los_x * np.cos(alpha)) \
                                - (los_y * np.sin(alpha))
                            vec_y = (los_x * np.sin(alpha)) \
                                + (los_y * np.cos(alpha))

                            # New vector end points
                            end_pos_x = start_pos_x\
                                + (vec_x * hemisphere.value / len_factor)
                            end_pos_y = start_pos_y\
                                + (vec_y * hemisphere.value / len_factor)
                            # Convert back to polar for plotting
                            end_rs = 90 - (np.sqrt(end_pos_x**2
                                                   + end_pos_y**2))
                            end_thetas = np.arctan2(end_pos_y, end_pos_x)
                            end_rs = end_rs * hemisphere.value

                            # Convert to degrees for geo plots
                            if projs == Projs.GEO:
                                end_thetas = np.degrees(end_thetas)
                            # Plot sticks!
                            plt.plot([t_center, end_thetas],
                                     [r_center, end_rs],
                                     color=col, zorder=3.0, linewidth=0.5,
                                     transform=transform)

                    # Plot ground scatter balls (no sticks)
                    if groundscatter and grndsct[i, j] != 0.0:
                        ax.scatter(t_center, r_center, c='grey', s=1.0,
                                   transform=transform, zorder=3.0)

        # plot the groundscatter as grey fill
        if groundscatter and not ball_and_stick:
            ax.pcolormesh(thetas, rs,
                          np.ma.masked_array(grndsct,
                                             ~grndsct.astype(bool)),
                          norm=norm, cmap='Greys',
                          transform=transform, zorder=3)
        if ccrs is None:
            azm = np.linspace(0, 2 * np.pi, 100)
            r, th = np.meshgrid(rs, azm)
            ax.plot(azm, r, color='k', ls='none')
            ax.grid(True)

        if boundary:
            cls.plot_fov(stid=dmap_data[0]['stid'], date=date, ax=ax,
                         ccrs=ccrs, coords=coords, projs=projs, rsep=rsep,
                         frang=frang, ranges=ranges, beam=beam, **kwargs)

        # Create color bar if True
        if colorbar is True:
            mappable = cm.ScalarMappable(norm=norm, cmap=cmap)
            locator = ticker.MaxNLocator(symmetric=True, min_n_ticks=3,
                                         integer=True, nbins='auto')
            ticks = locator.tick_values(vmin=zmin, vmax=zmax)

            if zmin == 0:
                cb = ax.figure.colorbar(mappable, ax=ax, extend='max',
                                        ticks=ticks)
            else:
                cb = ax.figure.colorbar(mappable, ax=ax, extend='both',
                                        ticks=ticks)

            if colorbar_label != '':
                cb.set_label(colorbar_label)
<<<<<<< HEAD

=======
        else:
            cb = None
>>>>>>> f118c6af
        if title:
            start_time = time2datetime(dmap_data[plot_beams[0][0]])
            end_time = time2datetime(dmap_data[plot_beams[-1][-1]])
            title = cls.__add_title__(start_time, end_time)
<<<<<<< HEAD
            ax.set_title(title)

        # Determine embargo status
        cls.__determine_embargo(time2datetime(dmap_data[plot_beams[-1][-1]]))
        return ax, beam_corners_lats, beam_corners_lons, scan, grndsct

=======
            plt.title(title)
        return {'ax': ax,
                'ccrs': ccrs,
                'cm': cmap,
                'cb': cb,
                'fig': plt.gcf(),
                'data': {'beam_corners_lats': beam_corners_lats,
                         'beam_corners_lons': beam_corners_lons,
                         'scan_data': scan,
                         'ground_scatter': grndsct}
                }

  
>>>>>>> f118c6af
    @classmethod
    def plot_fov(cls, stid: int, date: dt.datetime,
                 ax=None, ccrs=None, ranges: List = None,
                 boundary: bool = True,
                 rsep: int = 45, frang: int = 180,
                 projs: Projs = Projs.POLAR,
                 coords: Coords = Coords.AACGM_MLT,
                 fov_color: str = None, alpha: int = 0.5,
                 radar_location: bool = True, radar_label: bool = False,
                 line_color: str = 'black',
                 grid: bool = False, beam: int = None,
                 line_alpha: int = 0.5, **kwargs):
        """
        plots only the field of view (FOV) for a given radar station ID (stid)

        Parameters
        -----------
            stid: int
                Radar station ID
            ax: matplotlib.axes.Axes
                Pre-defined axis object to pass in.
            ccrs:
            date: datetime object
                Sets the datetime used to find the coordinates of the FOV
                Default: Current time
            ranges: list
                Set to a two element list of the lower and upper ranges to plot
                If None, the  max will be obtained by SuperDARNRadars
                Default: None
            boundary: bool
                Set to false to not plot the outline of the FOV
                Default: True
            rsep: int
                Separation between range gates, in kilometers.
                Default: 45
            frang: int
                Kilometers to first range.
                Default: 180
            projs: Projs object
                Sets the projection type for the plot
                Default: Projs.POLAR
            coords: Coords object

            grid: bool
                Set to false to not plot the grid of gates in the FOV
                Default: False
            fov_color: str
                fov color to fill in the boundary
                default: None
            line_color: str
                line color of the fov plot
                default: black
            alpha: int
                alpha controls the transparency of
                the fov color
                Default: 0.5
            line_alpha: int
                line_alpha controls the transparency of
                the boundary and grid lines of the fov
                Default: 0.5
            beam : int or None
                integer indicating if the user would like to plot a single beam
            radar_location: bool
                Add a dot where radar is located if True
                Default: False
            radar_label: bool
                Add a label with the radar abbreviation if True
                Default: False
            kwargs: key = value
                Additional keyword arguments to be used in projection plotting
                For possible keywords, see: projections.axis_polar

        Returns
        -------
            beam_corners_aacgm_lats - list of beam corners AACGM latitudes
            beam_corners_aacgm_lons - list of beam corners AACGM longitudes
            beam_corners_lon - theta polar coordinates
            rs - radius polar coordinates
        """
        if ranges == [] or ranges is None:
            ranges = [0, SuperDARNRadars.radars[stid].range_gate_45]

        if not date:
            date = dt.datetime.now()

        # Get radar beam/gate locations
        beam_corners_lats, beam_corners_lons = \
            coords(stid=stid, gates=ranges, rsep=rsep, frang=frang,
                   date=date, **kwargs)

        # If beam selected then reduce lats and lons array
        if beam is not None:
            beam_corners_lats = beam_corners_lats[:, beam:beam+2]
            beam_corners_lons = beam_corners_lons[:, beam:beam+2]

        if projs == Projs.POLAR:
            beam_corners_lons = np.radians(beam_corners_lons)

        # This section corrects winding order for cartopy plots on a sphere
        # so that the outline is always anti-clockwise and will fill inside
        bmsep = SuperDARNRadars.radars[stid].hardware_info.beam_separation
        if projs == Projs.GEO and bmsep < 0:
            beam_corners_lons = beam_corners_lons[::-1]
            beam_corners_lats = beam_corners_lats[::-1]

        # Setup plot
        # This may screw up references
        hemisphere = SuperDARNRadars.radars[stid].hemisphere
        if ax is None:
            # Get the hemisphere to pass to plotting projection
            kwargs['hemisphere'] = hemisphere
            ax, ccrs = projs(date=date, **kwargs)
        if ccrs is None:
            transform = ax.transData
        else:
            transform = ccrs.Geodetic()

        if boundary:
            # left boundary line
            ax.plot(beam_corners_lons[0:ranges[1]-ranges[0]+1, 0],
                    beam_corners_lats[0:ranges[1]-ranges[0]+1, 0],
                    color=line_color, linewidth=0.5,
                    alpha=line_alpha, transform=transform, zorder=3)
            # top radar arc
            ax.plot(beam_corners_lons[ranges[1]-ranges[0],
                                      0:beam_corners_lons.shape[1]],
                    beam_corners_lats[ranges[1]-ranges[0],
                                      0:beam_corners_lons.shape[1]],
                    color=line_color, linewidth=0.5,
                    alpha=line_alpha, transform=transform, zorder=3)
            # right boundary line
            ax.plot(beam_corners_lons[0:ranges[1]-ranges[0]+1,
                                      beam_corners_lons.shape[1] - 1],
                    beam_corners_lats[0:ranges[1]-ranges[0]+1,
                                      beam_corners_lons.shape[1] - 1],
                    color=line_color, linewidth=0.5,
                    alpha=line_alpha, transform=transform, zorder=3)
            # bottom arc
            ax.plot(beam_corners_lons[0, 0:beam_corners_lons.shape[1]],
                    beam_corners_lats[0, 0:beam_corners_lons.shape[1]],
                    color=line_color, linewidth=0.5, alpha=line_alpha,
                    transform=transform, zorder=3)

        fan_shape = beam_corners_lons.shape

        if grid:
            # This plots lines along the beams
            for bm in range(fan_shape[1]):
                ax.plot(beam_corners_lons[0:ranges[1] + 1, bm - 1],
                        beam_corners_lats[0:ranges[1] + 1, bm - 1],
                        color=line_color, linewidth=0.2,
                        alpha=line_alpha, transform=transform,
                        zorder=3)
            # This plots arcs along the gates
            for g in range(ranges[1] - ranges[0] + 1):
                ax.plot(beam_corners_lons[g - 1,
                                          0:beam_corners_lons.shape[1]],
                        beam_corners_lats[g - 1,
                                          0:beam_corners_lons.shape[1]],
                        color=line_color, linewidth=0.2,
                        alpha=line_alpha, transform=transform,
                        zorder=3)

        if radar_location:
            cls.plot_radar_position(stid, ax, date=date, line_color=line_color,
                                    transform=transform, projs=projs,
                                    coords=coords, ccrs=ccrs, **kwargs)
        if radar_label:
            cls.plot_radar_label(stid, ax, date=date, line_color=line_color,
                                 transform=transform, projs=projs,
                                 coords=coords, ccrs=ccrs, **kwargs)

        if fov_color is not None:
            theta = beam_corners_lons[0:ranges[1] + 1, 0]
            theta =\
                np.append(theta,
                          beam_corners_lons[ranges[1]-ranges[0],
                                            0:beam_corners_lons.shape[1]-1])
            theta =\
                np.append(theta,
                          np.flip(beam_corners_lons[0:ranges[1] -
                                                    ranges[0] + 1,
                                                    beam_corners_lons.
                                                    shape[1] - 1]))
            theta =\
                np.append(theta,
                          np.flip(beam_corners_lons[0,
                                                    0:beam_corners_lons.
                                                    shape[1] - 1]))

            r = beam_corners_lats[0:ranges[1] + 1, 0]
            r =\
                np.append(r, beam_corners_lats[ranges[1]-ranges[0],
                                               0:beam_corners_lons.
                                               shape[1] - 1])
            r =\
                np.append(r,
                          np.flip(beam_corners_lats[0:ranges[1] - ranges[0]+1,
                                                    beam_corners_lons.
                                                    shape[1] - 1]))
            r =\
                np.append(r,
                          np.flip(beam_corners_lats[0,
                                                    0:beam_corners_lons.
                                                    shape[1] - 1]))

            theta = np.flip(theta)
            r = np.flip(r)

            ax.fill(theta, r, color=fov_color, alpha=alpha, zorder=1,
                    transform=transform)

        return {'ax': ax,
                'ccrs': ccrs,
                'cm': None,
                'cb': None,
                'fig': plt.gcf(),
                'data': {'beam_corners_lats': beam_corners_lats,
                         'beam_corners_lons': beam_corners_lons}
                }

    @classmethod
    def get_gate_azm(cls, theta: float, r: float, stid: int, coords, date):
        """
        gets the azimuth of the gate, requires some changes depending on
        coordinates before using calculate_azimuth

        Parameters
        ----------
            theta: float
                longitude
            r: float
                latitude
            stid: int
                station id of radar
            coords: Enum
                enumeration of coordinate system
            date: datetime object
                date of data

        Returns
        -------
            azm: float
                azimuth direction of radar from gate in coordinate system
                given
        """
        # Get position of radar in geographic from hdw files
        radlat = SuperDARNRadars.radars[stid].hardware_info.geographic.lat
        radlon = SuperDARNRadars.radars[stid].hardware_info.geographic.lon
        # Convert radar position to correct coordinate system
        if coords == Coords.AACGM_MLT or coords == Coords.AACGM:
            geomag_radar = aacgmv2.get_aacgm_coord(radlat, radlon, 250, date)
            radlat = geomag_radar[0]
            radlon = geomag_radar[1]
            if coords == Coords.AACGM_MLT:
                mltshift = geomag_radar[1] -\
                        (aacgmv2.convert_mlt(geomag_radar[1], date) * 15)
                radlon = geomag_radar[1] - mltshift[0]
        # Call calculate azimuth function from geo
        azm = calculate_azimuth(r, theta, 300, radlat, radlon, 300)
        return azm

    @classmethod
    def plot_radar_position(cls, stid: int, ax: axes.Axes,
                            date: dt.datetime,

                            transform: object = None,
                            coords: Coords = Coords.AACGM_MLT,
                            projs: Projs = Projs.POLAR,
                            line_color: str = 'black', **kwargs):
        """
        plots only a dot at the position of a given radar station ID (stid)

        Parameters
        -----------
            stid: int
                Radar station ID
            ax: matplotlib.axes.Axes
                Pre-defined axis object to plot on.
            date: datetime datetime object
                sets the datetime used to find the coordinates of the
                FOV
            transform:
            coords: Coords object
            projs: Projs object
            line_color: str
                color of the dot
                default: black

        Returns
        -------
            No variables returned
        """
        # Get location of radar
        lat = SuperDARNRadars.radars[stid].hardware_info.geographic.lat
        lon = SuperDARNRadars.radars[stid].hardware_info.geographic.lon
        # Convert to geomag coords
        if coords == Coords.AACGM_MLT or coords == Coords.AACGM:
            geomag_radar = aacgmv2.get_aacgm_coord(lat, lon, 250, date)
            lat = geomag_radar[0]
            lon = geomag_radar[1]
            if coords == Coords.AACGM_MLT:
                mltshift = geomag_radar[1] -\
                        (aacgmv2.convert_mlt(geomag_radar[1], date) * 15)
                lon = geomag_radar[1] - mltshift
        if projs == Projs.POLAR:
            lon = np.radians(lon)
        # Plot a dot at the radar site
        ax.scatter(lon, lat, c=line_color, s=5, transform=transform)
        return

    @classmethod
    def plot_radar_label(cls, stid: int, ax: axes.Axes,
                         date: dt.datetime,
                         coords: Coords = Coords.AACGM_MLT,
                         projs: Projs = Projs.POLAR,
                         line_color: str = 'black', transform: object = None,
                         **kwargs):
        """
        plots only string at the position of a given radar station ID (stid)

        Parameters
        -----------
            stid: int
                Radar station ID
            ax: matplotlib.axes.Axes
                Pre-defined axis object to plot on.
            coords: Coords object
            projs: Projs object
            date: datetime datetime object
                sets the datetime used to find the coordinates of the
                FOV
            line_color: str
                color of the text
                default: black
            transform:

        Returns
        -------
            No variables returned
        """
        if coords == Coords.AACGM_MLT or coords == Coords.AACGM:
            lat, lon = SuperDARNRadars.radars[stid].mag_label
        else:
            lat, lon = SuperDARNRadars.radars[stid].geo_label

        # Label text
        label_str = ' ' + SuperDARNRadars.radars[stid]\
                    .hardware_info.abbrev.upper()

        # Convert to geomag coords
        if coords == Coords.AACGM_MLT:
            mltshift = lon -\
                    (aacgmv2.convert_mlt(lon, date) * 15)
            lon = lon - mltshift
        if projs == Projs.POLAR:
            lon = np.radians(lon)

        theta_text = lon
        r_text = lat

        ax.text(theta_text, r_text, label_str, ha='center',
                transform=transform, c=line_color)
        return

    @classmethod
    def __add_title__(cls, first_timestamp: dt.datetime,
                      end_timestamp: dt.datetime):
        title = "{year}-{month}-{day} {start_hour}:{start_minute}:{second} -"\
                " {end_hour}:{end_minute}:{end_second}"\
                "".format(year=first_timestamp.year,
                          month=str(first_timestamp.month).zfill(2),
                          day=str(first_timestamp.day).zfill(2),
                          start_hour=str(first_timestamp.hour).zfill(2),
                          start_minute=str(first_timestamp.minute).zfill(2),
                          second=str(first_timestamp.second).zfill(2),
                          end_hour=str(end_timestamp.hour).
                          zfill(2),
                          end_minute=str(end_timestamp.minute).
                          zfill(2),
                          end_second=str(end_timestamp.second).zfill(2))
        return title

    @classmethod
    def __determine_embargo(cls, end_time: dt.datetime):
        """
        Determines if the data is under the embargo period and
        has negative CPID

        Parameter
        ---------
        end_time: datetime
        """
        year_ago = dt.datetime.now() - dt.timedelta(days=365)
        if end_time > year_ago and cls.dmap_data[-1]['cp'] < 0:
            fig = plt.gcf()
            vals = []
            for t in range(0, len(fig.texts)):
                vals.append(fig.texts[t].get_text())
            if not any(item == 'EMBARGOED' for item in vals):
                fig.text(0.5, 0.5, "EMBARGOED", fontsize=70,
                         color='grey', ha='center', va='center',
                         rotation=-20, alpha=0.3)
                warnings.warn('The data you are using is under embargo. '
                              'Please contact the principal investigator '
                              'of the {} radar for authorization to use the '
                              'data'.format(SuperDARNRadars.radars[
                                cls.dmap_data[0]['stid']].name))<|MERGE_RESOLUTION|>--- conflicted
+++ resolved
@@ -21,14 +21,11 @@
 # 2022-03-23: MTS - added the NotImplementedError for AACGM and GEO projection
 #                   as this has yet to be figured out
 # 2023-02-06: CJM - Added option to plot single beams in a scan or FOV diagram
-<<<<<<< HEAD
 # 2023-03-01: CJM - Added ball and stick plotting options
-# 2023-10-14: CJM - Add embargoed data method
-=======
 # 2023-03-01: CJM - Added ball and stick plotting options (merged later in year)
 # 2023-08-16: CJM - Corrected for winding order in geo plots
 # 2023-06-28: CJM - Refactored return values
->>>>>>> f118c6af
+# 2023-10-14: CJM - Add embargoed data method
 #
 # Disclaimer:
 # pyDARN is under the LGPL v3 license found in the root directory LICENSE.md
@@ -469,25 +466,17 @@
 
             if colorbar_label != '':
                 cb.set_label(colorbar_label)
-<<<<<<< HEAD
-
-=======
         else:
             cb = None
->>>>>>> f118c6af
+
         if title:
             start_time = time2datetime(dmap_data[plot_beams[0][0]])
             end_time = time2datetime(dmap_data[plot_beams[-1][-1]])
             title = cls.__add_title__(start_time, end_time)
-<<<<<<< HEAD
-            ax.set_title(title)
+            plt.title(title)
 
         # Determine embargo status
         cls.__determine_embargo(time2datetime(dmap_data[plot_beams[-1][-1]]))
-        return ax, beam_corners_lats, beam_corners_lons, scan, grndsct
-
-=======
-            plt.title(title)
         return {'ax': ax,
                 'ccrs': ccrs,
                 'cm': cmap,
@@ -499,8 +488,6 @@
                          'ground_scatter': grndsct}
                 }
 
-  
->>>>>>> f118c6af
     @classmethod
     def plot_fov(cls, stid: int, date: dt.datetime,
                  ax=None, ccrs=None, ranges: List = None,
