# Copyright (C) 2020 SuperDARN Canada, University of Saskatchewan
# Author: Daniel Billett, Marina Schmidt
#
# Modifications:
# 2021-05-07: CJM - Included radar position and labels in plotting
# 2021-04-01 Shane Coyle added pcolormesh to the code
# 2021-05-19 Marina Schmidt - Added scan index with datetimes
# 2021-09-15 Marina Schmidt - removed fov file options
# 2021-09-09: CJM - Included a channel option for plot_fan
# 2021-09-08: CJM - Included individual gate and beam boundary plotting for FOV
# 2021-11-22: MTS - pass in axes object to plot_fov
# 2021-11-18: MTS - Added Projectsion class for cartopy use
#
# Disclaimer:
# pyDARN is under the LGPL v3 license found in the root directory LICENSE.md
# Everyone is permitted to copy and distribute verbatim copies of this license
# document, but changing it is not allowed.
#
# This version of the GNU Lesser General Public License incorporates the terms
# and conditions of version 3 of the GNU General Public License,
# supplemented by the additional permissions listed below.


"""
Fan plots, mapped to AACGM coordinates in a polar format
"""

import datetime as dt
import matplotlib.pyplot as plt
import numpy as np
from cartopy.util import add_cyclic_point

from matplotlib import ticker, cm, colors
from typing import List, Union
from shapely.geometry import Point, Polygon

# Third party libraries
import aacgmv2

from pydarn import (PyDARNColormaps, build_scan, radar_fov,
                    partial_record_warning, time2datetime, plot_exceptions,
                    SuperDARNRadars, Projs, Coords, Hemisphere, Projections)

class Fan():
    """
    'Fan', or 'Field-of-view' plots for SuperDARN FITACF data
    This class inherits from matplotlib to generate the figures
    Methods
    -------
    plot_fan
    plot_fov
    plot_radar_position
    plot_radar_label
    """

    def __str__(self):
        return "This class is static class that provides"\
                " the following methods: \n"\
                "   - plot_fan()\n"\
                "   - plot_fov()\n"

    @classmethod
    def plot_fan(cls, dmap_data: List[dict], ax=None,
                 scan_index: Union[int, dt.datetime] = 1,
                 parameter: str = 'v', cmap: str = None,
                 groundscatter: bool = False, zmin: int = None,
                 zmax: int = None, colorbar: bool = True,
                 colorbar_label: str = '', title: bool = True,
                 boundary: bool = True, projs: Projs = Projs.POLAR,
                 channel: int = 'all', **kwargs):
        """
        Plots a radar's Field Of View (FOV) fan plot for the given data and
        scan number

        Parameters
        -----------
            dmap_data: List[dict]
                Named list of dictionaries obtained from SDarn_read
            ax: matplotlib.pyplot axis
                Pre-defined axis object to pass in, must currently be
                polar projection
                Default: Generates a polar projection for the user
                with MLT/latitude labels
            scan_index: int or datetime
                Scan number starting from the first record in file with
                associated channel number or datetime given first record
                to match the index
                Default: 1
            parameter: str
                Key name indicating which parameter to plot.
                Default: v (Velocity). Alternatives: 'p_l', 'w_l', 'elv'
            cmap: matplotlib.cm
                matplotlib colour map
                https://matplotlib.org/tutorials/colors/colormaps.html
                Default: Official pyDARN colour map for given parameter
            groundscatter : bool
                Set true to indicate if groundscatter should be plotted in grey
                Default: False
            zmin: int
                The minimum parameter value for coloring
                Default: {'p_l': [0], 'v': [-200], 'w_l': [0], 'elv': [0]}
            zmax: int
                The maximum parameter value for  coloring
                Default: {'p_l': [50], 'v': [200], 'w_l': [250], 'elv': [50]}
            colorbar: bool
                Draw a colourbar if True
                Default: True
            colorbar_label: str
                the label that appears next to the colour bar.
                Requires colorbar to be true
                Default: ''
            fov_files: bool
                boolean if the fov data should be read in by a file
                pyDARN supplies. If false then it uses radar position
                code.
                default: False
            title: bool
                if true then will create a title, else user
                can define it with plt.title
                default: true
            channel : int or str
                integer indicating which channel to plot or 'all' to
                plot all channels
                Default: 'all'
            kwargs: key = value
                Additional keyword arguments to be used in projection plotting
                and plot_fov for possible keywords, see: projections.axis_polar

        Returns
        -----------
        beam_corners_aacgm_lats
            n_beams x n_gates numpy array of AACGMv2 latitudes
        beam_corners_aacgm_lons
            n_beams x n_gates numpy array of AACGMv2 longitudes
        scan
            n_beams x n_gates numpy array of the scan data
            (for the selected parameter)
        grndsct
            n_beams x n_gates numpy array of the scan data
            (for the selected parameter)
        See Also
        --------
            plot_fov
        """
        # Remove all data from dmap_data that is not in chosen channel
        if channel != 'all':
            # Get the first channel used in case of no data in given channel
            opt_channel = dmap_data[0]['channel']
            dmap_data = [rec for rec in dmap_data if rec['channel'] == channel]
            # If no records exist, advise user that the channel is not used
            if not dmap_data:
                raise plot_exceptions.NoChannelError(channel, opt_channel)

        try:
            ranges = kwargs['ranges']
        except KeyError:
            ranges = [0, 75]
        # Get scan numbers for each record
        beam_scan = build_scan(dmap_data)
        scan_time = None
        if isinstance(scan_index, dt.datetime):
            # loop through dmap_data records, dump a datetime
            # list where scans start
            scan_time = scan_index
            scan_index = 0
            found_match = False
            for rec in dmap_data:
                rec_time = time2datetime(rec)
                if abs(rec['scan']) == 1:
                    scan_index += 1
                # Need the abs since you cannot have negative seconds
                diff_time = abs(scan_time - rec_time)
                if diff_time.seconds < 1:
                    found_match = True
                    break
            # handle datetimes out of bounds
            if found_match is False:
                raise plot_exceptions.IncorrectDateError(rec_time,
                                                         scan_time)
        # Locate scan in loaded data
        plot_beams = np.where(beam_scan == scan_index)
        hemisphere = SuperDARNRadars.radars[dmap_data[0]['stid']].hemisphere

        # Time for coordinate conversion
        if not scan_time:
            date = time2datetime(dmap_data[plot_beams[0][0]])
        else:
            date = scan_time

        # Plot FOV outline
        if ranges is None:
            ranges = [0, dmap_data[0]['nrang']]

        beam_corners_lats, beam_corners_lons =\
            radar_fov(stid=dmap_data[0]['stid'],
                      rsep=dmap_data[0]['rsep'],
                      frang=dmap_data[0]['frang'],
                      ranges=ranges, date=date, **kwargs)
        #beam_corners_lons = np.where(beam_corners_lons<0 , beam_corners_lons,
        #                             beam_corners_lons + 360)

        fan_shape = beam_corners_lons.shape

        rs = beam_corners_lats
        thetas = np.radians(beam_corners_lons)

        # Get range-gate data and groundscatter array for given scan
        scan = np.zeros((fan_shape[0] - 1, fan_shape[1]-1))
        grndsct = np.zeros((fan_shape[0] - 1, fan_shape[1]-1))

        # Colour table and max value selection depending on parameter plotted
        # Load defaults if none given
        if cmap is None:
            cmap = {'p_l': 'plasma', 'v': PyDARNColormaps.PYDARN_VELOCITY,
                    'w_l': PyDARNColormaps.PYDARN_VIRIDIS,

                    'elv': PyDARNColormaps.PYDARN}
            cmap = plt.cm.get_cmap(cmap[parameter])

        # Setting zmin and zmax
        defaultzminmax = {'p_l': [0, 50], 'v': [-200, 200],
                          'w_l': [0, 250], 'elv': [0, 50]}
        if zmin is None:
            zmin = defaultzminmax[parameter][0]
        if zmax is None:
            zmax = defaultzminmax[parameter][1]
        norm = colors.Normalize
        norm = norm(zmin, zmax)

        for i in np.nditer(plot_beams):
            try:
                # get a list of gates where there is data
                slist = dmap_data[i.astype(int)]['slist']
                # get the beam number for the record
                beam = dmap_data[i.astype(int)]['bmnum']

                # Exclude ranges larger than the expected maximum.
                # This is a temporary fix to manage inconsistencies between the
                # fitacf files and the hardware files. The issue will be
                # fully resolved when the `rpos` code is committed.
                good_data = slist < (fan_shape[0] - 1)
                slist = slist[good_data]
                temp_data = dmap_data[i.astype(int)][parameter][good_data]
                temp_ground = dmap_data[i.astype(int)]['gflg'][good_data]

                scan[slist, beam] = temp_data
                grndsct[slist, beam] = temp_ground
            # if there is no slist field this means partial record
            except KeyError:
                partial_record_warning()
                continue

        # Begin plotting by iterating over ranges and beams
        thetas = thetas[ranges[0]:ranges[1]]
        rs = rs[ranges[0]:ranges[1]]
        scan = scan[ranges[0]:ranges[1]-1]

        if projs == Projs.POLAR:
            stid=dmap_data[0]['stid']
            kwargs['hemisphere'] = SuperDARNRadars.radars[stid].hemisphere
            ax = Projections.axis_polar(**kwargs)
            ccrs = None
            ax.pcolormesh(thetas, rs,
                          np.ma.masked_array(scan, ~scan.astype(bool)),
                          norm=norm, cmap=cmap)

            # plot the groundscatter as grey fill
            if groundscatter:
                grndsct = grndsct[ranges[0]:ranges[1]-1]
                ax.pcolormesh(thetas, rs,
                              np.ma.masked_array(grndsct,
                                                 ~grndsct.astype(bool)),
                              norm=norm, cmap='Greys')
            azm = np.linspace(0, 2 * np.pi, 100)
            r, th = np.meshgrid(rs, azm)
            plt.plot(azm, r, color='k', ls='none')
            plt.grid()

        else:
            ax, ccrs = Projections.axis_geological(date, **kwargs)
            ax.pcolormesh(np.degrees(thetas), rs,
                          np.ma.masked_array(scan, ~scan.astype(bool)),
                          norm=norm, cmap=cmap,
                          transform=ccrs.PlateCarree())
            if groundscatter:
                ax.pcolormesh(np.degrees(thetas), rs,
                              np.ma.masked_array(grndsct,
                                                 ~grndsct.astype(bool)),
                              norm=norm, cmap='Greys',
                              transform=ccrs.PlateCarree())


        if boundary:
            cls.plot_fov(stid=dmap_data[0]['stid'], date=date, ax=ax,
                         ccrs=ccrs, projs=projs, **kwargs)

        # Create color bar if True
        if colorbar is True:
            mappable = cm.ScalarMappable(norm=norm, cmap=cmap)
            locator = ticker.MaxNLocator(symmetric=True, min_n_ticks=3,
                                         integer=True, nbins='auto')
            ticks = locator.tick_values(vmin=zmin, vmax=zmax)

            cb = ax.figure.colorbar(mappable, ax=ax,
                                    extend='both', ticks=ticks)

            if colorbar_label != '':
                cb.set_label(colorbar_label)
        if title:
            start_time = time2datetime(dmap_data[plot_beams[0][0]])
            end_time = time2datetime(dmap_data[plot_beams[-1][-1]])
            title = cls.__add_title__(start_time, end_time)
            plt.title(title)
        return beam_corners_lats, beam_corners_lons, scan, grndsct

    @classmethod
    def plot_fov(cls, stid: str, date: dt.datetime,
                 ax=None, ccrs=None, ranges: List = [],
                 projs: object = Projs.POLAR,
                 coords: Coords = Coords.AACGM_MLT,
                 fov_color: str = None, alpha: int = 0.5,
                 radar_location: bool = True, radar_label: bool = False,
                 line_color: str = 'black',
                 grid: bool = False,
                 line_alpha: int = 0.5, **kwargs):
        """
        plots only the field of view (FOV) for a given radar station ID (stid)

        Parameters
        -----------
            stid: int
                Radar station ID
            ax: matplotlib.pyplot axis
                Pre-defined axis object to pass in, must currently be
                polar projection
                Default: Generates a polar projection for the user
                with MLT/latitude labels
            date: datetime object
                Sets the datetime used to find the coordinates of the FOV
                Default: Current time
            ranges: list
                Set to a two element list of the lower and upper ranges to plot
                If None, the  max will be obtained by SuperDARNRadars
                Default: None
            projs: Pojs object
                Sets the projection type for the plot
                Default: Projs.POLAR
            boundary: bool
                Set to false to not plot the outline of the FOV
                Default: True
            grid: bool
                Set to false to not plot the grid of gates in the FOV
                Default: False
            fov_color: str
                fov color to fill in the boundary
                default: None
            line_color: str
                line color of the fov plot
                default: black
            alpha: int
                alpha controls the transparency of
                the fov color
                Default: 0.5
            line_alpha: int
                line_alpha controls the transparency of
                the boundary and grid lines of the fov
                Default: 0.5
            radar_location: bool
                Add a dot where radar is located if True
                Default: False
            radar_label: bool
                Add a label with the radar abbreviation if True
                Default: False
            kwargs: key = value
                Additional keyword arguments to be used in projection plotting
                For possible keywords, see: projections.axis_polar

        Returns
        -------
            beam_corners_aacgm_lats - list of beam corners AACGM latitudes
            beam_corners_aacgm_lons - list of beam corners AACGM longitudes
            beam_corners_lon - theta polar coordinates
            rs - radius polar coordinates
        """
        if ranges == [] or ranges is None:
            ranges = [0, SuperDARNRadars.radars[stid].range_gate_45]

        if not date:
            date = dt.datetime.now()

        # Get radar beam/gate locations
        beam_corners_lats, beam_corners_lon = \
            radar_fov(stid, ranges=ranges, date=date, coords=coords,
                      **kwargs)
        if projs is Projs.POLAR:
            beam_corners_lon = np.radians(beam_corners_lon)

        # Setup plot
        # This may screw up references
        if ax is None:
            # Get the hemisphere to pass to plotting projection
            kwargs['hemisphere'] = SuperDARNRadars.radars[stid].hemisphere
            if projs is Projs.POLAR:
                # Get a polar projection using any kwarg input
                ax = Projections.axis_polar(date=date, **kwargs)
            else:
                ax, ccrs = Projections.axis_geological(date=date, **kwargs)
        if ccrs is None:
            transform = ax.transData
        else:
            transform = ccrs.Geodetic()
        # left boundary line
        plt.plot(beam_corners_lon[0:ranges[1], 0],
                 beam_corners_lats[0:ranges[1], 0],
                 color=line_color, linewidth=0.5,
                 alpha=line_alpha, transform=transform)
        # top radar arc
        plt.plot(beam_corners_lon[ranges[1] - 1, 0:beam_corners_lon.shape[1]],
                 beam_corners_lats[ranges[1] - 1, 0:beam_corners_lon.shape[1]],
                 color=line_color, linewidth=0.5,
                 alpha=line_alpha, transform=transform)
        # right boundary line
        plt.plot(beam_corners_lon[0:ranges[1], beam_corners_lon.shape[1] - 1],
                 beam_corners_lats[0:ranges[1], beam_corners_lon.shape[1] - 1],
                 color=line_color, linewidth=0.5,
                 alpha=line_alpha, transform=transform)
        # bottom arc
        plt.plot(beam_corners_lon[0, 0:beam_corners_lon.shape[1] - 1],
                 beam_corners_lats[0, 0:beam_corners_lon.shape[1] - 1],
                 color=line_color, linewidth=0.5, alpha=line_alpha,
                 transform=transform)

        fan_shape = beam_corners_lon.shape

        if grid:
            # This plots lines along the beams
            for bm in range(fan_shape[1]):
                plt.plot(beam_corners_lon[0:ranges[1], bm - 1],
                         beam_corners_lats[0:ranges[1], bm - 1],
                         color=line_color, linewidth=0.2,
                         alpha=line_alpha, transform=transform)
            # This plots arcs along the gates
            for g in range(ranges[1]):
                plt.plot(beam_corners_lon[g-1, 0:beam_corners_lon.shape[1]],
                         beam_corners_lats[g - 1, 0:beam_corners_lon.shape[1]],
                         color=line_color, linewidth=0.2,
                         alpha=line_alpha, transform=transform)

        if radar_location:
            cls.plot_radar_position(stid, date=date, line_color=line_color,
                                    transform=transform, projs=projs,
                                    coords=coords, ccrs=ccrs, **kwargs)
        if radar_label:
            cls.plot_radar_label(stid, date=date, line_color=line_color,
                                 transform=transform, projs=projs,
                                 coords=coords, ccrs=ccrs, **kwargs)

        if fov_color is not None:
            theta = beam_corners_lon[0:ranges[1], 0]
            theta = np.append(theta,
                              beam_corners_lon[ranges[1]-1,
                                               0:beam_corners_lon.shape[1]-1])
            theta =\
                np.append(theta,
                          np.flip(beam_corners_lon[0:ranges[1],
                                                   beam_corners_lon.shape[1]-1]))
            theta =\
                np.append(theta,
                          np.flip(beam_corners_lon[0,
                                                   0:beam_corners_lon.shape[1]-1]))

            r = beam_corners_lats[0:ranges[1], 0]
            r = np.append(r,
                          beam_corners_lats[ranges[1]-1,
                                            0:beam_corners_lon.shape[1]-1])
            r = np.append(r,
                          np.flip(beam_corners_lats[0:ranges[1],
                                                    beam_corners_lon.shape[1]-1]))
            r = np.append(r,
                          np.flip(beam_corners_lats[0,
                                                    0:beam_corners_lon.shape[1]-1]))

<<<<<<< HEAD

            ax.fill(theta, r, color=fov_color, alpha=alpha, zorder=2,
                    transform=ccrs.PlateCarree().as_geodetic())
=======
            # TODO:
            # Flipping doesn't affect the polar plot so I've left it outside
            # an if loop here. We will need to check the winding order of 
            # all the radars FOV to make sure they fill the inside instead 
            # of outside, for some reason when I came across this problem 
            # using D3.js it was really random which came out the wrong way
            theta = np.flip(theta)
            r = np.flip(r)

            ax.fill(theta, r, color=fov_color, alpha=alpha, zorder=2,
                    transform=transform)
                    
>>>>>>> 9091feeb
        return beam_corners_lats, beam_corners_lon, ax, ccrs

    @classmethod
    def plot_radar_position(cls, stid: int, date: dt.datetime,
                            transform: object = None,
                            coords: Coords = Coords.AACGM_MLT,
                            projs: Projs = Projs.POLAR,
                            line_color: str = 'black', **kwargs):
        """
        plots only a dot at the position of a given radar station ID (stid)

        Parameters
        -----------
            stid: int
                Radar station ID
            date: datetime datetime object
                sets the datetime used to find the coordinates of the
                FOV
            line_color: str
                color of the dot
                default: black

        Returns
        -------
            No variables returned
        """
        # Get location of radar
        lat = SuperDARNRadars.radars[stid].hardware_info.geographic.lat
        lon = SuperDARNRadars.radars[stid].hardware_info.geographic.lon
        # Convert to geomag coords
        if coords == Coords.AACGM_MLT or coords == Coords.AACGM:
            geomag_radar = aacgmv2.get_aacgm_coord(lat, lon, 250, date)
            lat = geomag_radar[0]
            lon = geomag_radar[1]
            if coords == Coords.AACGM_MLT:
                mltshift = geomag_radar[1] - (aacgmv2.convert_mlt(geomag_radar[1], date) * 15)
                lon = geomag_radar[1] - mltshift
        if projs == Projs.POLAR:
            lon = np.radians(lon)
        # Plot a dot at the radar site
        plt.scatter(lon, lat, c=line_color, s=5, transform=transform)
        return

    @classmethod
    def plot_radar_label(cls, stid: int, date: dt.datetime,
                         coords: Coords = Coords.AACGM_MLT,
                         projs: Projs = Projs.POLAR,
                         line_color: str = 'black', transform: object = None,
                         **kwargs):
        """
        plots only string at the position of a given radar station ID (stid)

        Parameters
        -----------
            stid: int
                Radar station ID
            date: datetime datetime object
                sets the datetime used to find the coordinates of the
                FOV
            line_color: str
                color of the text
                default: black

        Returns
        -------
            No variables returned
        """
        # Label text
        label_str = ' ' + SuperDARNRadars.radars[stid]\
                    .hardware_info.abbrev.upper()
        # Get location of radar
        lat = SuperDARNRadars.radars[stid].hardware_info.geographic.lat
        lon = SuperDARNRadars.radars[stid].hardware_info.geographic.lon

        # Convert to geomag coords
        if coords == Coords.AACGM_MLT or coords == Coords.AACGM:
            geomag_radar = aacgmv2.get_aacgm_coord(lat, lon, 250, date)
            lat = geomag_radar[0]
            lon = geomag_radar[1]
            if coords == Coords.AACGM_MLT:
                mltshift = geomag_radar[1] - (aacgmv2.convert_mlt(geomag_radar[1], date) * 15)
                lon = geomag_radar[1] - mltshift
        if projs == Projs.POLAR:
            lon = np.radians(lon)

        theta_text = lon
        # Shift in latitude (dependent on hemisphere)
        if SuperDARNRadars.radars[stid].hemisphere == Hemisphere.North:
            r_text = lat - 5
        else:
            r_text = lat + 5
        plt.text(theta_text, r_text, label_str, ha='center',
                 transform=transform, c=line_color)
        return

    @classmethod
    def __add_title__(cls, first_timestamp: dt.datetime,
                      end_timestamp: dt.datetime):
        title = "{year}-{month}-{day} {start_hour}:{start_minute}:{second} -"\
                " {end_hour}:{end_minute}:{end_second}"\
                "".format(year=first_timestamp.year,
                          month=str(first_timestamp.month).zfill(2),
                          day=str(first_timestamp.day).zfill(2),
                          start_hour=str(first_timestamp.hour).zfill(2),
                          start_minute=str(first_timestamp.minute).zfill(2),
                          second=str(first_timestamp.second).zfill(2),
                          end_hour=str(end_timestamp.hour).
                          zfill(2),
                          end_minute=str(end_timestamp.minute).
                          zfill(2),
                          end_second=str(end_timestamp.second).zfill(2))
        return title<|MERGE_RESOLUTION|>--- conflicted
+++ resolved
@@ -480,24 +480,18 @@
                           np.flip(beam_corners_lats[0,
                                                     0:beam_corners_lon.shape[1]-1]))
 
-<<<<<<< HEAD
-
-            ax.fill(theta, r, color=fov_color, alpha=alpha, zorder=2,
-                    transform=ccrs.PlateCarree().as_geodetic())
-=======
             # TODO:
             # Flipping doesn't affect the polar plot so I've left it outside
-            # an if loop here. We will need to check the winding order of 
-            # all the radars FOV to make sure they fill the inside instead 
-            # of outside, for some reason when I came across this problem 
+            # an if loop here. We will need to check the winding order of
+            # all the radars FOV to make sure they fill the inside instead
+            # of outside, for some reason when I came across this problem
             # using D3.js it was really random which came out the wrong way
             theta = np.flip(theta)
             r = np.flip(r)
 
             ax.fill(theta, r, color=fov_color, alpha=alpha, zorder=2,
                     transform=transform)
-                    
->>>>>>> 9091feeb
+
         return beam_corners_lats, beam_corners_lon, ax, ccrs
 
     @classmethod
