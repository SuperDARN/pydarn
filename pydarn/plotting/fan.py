# Copyright (C) 2020 SuperDARN Canada, University of Saskatchewan
# Author: Daniel Billett, Marina Schmidt
#
# Modifications:
# 2021-05-07: CJM - Included radar position and labels in plotting
# 2021-04-01 Shane Coyle added pcolormesh to the code
# 2021-05-19 Marina Schmidt - Added scan index with datetimes
#
# Disclaimer:
# pyDARN is under the LGPL v3 license found in the root directory LICENSE.md
# Everyone is permitted to copy and distribute verbatim copies of this license
# document, but changing it is not allowed.
#
# This version of the GNU Lesser General Public License incorporates the terms
# and conditions of version 3 of the GNU General Public License,
# supplemented by the additional permissions listed below.


"""
Fan plots, mapped to AACGM coordinates in a polar format
"""

import datetime as dt
import matplotlib.pyplot as plt
import numpy as np

from matplotlib import ticker, cm, colors
from typing import List, Union

# Third party libraries
import aacgmv2

from pydarn import (PyDARNColormaps, build_scan, radar_fov, citing_warning,
                    time2datetime, plot_exceptions, Coords,
                    SuperDARNRadars, Hemisphere, Projections)


class Fan():
    """
        'Fan', or 'Field-of-view' plots for SuperDARN FITACF data
        This class inherits from matplotlib to generate the figures
        Methods
        -------
        plot_fan
        plot_fov
        plot_radar_position
        plot_radar_label
        """

    def __str__(self):
        return "This class is static class that provides"\
                " the following methods: \n"\
                "   - plot_fan()\n"\
                "   - plot_fov()\n"

    @classmethod
    def plot_fan(cls, dmap_data: List[dict], ax=None,
                 scan_index: Union[int, dt.datetime] = 1,
                 ranges: List = None, boundary: bool = True,
                 line_color: str = 'black', alpha: int = 0.5,
                 parameter: str = 'v', cmap: str = None,
                 groundscatter: bool = False,
                 zmin: int = None, zmax: int = None,
                 colorbar: bool = True,
                 colorbar_label: str = '', radar_location: bool = True,
                 radar_label: bool = False, title: bool = True,
                 fov_files: bool = False, **kwargs):
        """
        Plots a radar's Field Of View (FOV) fan plot for the given data and
        scan number

        Parameters
        -----------
            dmap_data: List[dict]
                Named list of dictionaries obtained from SDarn_read
            ax: matplotlib.pyplot axis
                Pre-defined axis object to pass in, must currently be
                polar projection
                Default: Generates a polar projection for the user
                with MLT/latitude labels
            scan_index: int or datetime
                Scan number from beginning of first record in file
                or datetime given first record to match the index
                Default: 1
            parameter: str
                Key name indicating which parameter to plot.
                Default: v (Velocity). Alternatives: 'p_l', 'w_l', 'elv'
            ranges: list
                Set to a two element list of the lower and upper ranges to plot
                If None, then nrang from the data is used
                Default: None
            boundary: bool
                Set to false to not plot the outline of the FOV
                Default: True
            line_color: str
                set the line and dot color
                default: black
            alpha: int
                alpha controls the transparency of
                the fov color
                Default: 0.5
            cmap: matplotlib.cm
                matplotlib colour map
                https://matplotlib.org/tutorials/colors/colormaps.html
                Default: Official pyDARN colour map for given parameter
            groundscatter : bool
                Set true to indicate if groundscatter should be plotted in grey
                Default: False
            zmin: int
                The minimum parameter value for coloring
                Default: {'p_l': [0], 'v': [-200], 'w_l': [0], 'elv': [0]}
            zmax: int
                The maximum parameter value for  coloring
                Default: {'p_l': [50], 'v': [200], 'w_l': [250], 'elv': [50]}
            colorbar: bool
                Draw a colourbar if True
                Default: True
            radar_location: bool
                Add a dot where radar is located if True
                Default: False
            radar_label: bool
                Add a label with the radar abbreviation if True
                Default: False
            colorbar_label: str
                the label that appears next to the colour bar.
                Requires colorbar to be true
                Default: ''
            fov_files: bool
                boolean if the fov data should be read in by a file
                pyDARN supplies. If false then it uses radar position
                code.
                default: False
            title: bool
                if true then will create a title, else user
                can define it with plt.title
                default: true
            kwargs: key = value
                Additional keyword arguments to be used in projection plotting
                For possible keywords, see: projections.axis_polar

        Returns
        -----------
        beam_corners_aacgm_lats
            n_beams x n_gates numpy array of AACGMv2 latitudes
        beam_corners_aacgm_lons
            n_beams x n_gates numpy array of AACGMv2 longitudes
        scan
            n_beams x n_gates numpy array of the scan data
            (for the selected parameter)
        grndsct
            n_beams x n_gates numpy array of the scan data
            (for the selected parameter)
        See Also
        --------
            plot_fov
        """
        # Get scan numbers for each record
        beam_scan = build_scan(dmap_data)

        if isinstance(scan_index, dt.datetime):
            # loop through dmap_data records, dump a datetime
            # list where scans start
            scan_time = scan_index
            scan_index = 0
            found_match = False
            for rec in dmap_data:
                rec_time  = time2datetime(rec)
                if rec['scan'] == 1:
                    scan_index += 1
                # Need the abs since you cannot have negative seconds
                diff_time = abs(scan_time - rec_time)
                if diff_time.seconds < 1:
                    found_match = True
                    break
            # handle datetimes out of bounds
            if found_match == False:
                raise plot_exceptions.IncorrectDateError(rec_time,
                                                         scan_time)
        # Locate scan in loaded data
        plot_beams = np.where(beam_scan == scan_index)

        # Time for coordinate conversion
        date = time2datetime(dmap_data[plot_beams[0][0]])

        # Plot FOV outline
        if ranges is None:
            ranges = [0, dmap_data[0]['nrang']]

        beam_corners_aacgm_lats, beam_corners_aacgm_lons, thetas, rs, ax = \
            cls.plot_fov(stid=dmap_data[0]['stid'], date=date,
                         ranges=ranges, boundary=boundary,
                         rsep=dmap_data[0]['rsep'],
                         frang=dmap_data[0]['frang'],
                         ranges=ranges, line_color=line_color,
                         alpha=alpha, radar_label=radar_label,
                         radar_location=radar_location, ax=ax,
                         fov_files=fov_files, coords=coords, **kwargs)

        fan_shape = beam_corners_aacgm_lons.shape

        # Get range-gate data and groundscatter array for given scan
        scan = np.zeros((fan_shape[0] - 1, fan_shape[1]-1))
        grndsct = np.zeros((fan_shape[0] - 1, fan_shape[1]-1))

        # Colour table and max value selection depending on parameter plotted
        # Load defaults if none given
        if cmap is None:
            cmap = {'p_l': 'plasma', 'v': PyDARNColormaps.PYDARN_VELOCITY,
                    'w_l': PyDARNColormaps.PYDARN_VIRIDIS,

                    'elv': PyDARNColormaps.PYDARN}
            cmap = plt.cm.get_cmap(cmap[parameter])

        # Setting zmin and zmax
        defaultzminmax = {'p_l': [0, 50], 'v': [-200, 200],
                          'w_l': [0, 250], 'elv': [0, 50]}
        if zmin is None:
            zmin = defaultzminmax[parameter][0]
        if zmax is None:
            zmax = defaultzminmax[parameter][1]
        norm = colors.Normalize
        norm = norm(zmin, zmax)

        for i in np.nditer(plot_beams):
            try:
                # get a list of gates where there is data
                slist = dmap_data[i.astype(int)]['slist']
                # get the beam number for the record
                beam = dmap_data[i.astype(int)]['bmnum']
                scan[slist, beam] = dmap_data[i.astype(int)][parameter]
                grndsct[slist, beam] = dmap_data[i.astype(int)]['gflg']
            # if there is no slist field this means partial record
            except KeyError:
                continue
        # Begin plotting by iterating over ranges and beams
        thetas = thetas[ranges[0]:ranges[1]]
        rs = rs[ranges[0]:ranges[1]]
        scan = scan[ranges[0]:ranges[1]-1]
        ax.pcolormesh(thetas, rs,
                      np.ma.masked_array(scan, ~scan.astype(bool)),
                      norm=norm, cmap=cmap)

        # plot the groundscatter as grey fill
        if groundscatter:
            grndsct = grndsct[ranges[0]:ranges[1]-1]
            ax.pcolormesh(thetas, rs,
                          np.ma.masked_array(grndsct,
                                             ~grndsct.astype(bool)),
                          norm=norm, cmap='Greys')

        azm = np.linspace(0, 2 * np.pi, 100)
        r, th = np.meshgrid(rs, azm)
        plt.plot(azm, r, color='k', ls='none')
        plt.grid()

        # Create color bar if True
        if colorbar is True:
            mappable = cm.ScalarMappable(norm=norm, cmap=cmap)
            locator = ticker.MaxNLocator(symmetric=True, min_n_ticks=3,
                                         integer=True, nbins='auto')
            ticks = locator.tick_values(vmin=zmin, vmax=zmax)

            cb = ax.figure.colorbar(mappable, ax=ax,
                                    extend='both', ticks=ticks)

            if colorbar_label != '':
                cb.set_label(colorbar_label)
        if title:
            start_time = time2datetime(dmap_data[plot_beams[0][0]])
            end_time = time2datetime(dmap_data[plot_beams[-1][-1]])
            title = cls.__add_title__(start_time, end_time)
            plt.title(title)
        citing_warning()
        return beam_corners_aacgm_lats, beam_corners_aacgm_lons, scan, grndsct

    @classmethod
<<<<<<< HEAD
    def plot_fov(cls, stid: str, date: dt.datetime, rsep: int = 45,
                 coords: object = Coords.AACGM, frang: int = 180,
                 ax=None, ranges: tuple = None,
                 boundary: bool = True, fov_color: str = None,
                 alpha: int = 0.5, fov_files: bool = False,
                 radar_location: bool = False, radar_label: bool = False,
                 max_beams: int = None,  line_color: str = 'black', **kwargs):
=======
    def plot_fov(cls, stid: str, date: dt.datetime, ax=None,
                 ranges: List = [], boundary: bool = True,
                 fov_color: str = None, alpha: int = 0.5,
                 radar_location: bool = True, radar_label: bool = False,
                 line_color: str = 'black', **kwargs):
>>>>>>> 0be0ff3c
        """
        plots only the field of view (FOV) for a given radar station ID (stid)

        Parameters
        -----------
            stid: int
                Radar station ID
            rsep: int
                gate seperation [km], set by the radar control program.
                default: 45 common mode
            frang: int
                distance from the radar site to the edge of the range gate [km]
                default: 180 km
            ax: matplotlib.pyplot axis
                Pre-defined axis object to pass in, must currently be
                polar projection
                Default: Generates a polar projection for the user
                with MLT/latitude labels
            date: datetime object
                Sets the datetime used to find the coordinates of the FOV
                Default: Current time
            ranges: list
                Set to a two element list of the lower and upper ranges to plot
<<<<<<< HEAD
                If None, the  max will be obtained by SuperDARNRadars
                Default: None
=======
                If an empty array will obtain the max range gate from the
                hardware file.
                Default: []
>>>>>>> 0be0ff3c
            boundary: bool
                Set to false to not plot the outline of the FOV
                Default: True
            fov_color: str
                fov color to fill in the boundary
                default: None
            line_color: str
                line color of the fov plot
                default: black
            alpha: int
                alpha controls the transparency of
                the fov color
                Default: 0.5
<<<<<<< HEAD
            fov_files: bool
                boolean determine if the fov should be read by the files
                provided in pyDARN. Else it will use radar position code.
                Default: False
=======
            radar_location: bool
                Add a dot where radar is located if True
                Default: False
            radar_label: bool
                Add a label with the radar abbreviation if True
                Default: False
            kawrgs: key = value
                Additional keyword arguments to be used in projection plotting
                For possible keywords, see: projections.axis_polar
>>>>>>> develop

        Returns
        -------
            beam_corners_aacgm_lats - list of beam corners AACGM latitudes
            beam_corners_aacgm_lons - list of beam corners AACGM longitudes
            thetas - theta polar coordinates
            rs - radius polar coordinates
        """
<<<<<<< HEAD
        if ranges is None:
            ranges = [0, SuperDARNRadars.radars[stid].range_gate_45]

        # Get radar beam/gate locations
        beam_corners_aacgm_lats, beam_corners_aacgm_lons = \
            radar_fov(stid, rsep, frang, coords=coords, ranges=ranges,
                      date=dtime, max_beams=max_beams, read_file=fov_files)

=======

        # Set datetime object to current computer time if not given
        if not date:
            date = dt.datetime.now()

        # Get radar beam/gate locations
        beam_corners_aacgm_lats, beam_corners_aacgm_lons = \
            radar_fov(stid, coords=Coords.AACGM, date=date)
>>>>>>> develop
        fan_shape = beam_corners_aacgm_lons.shape
        if ranges == []:
            ranges = [0, fan_shape[0]]
        # Work out shift due in MLT
        beam_corners_mlts = np.zeros((fan_shape[0], fan_shape[1]))
        mltshift = beam_corners_aacgm_lons[0, 0] - \
            (aacgmv2.convert_mlt(beam_corners_aacgm_lons[0, 0], date) * 15)
        beam_corners_mlts = beam_corners_aacgm_lons - mltshift

        # Hold the beam positions
        thetas = np.radians(beam_corners_mlts)
        rs = beam_corners_aacgm_lats

        # Setup plot
        # This may screw up references
        if ax is None:
            # Get the hemisphere to pass to plotting projection
            kwargs['hem'] = SuperDARNRadars.radars[stid].hemisphere
            # Get a polar projection using any kwarg input
            ax = Projections.axis_polar(**kwargs)

        if boundary:
            # left boundary line
<<<<<<< HEAD
            plt.polar(thetas[0:ranges[1], 0], rs[0:ranges[1], 0],
                      color=line_color, linewidth=0.5)
            # top radar arc
            plt.polar(thetas[ranges[1] - 1, 0:thetas.shape[1]],
                      rs[ranges[1] - 1, 0:thetas.shape[1]],
                      color=line_color, linewidth=0.5)
            # right boundary line
            plt.polar(thetas[0:ranges[1], thetas.shape[1] - 1],
                      rs[0:ranges[1], thetas.shape[1] - 1],
                      color=line_color, linewidth=0.5)
            # bottom arc
            plt.polar(thetas[0, 0:thetas.shape[1] - 1],
                      rs[0, 0:thetas.shape[1] - 1], color=line_color,
                      linewidth=0.5)
=======
            plt.plot(thetas[0:ranges[1], 0], rs[0:ranges[1], 0],
                     color=line_color, linewidth=0.5)
            # top radar arc
            plt.plot(thetas[ranges[1] - 1, 0:thetas.shape[1]],
                     rs[ranges[1] - 1, 0:thetas.shape[1]],
                     color=line_color, linewidth=0.5)
            # right boundary line
            plt.plot(thetas[0:ranges[1], thetas.shape[1] - 1],
                     rs[0:ranges[1], thetas.shape[1] - 1],
                     color=line_color, linewidth=0.5)
            # bottom arc
            plt.plot(thetas[0, 0:thetas.shape[1] - 1],
                     rs[0, 0:thetas.shape[1] - 1], color=line_color,
                     linewidth=0.5)

        if radar_location:
            cls.plot_radar_position(stid, date, line_color=line_color)
        if radar_label:
            cls.plot_radar_label(stid, date, line_color=line_color)
>>>>>>> develop

        if fov_color is not None:
            theta = thetas[0:ranges[1], 0]
            theta = np.append(theta, thetas[ranges[1]-1, 0:thetas.shape[1]-1])
            theta = np.append(theta, np.flip(thetas[0:ranges[1],
                                                    thetas.shape[1]-1]))
            theta = np.append(theta, np.flip(thetas[0, 0:thetas.shape[1]-1]))

            r = rs[0:ranges[1], 0]
            r = np.append(r, rs[ranges[1]-1, 0:thetas.shape[1]-1])
            r = np.append(r, np.flip(rs[0:ranges[1], thetas.shape[1]-1]))
            r = np.append(r, np.flip(rs[0, 0:thetas.shape[1]-1]))
            ax.fill(theta, r, color=fov_color, alpha=alpha, zorder=0)
        citing_warning()
        return beam_corners_aacgm_lats, beam_corners_aacgm_lons, thetas, rs, ax

    @classmethod
    def plot_radar_position(cls, stid: int, dtime: dt.datetime,
                            line_color: str = 'black'):
        """
        plots only a dot at the position of a given radar station ID (stid)

        Parameters
        -----------
            stid: int
                Radar station ID
            dtime: datetime datetime object
                sets the datetime used to find the coordinates of the
                FOV
            line_color: str
                color of the dot
                default: black

        Returns
        -------
            No variables returned
        """
        # Get location of radar
        lat = SuperDARNRadars.radars[stid].hardware_info.geographic.lat
        lon = SuperDARNRadars.radars[stid].hardware_info.geographic.lon
        # Convert to geomag coords
        geomag_radar = aacgmv2.get_aacgm_coord(lat, lon, 250, dtime)
        mltshift = geomag_radar[1] - (aacgmv2.convert_mlt(geomag_radar[1],
                                                          dtime) * 15)
        # Convert to MLT then radians for theta
        theta_lon = np.radians(geomag_radar[1] - mltshift)
        r_lat = geomag_radar[0]
        # Plot a dot at the radar site
        plt.scatter(theta_lon, r_lat, c=line_color, s=5)
        return

    @classmethod
    def plot_radar_label(cls, stid: int, dtime: dt.datetime,
                         line_color: str = 'black'):
        """
        plots only string at the position of a given radar station ID (stid)

        Parameters
        -----------
            stid: int
                Radar station ID
            dtime: datetime datetime object
                sets the datetime used to find the coordinates of the
                FOV
            line_color: str
                color of the text
                default: black

        Returns
        -------
            No variables returned
        """
        # Label text
        label_str = ' ' + SuperDARNRadars.radars[stid]\
                    .hardware_info.abbrev.upper()
        # Get location of radar
        lat = SuperDARNRadars.radars[stid].hardware_info.geographic.lat
        lon = SuperDARNRadars.radars[stid].hardware_info.geographic.lon
        # Convert to geomag coords
        geomag_radar = aacgmv2.get_aacgm_coord(lat, lon, 250, dtime)
        mltshift = geomag_radar[1] - \
            (aacgmv2.convert_mlt(geomag_radar[1], dtime) * 15)
        # Convert to MLT then radians for theta
        theta_lon = np.radians(geomag_radar[1] - mltshift)
        r_lat = geomag_radar[0]

        theta_text = theta_lon
        # Shift in latitude (dependent on hemisphere)
        if SuperDARNRadars.radars[stid].hemisphere == Hemisphere.North:
            r_text = r_lat - 5
        else:
            r_text = r_lat + 5
        plt.text(theta_text, r_text, label_str, ha='center', c=line_color)
        return

    @classmethod
    def __add_title__(cls, first_timestamp: dt.datetime,
                      end_timestamp: dt.datetime):
        title = "{year}-{month}-{day} {start_hour}:{start_minute}:{second} -"\
                " {end_hour}:{end_minute}:{end_second}"\
                "".format(year=first_timestamp.year,
                          month=str(first_timestamp.month).zfill(2),
                          day=str(first_timestamp.day).zfill(2),
                          start_hour=str(first_timestamp.hour).zfill(2),
                          start_minute=str(first_timestamp.minute).zfill(2),
                          second=str(first_timestamp.second).zfill(2),
                          end_hour=str(end_timestamp.hour).
                          zfill(2),
                          end_minute=str(end_timestamp.minute).
                          zfill(2),
                          end_second=str(end_timestamp.second).zfill(2))
        return title<|MERGE_RESOLUTION|>--- conflicted
+++ resolved
@@ -274,7 +274,6 @@
         return beam_corners_aacgm_lats, beam_corners_aacgm_lons, scan, grndsct
 
     @classmethod
-<<<<<<< HEAD
     def plot_fov(cls, stid: str, date: dt.datetime, rsep: int = 45,
                  coords: object = Coords.AACGM, frang: int = 180,
                  ax=None, ranges: tuple = None,
@@ -282,13 +281,6 @@
                  alpha: int = 0.5, fov_files: bool = False,
                  radar_location: bool = False, radar_label: bool = False,
                  max_beams: int = None,  line_color: str = 'black', **kwargs):
-=======
-    def plot_fov(cls, stid: str, date: dt.datetime, ax=None,
-                 ranges: List = [], boundary: bool = True,
-                 fov_color: str = None, alpha: int = 0.5,
-                 radar_location: bool = True, radar_label: bool = False,
-                 line_color: str = 'black', **kwargs):
->>>>>>> 0be0ff3c
         """
         plots only the field of view (FOV) for a given radar station ID (stid)
 
@@ -312,14 +304,8 @@
                 Default: Current time
             ranges: list
                 Set to a two element list of the lower and upper ranges to plot
-<<<<<<< HEAD
                 If None, the  max will be obtained by SuperDARNRadars
                 Default: None
-=======
-                If an empty array will obtain the max range gate from the
-                hardware file.
-                Default: []
->>>>>>> 0be0ff3c
             boundary: bool
                 Set to false to not plot the outline of the FOV
                 Default: True
@@ -333,12 +319,10 @@
                 alpha controls the transparency of
                 the fov color
                 Default: 0.5
-<<<<<<< HEAD
             fov_files: bool
                 boolean determine if the fov should be read by the files
                 provided in pyDARN. Else it will use radar position code.
                 Default: False
-=======
             radar_location: bool
                 Add a dot where radar is located if True
                 Default: False
@@ -348,7 +332,6 @@
             kawrgs: key = value
                 Additional keyword arguments to be used in projection plotting
                 For possible keywords, see: projections.axis_polar
->>>>>>> develop
 
         Returns
         -------
@@ -357,7 +340,6 @@
             thetas - theta polar coordinates
             rs - radius polar coordinates
         """
-<<<<<<< HEAD
         if ranges is None:
             ranges = [0, SuperDARNRadars.radars[stid].range_gate_45]
 
@@ -366,16 +348,9 @@
             radar_fov(stid, rsep, frang, coords=coords, ranges=ranges,
                       date=dtime, max_beams=max_beams, read_file=fov_files)
 
-=======
-
-        # Set datetime object to current computer time if not given
         if not date:
             date = dt.datetime.now()
 
-        # Get radar beam/gate locations
-        beam_corners_aacgm_lats, beam_corners_aacgm_lons = \
-            radar_fov(stid, coords=Coords.AACGM, date=date)
->>>>>>> develop
         fan_shape = beam_corners_aacgm_lons.shape
         if ranges == []:
             ranges = [0, fan_shape[0]]
@@ -399,22 +374,7 @@
 
         if boundary:
             # left boundary line
-<<<<<<< HEAD
-            plt.polar(thetas[0:ranges[1], 0], rs[0:ranges[1], 0],
-                      color=line_color, linewidth=0.5)
-            # top radar arc
-            plt.polar(thetas[ranges[1] - 1, 0:thetas.shape[1]],
-                      rs[ranges[1] - 1, 0:thetas.shape[1]],
-                      color=line_color, linewidth=0.5)
-            # right boundary line
-            plt.polar(thetas[0:ranges[1], thetas.shape[1] - 1],
-                      rs[0:ranges[1], thetas.shape[1] - 1],
-                      color=line_color, linewidth=0.5)
-            # bottom arc
-            plt.polar(thetas[0, 0:thetas.shape[1] - 1],
-                      rs[0, 0:thetas.shape[1] - 1], color=line_color,
-                      linewidth=0.5)
-=======
+
             plt.plot(thetas[0:ranges[1], 0], rs[0:ranges[1], 0],
                      color=line_color, linewidth=0.5)
             # top radar arc
@@ -434,7 +394,7 @@
             cls.plot_radar_position(stid, date, line_color=line_color)
         if radar_label:
             cls.plot_radar_label(stid, date, line_color=line_color)
->>>>>>> develop
+
 
         if fov_color is not None:
             theta = thetas[0:ranges[1], 0]
