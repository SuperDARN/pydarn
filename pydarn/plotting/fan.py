# Copyright (C) 2020 SuperDARN Canada, University of Saskatchewan
# Author: Daniel Billett, Marina Schmidt
#
# Modifications:
#
# Disclaimer:
# pyDARN is under the LGPL v3 license found in the root directory LICENSE.md
# Everyone is permitted to copy and distribute verbatim copies of this license
# document, but changing it is not allowed.
#
# This version of the GNU Lesser General Public License incorporates the terms
# and conditions of version 3 of the GNU General Public License,
# supplemented by the additional permissions listed below.


"""
Fan plots, mapped to AACGM coordinates in a polar format
"""

import datetime as dt
import matplotlib.pyplot as plt
import numpy as np

from matplotlib import ticker, cm, colors
from typing import List, Union

# Third party libraries
import aacgmv2

from pydarn import (PyDARNColormaps, build_scan, radar_fov, citing_warning,
<<<<<<< HEAD
    Projections, SuperDARNRadars)
=======
                    time2datetime, plot_exceptions, SuperDARNRadars,
                    Hemisphere)
>>>>>>> b82ec043


class Fan():
    """
        'Fan', or 'Field-of-view' plots for SuperDARN FITACF data
        This class inherits from matplotlib to generate the figures
        Methods
        -------
        plot_fan
        plot_fov
        """

    def __str__(self):
        return "This class is static class that provides"\
                " the following methods: \n"\
                "   - plot_fan()\n"\
                "   - plot_fov()\n"

    @classmethod
    def plot_fan(cls, dmap_data: List[dict], ax=None,
                 scan_index: Union[int, dt.datetime] = 1,
                 ranges: List = [0, 75], boundary: bool = True,
                 alpha: int = 0.5, parameter: str = 'v', cmap: str = None,
                 groundscatter: bool = False, zmin: int = None, zmax: int = None,
                 colorbar: bool = True, colorbar_label: str = '',
                 **kwargs):
        """
        Plots a radar's Field Of View (FOV) fan plot for the given data and
        scan number

        Parameters
        -----------
            dmap_data: List[dict]
                Named list of dictionaries obtained from SDarn_read
            ax: matplotlib.pyplot axis
                Pre-defined axis object to pass in, must currently be
                polar projection
                Default: Generates a polar projection for the user
                with MLT/latitude labels
<<<<<<< HEAD
            scan_index: int
=======

            scan_index: int or datetime
>>>>>>> b82ec043
                Scan number from beginning of first record in file
                or datetime given first record to match the index
                Default: 1
            parameter: str
                Key name indicating which parameter to plot.
                Default: v (Velocity). Alternatives: 'p_l', 'w_l', 'elv'
            ranges: list
                Set to a two element list of the lower and upper ranges to plot
                Default: [0,75]
            boundary: bool
                Set to false to not plot the outline of the FOV
                Default: True
            alpha: int
                alpha controls the transparency of
                the fov color
                Default: 0.5
            cmap: matplotlib.cm
                matplotlib colour map
                https://matplotlib.org/tutorials/colors/colormaps.html
                Default: Official pyDARN colour map for given parameter
            groundscatter : bool
                Set true to indicate if groundscatter should be plotted in grey
                Default: False
            zmin: int
                The minimum parameter value for coloring
                Default: {'p_l': [0], 'v': [-200], 'w_l': [0], 'elv': [0]}
            zmax: int
                The maximum parameter value for  coloring
                Default: {'p_l': [50], 'v': [200], 'w_l': [250], 'elv': [50]}
            colorbar: bool
                Draw a colourbar if True
                Default: True
            colorbar_label: str
                the label that appears next to the colour bar.
                Requires colorbar to be true
                Default: ''
            kwargs: key = value
                Additional keyword arguments 
                Current key words used: lowlat - used in axis_polar
        Returns
        -----------
        beam_corners_aacgm_lats
            n_beams x n_gates numpy array of AACGMv2 latitudes
        beam_corners_aacgm_lons
            n_beams x n_gates numpy array of AACGMv2 longitudes
        scan
            n_beams x n_gates numpy array of the scan data
            (for the selected parameter)
        grndsct
            n_beams x n_gates numpy array of the scan data
            (for the selected parameter)
        See Also
        --------
            plot_fov
        """

        # Get scan numbers for each record
        beam_scan = build_scan(dmap_data)

        if isinstance(scan_index, dt.datetime):
            # loop through dmap_data records, dump a datetime
            # list where scans start
            scan_datetimes = np.array([dt.datetime(*[record[time_component]
                                                     for time_component in
                                                     ['time.yr', 'time.mo',
                                                      'time.dy', 'time.hr',
                                                      'time.mt', 'time.sc']])
                                       for record in dmap_data
                                       if record['scan'] == 1])
            # find corresponding scan_index
            matching_scan_index = np.argwhere(scan_datetimes ==
                                              scan_index)[..., 0] + 1
            # handle datetimes out of bounds
            if len(matching_scan_index) != 1:
                raise plot_exceptions.IncorrectDateError(scan_datetimes[0],
                                                         scan_index)
            else:
                scan_index = matching_scan_index

        # Locate scan in loaded data
        plot_beams = np.where(beam_scan == scan_index)

        # Time for coordinate conversion
<<<<<<< HEAD
        date = dt.datetime(dmap_data[plot_beams[0][0]]['time.yr'],
                            dmap_data[plot_beams[0][0]]['time.mo'],
                            dmap_data[plot_beams[0][0]]['time.dy'],
                            dmap_data[plot_beams[0][0]]['time.hr'],
                            dmap_data[plot_beams[0][0]]['time.mt'],
                            dmap_data[plot_beams[0][0]]['time.sc'])
                                           
=======
        dtime = time2datetime(dmap_data[plot_beams[0][0]])

>>>>>>> b82ec043
        # Plot FOV outline
        beam_corners_aacgm_lats, beam_corners_aacgm_lons, thetas, rs, ax = \
            cls.plot_fov(stid=dmap_data[0]['stid'], date=date, ranges=ranges, 
                        boundary=boundary, alpha=alpha, ax=ax, **kwargs)
        fan_shape = beam_corners_aacgm_lons.shape

        # Get range-gate data and groundscatter array for given scan
        scan = np.zeros((fan_shape[0] - 1, fan_shape[1]-1))
        grndsct = np.zeros((fan_shape[0] - 1, fan_shape[1]-1))

        # Colour table and max value selection depending on parameter plotted
        # Load defaults if none given
        if cmap is None:
            cmap = {'p_l': 'plasma', 'v': PyDARNColormaps.PYDARN_VELOCITY,
                    'w_l': PyDARNColormaps.PYDARN_VIRIDIS,
                    'elv': PyDARNColormaps.PYDARN}
            cmap = plt.cm.get_cmap(cmap[parameter])

        # Setting zmin and zmax
        defaultzminmax = {'p_l': [0, 50], 'v': [-200, 200],
                          'w_l': [0, 250], 'elv': [0, 50]}
        if zmin is None:
            zmin = defaultzminmax[parameter][0]
        if zmax is None:
            zmax = defaultzminmax[parameter][1]

        for i in np.nditer(plot_beams):
            try:
                # get a list of gates where there is data
                slist = dmap_data[i.astype(int)]['slist']
                # get the beam number for the record
                beam = dmap_data[i.astype(int)]['bmnum']
                scan[slist, beam] = dmap_data[i.astype(int)][parameter]
                grndsct[slist, beam] = dmap_data[i.astype(int)]['gflg']
            # if there is no slist field this means partial record
            except KeyError:
                continue

        # Begin plotting by iterating over ranges and beams
        for gates in range(ranges[0], ranges[1] - 1):
            for beams in range(thetas.shape[1] - 1):
                # Index colour table correctly
                cmapindex = (scan[gates, beams] + abs(zmin)) /\
                        (abs(zmin) + abs(zmax))
                if cmapindex < 0:
                    cmapindex = 0

                if cmapindex > 1:
                    cmapindex = 1
                colour_rgba = cmap(cmapindex)

                # Check for zero values (white) and groundscatter (gray)
                if scan[gates, beams] == 0:
                    colour_rgba = (1, 1, 1, 0)

                if groundscatter and grndsct[gates, beams] == 1:
                    colour_rgba = 'gray'

                # Angle for polar plotting
                theta = [thetas[gates, beams], thetas[gates + 1, beams],
                         thetas[gates + 1, beams + 1],
                         thetas[gates, beams + 1]]
                # Radius for polar plotting
                r = [rs[gates, beams], rs[gates + 1, beams],
                     rs[gates + 1, beams + 1], rs[gates, beams + 1]]
                ax.fill(theta, r, color=colour_rgba)

        norm = colors.Normalize
        norm = norm(zmin, zmax)
        # Create color bar if True
        if colorbar is True:
            mappable = cm.ScalarMappable(norm=norm, cmap=cmap)
            locator = ticker.MaxNLocator(symmetric=True, min_n_ticks=3,
                                         integer=True, nbins='auto')
            ticks = locator.tick_values(vmin=zmin, vmax=zmax)

            cb = ax.figure.colorbar(mappable, ax=ax,
                                    extend='both', ticks=ticks)

            if colorbar_label != '':
                cb.set_label(colorbar_label)
        citing_warning()
        return beam_corners_aacgm_lats, beam_corners_aacgm_lons, scan, grndsct

    @classmethod
    def plot_fov(cls, stid: str, date: dt = None, ax=None, ranges: List = [0, 75],
                boundary: bool = True, fov_color: str = None, alpha: int = 0.5,
                **kwargs):
        """
        plots only the field of view (FOV) for a given radar station ID (stid)

        Parameters
        -----------
            stid: str
                Radar station ID
            ax: matplotlib.pyplot axis
                Pre-defined axis object to pass in, must currently be
                polar projection
                Default: Generates a polar projection for the user
                with MLT/latitude labels
            date: datetime object
                Sets the datetime used to find the coordinates of the FOV
                Default: Current time
            ranges: list
                Set to a two element list of the lower and upper ranges to plot
                Default: [0,75]
            boundary: bool
                Set to false to not plot the outline of the FOV
                Default: True
            fov_color: str
                fov color to fill in the boundary
                default: None
            alpha: int
                alpha controls the transparency of
                the fov color
                Default: 0.5
            kawrgs: key = value
                Additional keyword arguments 
                Current key words used: lowlat - used in axis_polar

        Returns
        -------
            beam_corners_aacgm_lats - list of beam corners AACGM latitudes
            beam_corners_aacgm_lons - list of beam corners AACGM longitudes
            thetas - theta polar coordinates
            rs - radius polar coordinates
        """
        
        #Set datetime object to current computer time if not given
        if not date:
            date = dt.datetime.now()     
        
        # Get radar beam/gate locations
        beam_corners_aacgm_lats, beam_corners_aacgm_lons = \
            radar_fov(stid, coords='aacgm', date=date)
        fan_shape = beam_corners_aacgm_lons.shape

        # Work out shift due in MLT
        beam_corners_mlts = np.zeros((fan_shape[0], fan_shape[1]))
        mltshift = beam_corners_aacgm_lons[0, 0] - \
            (aacgmv2.convert_mlt(beam_corners_aacgm_lons[0, 0], date) * 15)
        beam_corners_mlts = beam_corners_aacgm_lons - mltshift

        # Hold the beam positions
        thetas = np.radians(beam_corners_mlts)
        rs = beam_corners_aacgm_lats   

        # Setup plot
        # This may screw up references
        if ax is None:
<<<<<<< HEAD
            # Get the hemisphere to pass to plotting projection
            kwargs['hem'] = SuperDARNRadars.radars[stid].hemisphere
            # Get a polar projection using any kwarg input
            ax = Projections.axis_polar(**kwargs)
=======
            ax = plt.axes(polar=True)
            if SuperDARNRadars.radars[stid].hemisphere == Hemisphere.North:
                ax.set_ylim(90, lowlat)
                ax.set_yticks(np.arange(lowlat, 90, 10))
            else:
                ax.set_ylim(-90, -abs(lowlat))
                ax.set_yticks(np.arange(-abs(lowlat), -90, -10))
            ax.set_xticks([0, np.radians(45), np.radians(90), np.radians(135),
                           np.radians(180), np.radians(225), np.radians(270),
                           np.radians(315)])
            ax.set_xticklabels(['00', '', '06', '', '12', '', '18', ''])
            ax.set_theta_zero_location("S")
>>>>>>> b82ec043

        if boundary:
            # left boundary line
            plt.polar(thetas[0:ranges[1], 0], rs[0:ranges[1], 0],
                      color='black', linewidth=0.5)
            # top radar arc
            plt.polar(thetas[ranges[1] - 1, 0:thetas.shape[1]],
                      rs[ranges[1] - 1, 0:thetas.shape[1]],
                      color='black', linewidth=0.5)
            # right boundary line
            plt.polar(thetas[0:ranges[1], thetas.shape[1] - 1],
                      rs[0:ranges[1], thetas.shape[1] - 1],
                      color='black', linewidth=0.5)
            # bottom arc
            plt.polar(thetas[0, 0:thetas.shape[1] - 1],
                      rs[0, 0:thetas.shape[1] - 1], color='black',
                      linewidth=0.5)

        if fov_color is not None:
            theta = thetas[0:ranges[1], 0]
            theta = np.append(theta, thetas[ranges[1]-1, 0:thetas.shape[1]-1])
            theta = np.append(theta, np.flip(thetas[0:ranges[1], thetas.shape[1]-2]))
            theta = np.append(theta, np.flip(thetas[0, 0:thetas.shape[1]-2]))

            r = rs[0:ranges[1], 0]
            r = np.append(r, rs[ranges[1]-1, 0:thetas.shape[1]-1])
            r = np.append(r, np.flip(rs[0:ranges[1], thetas.shape[1]-2]))
            r = np.append(r, np.flip(rs[0, 0:thetas.shape[1]-2]))
            ax.fill(theta, r, color=fov_color, alpha=alpha)
        citing_warning()
        return beam_corners_aacgm_lats, beam_corners_aacgm_lons, thetas, rs, ax<|MERGE_RESOLUTION|>--- conflicted
+++ resolved
@@ -28,12 +28,9 @@
 import aacgmv2
 
 from pydarn import (PyDARNColormaps, build_scan, radar_fov, citing_warning,
-<<<<<<< HEAD
-    Projections, SuperDARNRadars)
-=======
                     time2datetime, plot_exceptions, SuperDARNRadars,
-                    Hemisphere)
->>>>>>> b82ec043
+                    Hemisphere, Projections)
+
 
 
 class Fan():
@@ -73,12 +70,7 @@
                 polar projection
                 Default: Generates a polar projection for the user
                 with MLT/latitude labels
-<<<<<<< HEAD
-            scan_index: int
-=======
-
             scan_index: int or datetime
->>>>>>> b82ec043
                 Scan number from beginning of first record in file
                 or datetime given first record to match the index
                 Default: 1
@@ -162,18 +154,8 @@
         plot_beams = np.where(beam_scan == scan_index)
 
         # Time for coordinate conversion
-<<<<<<< HEAD
-        date = dt.datetime(dmap_data[plot_beams[0][0]]['time.yr'],
-                            dmap_data[plot_beams[0][0]]['time.mo'],
-                            dmap_data[plot_beams[0][0]]['time.dy'],
-                            dmap_data[plot_beams[0][0]]['time.hr'],
-                            dmap_data[plot_beams[0][0]]['time.mt'],
-                            dmap_data[plot_beams[0][0]]['time.sc'])
-                                           
-=======
         dtime = time2datetime(dmap_data[plot_beams[0][0]])
 
->>>>>>> b82ec043
         # Plot FOV outline
         beam_corners_aacgm_lats, beam_corners_aacgm_lons, thetas, rs, ax = \
             cls.plot_fov(stid=dmap_data[0]['stid'], date=date, ranges=ranges, 
@@ -324,25 +306,10 @@
         # Setup plot
         # This may screw up references
         if ax is None:
-<<<<<<< HEAD
             # Get the hemisphere to pass to plotting projection
             kwargs['hem'] = SuperDARNRadars.radars[stid].hemisphere
             # Get a polar projection using any kwarg input
             ax = Projections.axis_polar(**kwargs)
-=======
-            ax = plt.axes(polar=True)
-            if SuperDARNRadars.radars[stid].hemisphere == Hemisphere.North:
-                ax.set_ylim(90, lowlat)
-                ax.set_yticks(np.arange(lowlat, 90, 10))
-            else:
-                ax.set_ylim(-90, -abs(lowlat))
-                ax.set_yticks(np.arange(-abs(lowlat), -90, -10))
-            ax.set_xticks([0, np.radians(45), np.radians(90), np.radians(135),
-                           np.radians(180), np.radians(225), np.radians(270),
-                           np.radians(315)])
-            ax.set_xticklabels(['00', '', '06', '', '12', '', '18', ''])
-            ax.set_theta_zero_location("S")
->>>>>>> b82ec043
 
         if boundary:
             # left boundary line
