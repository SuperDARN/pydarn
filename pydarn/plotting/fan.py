# Copyright (C) 2020 SuperDARN Canada, University of Saskatchewan
# Author: Daniel Billett, Marina Schmidt
#
# Modifications:
# 2021-05-07: CJM - Included radar position and labels in plotting
# 2021-04-01 Shane Coyle added pcolormesh to the code
# 2021-05-19 Marina Schmidt - Added scan index with datetimes
# 2021-09-15 Marina Schmidt - removed fov file options
# 2021-09-09: CJM - Included a channel option for plot_fan
# 2021-09-08: CJM - Included individual gate and beam boundary plotting for FOV
# 2021-11-22: MTS - pass in axes object to plot_fov
# 2021-11-18: MTS - Added Projectsion class for cartopy use
# 2021-02-02: CJM - Included rsep and frang options in plot_fov
#                 - Re-arranged logic for ranges option
#                 - Indexing fixed for give lower ranges that are non-zero
#
# Disclaimer:
# pyDARN is under the LGPL v3 license found in the root directory LICENSE.md
# Everyone is permitted to copy and distribute verbatim copies of this license
# document, but changing it is not allowed.
#
# This version of the GNU Lesser General Public License incorporates the terms
# and conditions of version 3 of the GNU General Public License,
# supplemented by the additional permissions listed below.


"""
Fan plots, mapped to AACGM coordinates in a polar format
"""

import datetime as dt
import matplotlib.pyplot as plt
import numpy as np

from matplotlib import ticker, cm, colors
from typing import List, Union

# Third party libraries
import aacgmv2

from pydarn import (PyDARNColormaps, build_scan, radar_fov,
                    partial_record_warning, time2datetime, plot_exceptions,
                    SuperDARNRadars, Projs, Coords, Hemisphere, Projections)

class Fan():
    """
    'Fan', or 'Field-of-view' plots for SuperDARN FITACF data
    This class inherits from matplotlib to generate the figures
    Methods
    -------
    plot_fan
    plot_fov
    plot_radar_position
    plot_radar_label
    """

    def __str__(self):
        return "This class is static class that provides"\
                " the following methods: \n"\
                "   - plot_fan()\n"\
                "   - plot_fov()\n"

    @classmethod
    def plot_fan(cls, dmap_data: List[dict], ax=None, ranges: List=[],
                 scan_index: Union[int, dt.datetime] = 1,
                 parameter: str = 'v', cmap: str = None,
                 groundscatter: bool = False, zmin: int = None,
                 zmax: int = None, colorbar: bool = True,
                 colorbar_label: str = '', title: bool = True,
                 boundary: bool = True, projs: Projs = Projs.POLAR,
                 coords: Coords = Coords.AACGM_MLT,
                 channel: int = 'all', **kwargs):
        """
        Plots a radar's Field Of View (FOV) fan plot for the given data and
        scan number

        Parameters
        -----------
            dmap_data: List[dict]
                Named list of dictionaries obtained from SDarn_read
            ax: matplotlib.pyplot axis
                Pre-defined axis object to pass in, must currently be
                polar projection
                Default: Generates a polar projection for the user
                with MLT/latitude labels
            scan_index: int or datetime
                Scan number starting from the first record in file with
                associated channel number or datetime given first record
                to match the index
                Default: 1
            parameter: str
                Key name indicating which parameter to plot.
                Default: v (Velocity). Alternatives: 'p_l', 'w_l', 'elv'
            cmap: matplotlib.cm
                matplotlib colour map
                https://matplotlib.org/tutorials/colors/colormaps.html
                Default: Official pyDARN colour map for given parameter
            groundscatter : bool
                Set true to indicate if groundscatter should be plotted in grey
                Default: False
            zmin: int
                The minimum parameter value for coloring
                Default: {'p_l': [0], 'v': [-200], 'w_l': [0], 'elv': [0]}
            zmax: int
                The maximum parameter value for  coloring
                Default: {'p_l': [50], 'v': [200], 'w_l': [250], 'elv': [50]}
            colorbar: bool
                Draw a colourbar if True
                Default: True
            colorbar_label: str
                the label that appears next to the colour bar.
                Requires colorbar to be true
                Default: ''
            fov_files: bool
                boolean if the fov data should be read in by a file
                pyDARN supplies. If false then it uses radar position
                code.
                default: False
            title: bool
                if true then will create a title, else user
                can define it with plt.title
                default: true
            channel : int or str
                integer indicating which channel to plot or 'all' to
                plot all channels
                Default: 'all'
            kwargs: key = value
                Additional keyword arguments to be used in projection plotting
                and plot_fov for possible keywords, see: projections.axis_polar

        Returns
        -----------
        beam_corners_aacgm_lats
            n_beams x n_gates numpy array of AACGMv2 latitudes
        beam_corners_aacgm_lons
            n_beams x n_gates numpy array of AACGMv2 longitudes
        scan
            n_beams x n_gates numpy array of the scan data
            (for the selected parameter)
        grndsct
            n_beams x n_gates numpy array of the scan data
            (for the selected parameter)
        See Also
        --------
            plot_fov
        """
        # Remove all data from dmap_data that is not in chosen channel
        if channel != 'all':
            # Get the first channel used in case of no data in given channel
            opt_channel = dmap_data[0]['channel']
            dmap_data = [rec for rec in dmap_data if rec['channel'] == channel]
            # If no records exist, advise user that the channel is not used
            if not dmap_data:
                raise plot_exceptions.NoChannelError(channel, opt_channel)

        # Get scan numbers for each record
        beam_scan = build_scan(dmap_data)
        scan_time = None
        if isinstance(scan_index, dt.datetime):
            # loop through dmap_data records, dump a datetime
            # list where scans start
            scan_time = scan_index
            scan_index = 0
            found_match = False
            for rec in dmap_data:
                rec_time = time2datetime(rec)
                if abs(rec['scan']) == 1:
                    scan_index += 1
                # Need the abs since you cannot have negative seconds
                diff_time = abs(scan_time - rec_time)
                if diff_time.seconds < 1:
                    found_match = True
                    break
            # handle datetimes out of bounds
            if found_match is False:
                raise plot_exceptions.IncorrectDateError(rec_time,
                                                         scan_time)
        # Locate scan in loaded data
        plot_beams = np.where(beam_scan == scan_index)
        hemisphere = SuperDARNRadars.radars[dmap_data[0]['stid']].hemisphere

        # Time for coordinate conversion
        if not scan_time:
            date = time2datetime(dmap_data[plot_beams[0][0]])
        else:
            date = scan_time

        # Plot FOV outline
        if ranges == [] or ranges is None:
            try:
                # If not given, get ranges from data file
                ranges = [0, dmap_data[0]['nrang']]
            except KeyError:
                # Otherwise, default to [0,75]
                ranges = [0, SuperDARNRadars.radars[stid].range_gate_45]

        # Get rsep and frang from data unless not there then take defaults
        # of 180 km for frang and 45 km for rsep as these are most commonly
        # used
        try:
            frang = dmap_data[0]['frang']
        except KeyError:
            frang = 180

        try:
            rsep = dmap_data[0]['rsep']
        except KeyError:
            rsep = 45
        beam_corners_lats, beam_corners_lons =\
            radar_fov(stid=dmap_data[0]['stid'],
                      rsep=rsep, frang=frang,
                      ranges=ranges, date=date, coords=coords,
                      **kwargs)
        #beam_corners_lons = np.where(beam_corners_lons<0 , beam_corners_lons,
        #                             beam_corners_lons + 360)

        fan_shape = beam_corners_lons.shape

        rs = beam_corners_lats
        thetas = np.radians(beam_corners_lons)

        # Get range-gate data and groundscatter array for given scan
        # fan_shape has no -1 as when given ranges we want to include the
        # both ends fo the ranges given
        scan = np.zeros((fan_shape[0], fan_shape[1]-1))
        grndsct = np.zeros((fan_shape[0], fan_shape[1]-1))
        # Colour table and max value selection depending on parameter plotted
        # Load defaults if none given
        if cmap is None:
            cmap = {'p_l': 'plasma', 'v': PyDARNColormaps.PYDARN_VELOCITY,
                    'w_l': PyDARNColormaps.PYDARN_VIRIDIS,

                    'elv': PyDARNColormaps.PYDARN}
            cmap = plt.cm.get_cmap(cmap[parameter])

        # Setting zmin and zmax
        defaultzminmax = {'p_l': [0, 50], 'v': [-200, 200],
                          'w_l': [0, 250], 'elv': [0, 50]}
        if zmin is None:
            zmin = defaultzminmax[parameter][0]
        if zmax is None:
            zmax = defaultzminmax[parameter][1]
        norm = colors.Normalize
        norm = norm(zmin, zmax)

        for i in np.nditer(plot_beams):
            try:
                # get a list of gates where there is data
                slist = dmap_data[i.astype(int)]['slist']
                # get the beam number for the record
                beam = dmap_data[i.astype(int)]['bmnum']

                # Exclude ranges larger than the expected maximum.
                # This is a temporary fix to manage inconsistencies between the
                # fitacf files and the hardware files. The issue will be
                # fully resolved when the `rpos` code is committed.
<<<<<<< HEAD
                good_data=np.where((slist>=ranges[0])&(slist<ranges[1]))
                slist=slist[good_data]
                temp_data=dmap_data[i.astype(int)][parameter][good_data]
                temp_ground=dmap_data[i.astype(int)]['gflg'][good_data]
=======
                good_data = slist < (fan_shape[0] - 1)
                slist = slist[good_data]
                temp_data = dmap_data[i.astype(int)][parameter][good_data]
                temp_ground = dmap_data[i.astype(int)]['gflg'][good_data]
>>>>>>> 87fb29db

                scan[slist-ranges[0], beam] = temp_data
                grndsct[slist-ranges[0], beam] = temp_ground
            # if there is no slist field this means partial record
            except KeyError:
                partial_record_warning()
                continue

        # Begin plotting by iterating over ranges and beams
<<<<<<< HEAD
        
        
        thetas = thetas[0:ranges[1]-ranges[0]+1]
        rs = rs[0:ranges[1]-ranges[0]+1]
        scan = scan[0:ranges[1]-ranges[0]]
        ax.pcolormesh(thetas, rs,
                      np.ma.masked_array(scan, ~scan.astype(bool)),
                      norm=norm, cmap=cmap)

        # plot the groundscatter as grey fill
        if groundscatter:
            grndsct = grndsct[0:ranges[1]-ranges[0]]
=======
        thetas = thetas[ranges[0]:ranges[1]]
        rs = rs[ranges[0]:ranges[1]]
        scan = scan[ranges[0]:ranges[1]-1]

        stid=dmap_data[0]['stid']
        kwargs['hemisphere'] = SuperDARNRadars.radars[stid].hemisphere

        if projs == Projs.POLAR:
            ax = Projections.axis_polar(**kwargs)
            ccrs = None
>>>>>>> 87fb29db
            ax.pcolormesh(thetas, rs,
                          np.ma.masked_array(scan, ~scan.astype(bool)),
                          norm=norm, cmap=cmap, zorder=5)

            # plot the groundscatter as grey fill
            if groundscatter:
                grndsct = grndsct[ranges[0]:ranges[1]-1]
                ax.pcolormesh(thetas, rs,
                              np.ma.masked_array(grndsct,
                                                 ~grndsct.astype(bool)),
                              norm=norm, cmap='Greys')
            azm = np.linspace(0, 2 * np.pi, 100)
            r, th = np.meshgrid(rs, azm)
            plt.plot(azm, r, color='k', ls='none')
            plt.grid()

        else:
            ax, ccrs = Projections.axis_geological(date, **kwargs)
            ax.pcolormesh(np.degrees(thetas), rs,
                          np.ma.masked_array(scan, ~scan.astype(bool)),
                          norm=norm, cmap=cmap,
                          transform=ccrs.PlateCarree(), zorder=2)
            if groundscatter:
                ax.pcolormesh(np.degrees(thetas), rs,
                              np.ma.masked_array(grndsct,
                                                 ~grndsct.astype(bool)),
                              norm=norm, cmap='Greys',
                              transform=ccrs.PlateCarree(), zorder=2)


        if boundary:
            cls.plot_fov(stid=dmap_data[0]['stid'], date=date, ax=ax,
                         ccrs=ccrs, coords=coords, projs=projs, rsep=rsep,
                         frang=frang, ranges=ranges, **kwargs)

        # Create color bar if True
        if colorbar is True:
            mappable = cm.ScalarMappable(norm=norm, cmap=cmap)
            locator = ticker.MaxNLocator(symmetric=True, min_n_ticks=3,
                                         integer=True, nbins='auto')
            ticks = locator.tick_values(vmin=zmin, vmax=zmax)

            cb = ax.figure.colorbar(mappable, ax=ax,
                                    extend='both', ticks=ticks)

            if colorbar_label != '':
                cb.set_label(colorbar_label)
        if title:
            start_time = time2datetime(dmap_data[plot_beams[0][0]])
            end_time = time2datetime(dmap_data[plot_beams[-1][-1]])
            title = cls.__add_title__(start_time, end_time)
            plt.title(title)
        return beam_corners_lats, beam_corners_lons, scan, grndsct

    @classmethod
    def plot_fov(cls, stid: str, date: dt.datetime,
                 ax=None, ccrs=None, ranges: List = [],
                 rsep: int = 45, frang: int = 180,
                 projs: object = Projs.POLAR,
                 coords: Coords = Coords.AACGM_MLT,
                 fov_color: str = None, alpha: int = 0.5,
                 radar_location: bool = True, radar_label: bool = False,
                 line_color: str = 'black',
                 grid: bool = False,
                 line_alpha: int = 0.5, **kwargs):
        """
        plots only the field of view (FOV) for a given radar station ID (stid)

        Parameters
        -----------
            stid: int
                Radar station ID
            ax: matplotlib.pyplot axis
                Pre-defined axis object to pass in, must currently be
                polar projection
                Default: Generates a polar projection for the user
                with MLT/latitude labels
            date: datetime object
                Sets the datetime used to find the coordinates of the FOV
                Default: Current time
            ranges: list
                Set to a two element list of the lower and upper ranges to plot
                If None, the  max will be obtained by SuperDARNRadars
                Default: None
            projs: Pojs object
                Sets the projection type for the plot
                Default: Projs.POLAR
            boundary: bool
                Set to false to not plot the outline of the FOV
                Default: True
            grid: bool
                Set to false to not plot the grid of gates in the FOV
                Default: False
            fov_color: str
                fov color to fill in the boundary
                default: None
            line_color: str
                line color of the fov plot
                default: black
            alpha: int
                alpha controls the transparency of
                the fov color
                Default: 0.5
            line_alpha: int
                line_alpha controls the transparency of
                the boundary and grid lines of the fov
                Default: 0.5
            radar_location: bool
                Add a dot where radar is located if True
                Default: False
            radar_label: bool
                Add a label with the radar abbreviation if True
                Default: False
            kwargs: key = value
                Additional keyword arguments to be used in projection plotting
                For possible keywords, see: projections.axis_polar

        Returns
        -------
            beam_corners_aacgm_lats - list of beam corners AACGM latitudes
            beam_corners_aacgm_lons - list of beam corners AACGM longitudes
            beam_corners_lon - theta polar coordinates
            rs - radius polar coordinates
        """
        if ranges == [] or ranges is None:
            ranges = [0, SuperDARNRadars.radars[stid].range_gate_45]

        if not date:
            date = dt.datetime.now()

        # Get radar beam/gate locations
        beam_corners_lats, beam_corners_lons = \
            radar_fov(stid, ranges=ranges, rsep=rsep, frang=frang,
                      date=date, coords=coords, **kwargs)

        if projs is Projs.POLAR:
            beam_corners_lons = np.radians(beam_corners_lons)

        # Setup plot
        # This may screw up references
        hemisphere = SuperDARNRadars.radars[stid].hemisphere
        if ax is None:
            # Get the hemisphere to pass to plotting projection
<<<<<<< HEAD
            kwargs['hemisphere'] = SuperDARNRadars.radars[stid].hemisphere
            # Get a polar projection using any kwarg input
            ax = Projections.axis_polar(**kwargs)

        if boundary:
            # left boundary line
            plt.plot(thetas[0:ranges[1]-ranges[0]+1, 0], 
                     rs[0:ranges[1]-ranges[0]+1, 0],
                     color=line_color, linewidth=0.5,
                     alpha=line_alpha)
            # top radar arc
            plt.plot(thetas[ranges[1]-ranges[0], 0:thetas.shape[1]],
                     rs[ranges[1]-ranges[0], 0:thetas.shape[1]],
                     color=line_color, linewidth=0.5,
                     alpha=line_alpha)
            # right boundary line
            plt.plot(thetas[0:ranges[1]-ranges[0]+1, thetas.shape[1] - 1],
                     rs[0:ranges[1]-ranges[0]+1, thetas.shape[1] - 1],
                     color=line_color, linewidth=0.5,
                     alpha=line_alpha)
            # bottom arc
            plt.plot(thetas[0, 0:thetas.shape[1]],
                     rs[0, 0:thetas.shape[1]], color=line_color,
                     linewidth=0.5, alpha=line_alpha)
=======
            kwargs['hemisphere'] = hemisphere
            if projs is Projs.POLAR:
                # Get a polar projection using any kwarg input
                ax = Projections.axis_polar(date=date, **kwargs)
            else:
                ax, ccrs = Projections.axis_geological(date=date, **kwargs)
        if ccrs is None:
            transform = ax.transData
        else:
            transform = ccrs.Geodetic()
        # left boundary line
        plt.plot(beam_corners_lons[0:ranges[1], 0],
                 beam_corners_lats[0:ranges[1], 0],
                 color=line_color, linewidth=0.5,
                 alpha=line_alpha, transform=transform)
        # top radar arc
        plt.plot(beam_corners_lons[ranges[1] - 1, 0:beam_corners_lons.shape[1]],
                 beam_corners_lats[ranges[1] - 1, 0:beam_corners_lons.shape[1]],
                 color=line_color, linewidth=0.5,
                 alpha=line_alpha, transform=transform)
        # right boundary line
        plt.plot(beam_corners_lons[0:ranges[1], beam_corners_lons.shape[1] - 1],
                 beam_corners_lats[0:ranges[1], beam_corners_lons.shape[1] - 1],
                 color=line_color, linewidth=0.5,
                 alpha=line_alpha, transform=transform)
        # bottom arc
        plt.plot(beam_corners_lons[0, 0:beam_corners_lons.shape[1] - 1],
                 beam_corners_lats[0, 0:beam_corners_lons.shape[1] - 1],
                 color=line_color, linewidth=0.5, alpha=line_alpha,
                 transform=transform)

        fan_shape = beam_corners_lons.shape
>>>>>>> 87fb29db

        if grid:
            # This plots lines along the beams
            for bm in range(fan_shape[1]):
<<<<<<< HEAD
                plt.plot(thetas[0:ranges[1]+1, bm - 1],
                        rs[0:ranges[1]+1, bm - 1],
                        color=line_color, linewidth=0.2,
                        alpha=line_alpha)
            # This plots arcs along the gates
            for g in range(ranges[1]-ranges[0]+1):
                plt.plot(thetas[g-1, 0:thetas.shape[1]],
                        rs[g - 1, 0:thetas.shape[1]],
                        color=line_color, linewidth=0.2,
                        alpha=line_alpha)
=======
                plt.plot(beam_corners_lons[0:ranges[1], bm - 1],
                         beam_corners_lats[0:ranges[1], bm - 1],
                         color=line_color, linewidth=0.2,
                         alpha=line_alpha, transform=transform)
            # This plots arcs along the gates
            for g in range(ranges[1]):
                plt.plot(beam_corners_lons[g-1, 0:beam_corners_lons.shape[1]],
                         beam_corners_lats[g - 1, 0:beam_corners_lons.shape[1]],
                         color=line_color, linewidth=0.2,
                         alpha=line_alpha, transform=transform)
>>>>>>> 87fb29db

        if radar_location:
            cls.plot_radar_position(stid, date=date, line_color=line_color,
                                    transform=transform, projs=projs,
                                    coords=coords, ccrs=ccrs, **kwargs)
        if radar_label:
            cls.plot_radar_label(stid, date=date, line_color=line_color,
                                 transform=transform, projs=projs,
                                 coords=coords, ccrs=ccrs, **kwargs)

        if fov_color is not None:
<<<<<<< HEAD
            theta = thetas[0:ranges[1]+1, 0]
            theta = np.append(theta, thetas[ranges[1]-ranges[0], 0:thetas.shape[1]-1])
            theta = np.append(theta, np.flip(thetas[0:ranges[1]-ranges[0]+1,
                                                    thetas.shape[1]-1]))
            theta = np.append(theta, np.flip(thetas[0, 0:thetas.shape[1]-1]))

            r = rs[0:ranges[1]+1, 0]
            r = np.append(r, rs[ranges[1]-ranges[0], 0:thetas.shape[1]-1])
            r = np.append(r, np.flip(rs[0:ranges[1]-ranges[0]+1, thetas.shape[1]-1]))
            r = np.append(r, np.flip(rs[0, 0:thetas.shape[1]-1]))
            ax.fill(theta, r, color=fov_color, alpha=alpha, zorder=0)
        return beam_corners_aacgm_lats, beam_corners_aacgm_lons, thetas, rs, ax
=======
            theta = beam_corners_lons[0:ranges[1], 0]
            theta = np.append(theta,
                              beam_corners_lons[ranges[1]-1,
                                               0:beam_corners_lons.shape[1]-1])
            theta =\
                np.append(theta,
                          np.flip(beam_corners_lons[0:ranges[1],
                                                   beam_corners_lons.shape[1]-1]))
            theta =\
                np.append(theta,
                          np.flip(beam_corners_lons[0,
                                                   0:beam_corners_lons.shape[1]-1]))

            r = beam_corners_lats[0:ranges[1], 0]
            r = np.append(r,
                          beam_corners_lats[ranges[1]-1,
                                            0:beam_corners_lons.shape[1]-1])
            r = np.append(r,
                          np.flip(beam_corners_lats[0:ranges[1],
                                                    beam_corners_lons.shape[1]-1]))
            r = np.append(r,
                          np.flip(beam_corners_lats[0,
                                                    0:beam_corners_lons.shape[1]-1]))

            # TODO:
            # Flipping doesn't affect the polar plot so I've left it outside
            # an if loop here. We will need to check the winding order of
            # all the radars FOV to make sure they fill the inside instead
            # of outside, for some reason when I came across this problem
            # using D3.js it was really random which came out the wrong way
            theta = np.flip(theta)
            r = np.flip(r)

            ax.fill(theta, r, color=fov_color, alpha=alpha, zorder=3,
                    transform=transform)

        return beam_corners_lats, beam_corners_lons, ax, ccrs
>>>>>>> 87fb29db

    @classmethod
    def plot_radar_position(cls, stid: int, date: dt.datetime,
                            transform: object = None,
                            coords: Coords = Coords.AACGM_MLT,
                            projs: Projs = Projs.POLAR,
                            line_color: str = 'black', **kwargs):
        """
        plots only a dot at the position of a given radar station ID (stid)

        Parameters
        -----------
            stid: int
                Radar station ID
            date: datetime datetime object
                sets the datetime used to find the coordinates of the
                FOV
            line_color: str
                color of the dot
                default: black

        Returns
        -------
            No variables returned
        """
        # Get location of radar
        lat = SuperDARNRadars.radars[stid].hardware_info.geographic.lat
        lon = SuperDARNRadars.radars[stid].hardware_info.geographic.lon
        # Convert to geomag coords
        if coords == Coords.AACGM_MLT or coords == Coords.AACGM:
            geomag_radar = aacgmv2.get_aacgm_coord(lat, lon, 250, date)
            lat = geomag_radar[0]
            lon = geomag_radar[1]
            if coords == Coords.AACGM_MLT:
                mltshift = geomag_radar[1] - (aacgmv2.convert_mlt(geomag_radar[1], date) * 15)
                lon = geomag_radar[1] - mltshift
        if projs == Projs.POLAR:
            lon = np.radians(lon)
        # Plot a dot at the radar site
        plt.scatter(lon, lat, c=line_color, s=5, transform=transform)
        return

    @classmethod
    def plot_radar_label(cls, stid: int, date: dt.datetime,
                         coords: Coords = Coords.AACGM_MLT,
                         projs: Projs = Projs.POLAR,
                         line_color: str = 'black', transform: object = None,
                         **kwargs):
        """
        plots only string at the position of a given radar station ID (stid)

        Parameters
        -----------
            stid: int
                Radar station ID
            date: datetime datetime object
                sets the datetime used to find the coordinates of the
                FOV
            line_color: str
                color of the text
                default: black

        Returns
        -------
            No variables returned
        """
        # Label text
        label_str = ' ' + SuperDARNRadars.radars[stid]\
                    .hardware_info.abbrev.upper()
        # Get location of radar
        lat = SuperDARNRadars.radars[stid].hardware_info.geographic.lat
        lon = SuperDARNRadars.radars[stid].hardware_info.geographic.lon

        # Convert to geomag coords
        if coords == Coords.AACGM_MLT or coords == Coords.AACGM:
            geomag_radar = aacgmv2.get_aacgm_coord(lat, lon, 250, date)
            lat = geomag_radar[0]
            lon = geomag_radar[1]
            if coords == Coords.AACGM_MLT:
                mltshift = geomag_radar[1] - (aacgmv2.convert_mlt(geomag_radar[1], date) * 15)
                lon = geomag_radar[1] - mltshift
        if projs == Projs.POLAR:
            lon = np.radians(lon)

        theta_text = lon
        # Shift in latitude (dependent on hemisphere)
        if SuperDARNRadars.radars[stid].hemisphere == Hemisphere.North:
            r_text = lat - 5
        else:
            r_text = lat + 5
        plt.text(theta_text, r_text, label_str, ha='center',
                 transform=transform, c=line_color)
        return

    @classmethod
    def __add_title__(cls, first_timestamp: dt.datetime,
                      end_timestamp: dt.datetime):
        title = "{year}-{month}-{day} {start_hour}:{start_minute}:{second} -"\
                " {end_hour}:{end_minute}:{end_second}"\
                "".format(year=first_timestamp.year,
                          month=str(first_timestamp.month).zfill(2),
                          day=str(first_timestamp.day).zfill(2),
                          start_hour=str(first_timestamp.hour).zfill(2),
                          start_minute=str(first_timestamp.minute).zfill(2),
                          second=str(first_timestamp.second).zfill(2),
                          end_hour=str(end_timestamp.hour).
                          zfill(2),
                          end_minute=str(end_timestamp.minute).
                          zfill(2),
                          end_second=str(end_timestamp.second).zfill(2))
        return title<|MERGE_RESOLUTION|>--- conflicted
+++ resolved
@@ -254,17 +254,10 @@
                 # This is a temporary fix to manage inconsistencies between the
                 # fitacf files and the hardware files. The issue will be
                 # fully resolved when the `rpos` code is committed.
-<<<<<<< HEAD
                 good_data=np.where((slist>=ranges[0])&(slist<ranges[1]))
                 slist=slist[good_data]
                 temp_data=dmap_data[i.astype(int)][parameter][good_data]
                 temp_ground=dmap_data[i.astype(int)]['gflg'][good_data]
-=======
-                good_data = slist < (fan_shape[0] - 1)
-                slist = slist[good_data]
-                temp_data = dmap_data[i.astype(int)][parameter][good_data]
-                temp_ground = dmap_data[i.astype(int)]['gflg'][good_data]
->>>>>>> 87fb29db
 
                 scan[slist-ranges[0], beam] = temp_data
                 grndsct[slist-ranges[0], beam] = temp_ground
@@ -274,23 +267,9 @@
                 continue
 
         # Begin plotting by iterating over ranges and beams
-<<<<<<< HEAD
-        
-        
         thetas = thetas[0:ranges[1]-ranges[0]+1]
         rs = rs[0:ranges[1]-ranges[0]+1]
         scan = scan[0:ranges[1]-ranges[0]]
-        ax.pcolormesh(thetas, rs,
-                      np.ma.masked_array(scan, ~scan.astype(bool)),
-                      norm=norm, cmap=cmap)
-
-        # plot the groundscatter as grey fill
-        if groundscatter:
-            grndsct = grndsct[0:ranges[1]-ranges[0]]
-=======
-        thetas = thetas[ranges[0]:ranges[1]]
-        rs = rs[ranges[0]:ranges[1]]
-        scan = scan[ranges[0]:ranges[1]-1]
 
         stid=dmap_data[0]['stid']
         kwargs['hemisphere'] = SuperDARNRadars.radars[stid].hemisphere
@@ -298,14 +277,13 @@
         if projs == Projs.POLAR:
             ax = Projections.axis_polar(**kwargs)
             ccrs = None
->>>>>>> 87fb29db
             ax.pcolormesh(thetas, rs,
                           np.ma.masked_array(scan, ~scan.astype(bool)),
-                          norm=norm, cmap=cmap, zorder=5)
+                          norm=norm, cmap=cmap, zorder=2)
 
             # plot the groundscatter as grey fill
             if groundscatter:
-                grndsct = grndsct[ranges[0]:ranges[1]-1]
+                grndsct = grndsct[0:ranges[1]-ranges[0]]
                 ax.pcolormesh(thetas, rs,
                               np.ma.masked_array(grndsct,
                                                  ~grndsct.astype(bool)),
@@ -442,32 +420,6 @@
         hemisphere = SuperDARNRadars.radars[stid].hemisphere
         if ax is None:
             # Get the hemisphere to pass to plotting projection
-<<<<<<< HEAD
-            kwargs['hemisphere'] = SuperDARNRadars.radars[stid].hemisphere
-            # Get a polar projection using any kwarg input
-            ax = Projections.axis_polar(**kwargs)
-
-        if boundary:
-            # left boundary line
-            plt.plot(thetas[0:ranges[1]-ranges[0]+1, 0], 
-                     rs[0:ranges[1]-ranges[0]+1, 0],
-                     color=line_color, linewidth=0.5,
-                     alpha=line_alpha)
-            # top radar arc
-            plt.plot(thetas[ranges[1]-ranges[0], 0:thetas.shape[1]],
-                     rs[ranges[1]-ranges[0], 0:thetas.shape[1]],
-                     color=line_color, linewidth=0.5,
-                     alpha=line_alpha)
-            # right boundary line
-            plt.plot(thetas[0:ranges[1]-ranges[0]+1, thetas.shape[1] - 1],
-                     rs[0:ranges[1]-ranges[0]+1, thetas.shape[1] - 1],
-                     color=line_color, linewidth=0.5,
-                     alpha=line_alpha)
-            # bottom arc
-            plt.plot(thetas[0, 0:thetas.shape[1]],
-                     rs[0, 0:thetas.shape[1]], color=line_color,
-                     linewidth=0.5, alpha=line_alpha)
-=======
             kwargs['hemisphere'] = hemisphere
             if projs is Projs.POLAR:
                 # Get a polar projection using any kwarg input
@@ -479,55 +431,49 @@
         else:
             transform = ccrs.Geodetic()
         # left boundary line
-        plt.plot(beam_corners_lons[0:ranges[1], 0],
-                 beam_corners_lats[0:ranges[1], 0],
+        plt.plot(beam_corners_lons[0:ranges[1]-ranges[0]+1, 0],
+                 beam_corners_lats[0:ranges[1]-ranges[0]+1, 0],
                  color=line_color, linewidth=0.5,
-                 alpha=line_alpha, transform=transform)
+                 alpha=line_alpha, transform=transform, zorder=3)
         # top radar arc
-        plt.plot(beam_corners_lons[ranges[1] - 1, 0:beam_corners_lons.shape[1]],
-                 beam_corners_lats[ranges[1] - 1, 0:beam_corners_lons.shape[1]],
+        plt.plot(beam_corners_lons[ranges[1]-ranges[0],
+                                   0:beam_corners_lons.shape[1]],
+                 beam_corners_lats[ranges[1]-ranges[0],
+                                   0:beam_corners_lons.shape[1]],
                  color=line_color, linewidth=0.5,
-                 alpha=line_alpha, transform=transform)
+                 alpha=line_alpha, transform=transform, zorder=3)
         # right boundary line
-        plt.plot(beam_corners_lons[0:ranges[1], beam_corners_lons.shape[1] - 1],
-                 beam_corners_lats[0:ranges[1], beam_corners_lons.shape[1] - 1],
+        plt.plot(beam_corners_lons[0:ranges[1]-ranges[0]+1,
+                                   beam_corners_lons.shape[1] - 1],
+                 beam_corners_lats[0:ranges[1]-ranges[0]+1,
+                                   beam_corners_lons.shape[1] - 1],
                  color=line_color, linewidth=0.5,
-                 alpha=line_alpha, transform=transform)
+                 alpha=line_alpha, transform=transform, zorder=3)
         # bottom arc
-        plt.plot(beam_corners_lons[0, 0:beam_corners_lons.shape[1] - 1],
-                 beam_corners_lats[0, 0:beam_corners_lons.shape[1] - 1],
+        plt.plot(beam_corners_lons[0, 0:beam_corners_lons.shape[1]],
+                 beam_corners_lats[0, 0:beam_corners_lons.shape[1]],
                  color=line_color, linewidth=0.5, alpha=line_alpha,
-                 transform=transform)
+                 transform=transform, zorder=3)
 
         fan_shape = beam_corners_lons.shape
->>>>>>> 87fb29db
 
         if grid:
             # This plots lines along the beams
             for bm in range(fan_shape[1]):
-<<<<<<< HEAD
-                plt.plot(thetas[0:ranges[1]+1, bm - 1],
-                        rs[0:ranges[1]+1, bm - 1],
-                        color=line_color, linewidth=0.2,
-                        alpha=line_alpha)
+                plt.plot(beam_corners_lons[0:ranges[1] + 1, bm - 1],
+                         beam_corners_lats[0:ranges[1] + 1, bm - 1],
+                         color=line_color, linewidth=0.2,
+                         alpha=line_alpha, transform=transform,
+                         zorder=3)
             # This plots arcs along the gates
-            for g in range(ranges[1]-ranges[0]+1):
-                plt.plot(thetas[g-1, 0:thetas.shape[1]],
-                        rs[g - 1, 0:thetas.shape[1]],
-                        color=line_color, linewidth=0.2,
-                        alpha=line_alpha)
-=======
-                plt.plot(beam_corners_lons[0:ranges[1], bm - 1],
-                         beam_corners_lats[0:ranges[1], bm - 1],
+            for g in range(ranges[1] - ranges[0] + 1):
+                plt.plot(beam_corners_lons[g - 1,
+                                           0:beam_corners_lons.shape[1]],
+                         beam_corners_lats[g - 1,
+                                          0:beam_corners_lons.shape[1]],
                          color=line_color, linewidth=0.2,
-                         alpha=line_alpha, transform=transform)
-            # This plots arcs along the gates
-            for g in range(ranges[1]):
-                plt.plot(beam_corners_lons[g-1, 0:beam_corners_lons.shape[1]],
-                         beam_corners_lats[g - 1, 0:beam_corners_lons.shape[1]],
-                         color=line_color, linewidth=0.2,
-                         alpha=line_alpha, transform=transform)
->>>>>>> 87fb29db
+                         alpha=line_alpha, transform=transform,
+                         zorder=3)
 
         if radar_location:
             cls.plot_radar_position(stid, date=date, line_color=line_color,
@@ -539,39 +485,25 @@
                                  coords=coords, ccrs=ccrs, **kwargs)
 
         if fov_color is not None:
-<<<<<<< HEAD
-            theta = thetas[0:ranges[1]+1, 0]
-            theta = np.append(theta, thetas[ranges[1]-ranges[0], 0:thetas.shape[1]-1])
-            theta = np.append(theta, np.flip(thetas[0:ranges[1]-ranges[0]+1,
-                                                    thetas.shape[1]-1]))
-            theta = np.append(theta, np.flip(thetas[0, 0:thetas.shape[1]-1]))
-
-            r = rs[0:ranges[1]+1, 0]
-            r = np.append(r, rs[ranges[1]-ranges[0], 0:thetas.shape[1]-1])
-            r = np.append(r, np.flip(rs[0:ranges[1]-ranges[0]+1, thetas.shape[1]-1]))
-            r = np.append(r, np.flip(rs[0, 0:thetas.shape[1]-1]))
-            ax.fill(theta, r, color=fov_color, alpha=alpha, zorder=0)
-        return beam_corners_aacgm_lats, beam_corners_aacgm_lons, thetas, rs, ax
-=======
-            theta = beam_corners_lons[0:ranges[1], 0]
+            theta = beam_corners_lons[0:ranges[1] + 1, 0]
             theta = np.append(theta,
-                              beam_corners_lons[ranges[1]-1,
-                                               0:beam_corners_lons.shape[1]-1])
+                              beam_corners_lons[ranges[1]-ranges[0],
+                                                0:beam_corners_lons.shape[1]-1])
             theta =\
                 np.append(theta,
-                          np.flip(beam_corners_lons[0:ranges[1],
+                          np.flip(beam_corners_lons[0:ranges[1]-ranges[0]+1,
                                                    beam_corners_lons.shape[1]-1]))
             theta =\
                 np.append(theta,
                           np.flip(beam_corners_lons[0,
-                                                   0:beam_corners_lons.shape[1]-1]))
-
-            r = beam_corners_lats[0:ranges[1], 0]
+                                                    0:beam_corners_lons.shape[1]-1]))
+
+            r = beam_corners_lats[0:ranges[1] + 1, 0]
             r = np.append(r,
-                          beam_corners_lats[ranges[1]-1,
+                          beam_corners_lats[ranges[1]-ranges[0],
                                             0:beam_corners_lons.shape[1]-1])
             r = np.append(r,
-                          np.flip(beam_corners_lats[0:ranges[1],
+                          np.flip(beam_corners_lats[0:ranges[1]-ranges[0]+1,
                                                     beam_corners_lons.shape[1]-1]))
             r = np.append(r,
                           np.flip(beam_corners_lats[0,
@@ -586,11 +518,10 @@
             theta = np.flip(theta)
             r = np.flip(r)
 
-            ax.fill(theta, r, color=fov_color, alpha=alpha, zorder=3,
+            ax.fill(theta, r, color=fov_color, alpha=alpha, zorder=1,
                     transform=transform)
 
         return beam_corners_lats, beam_corners_lons, ax, ccrs
->>>>>>> 87fb29db
 
     @classmethod
     def plot_radar_position(cls, stid: int, date: dt.datetime,
