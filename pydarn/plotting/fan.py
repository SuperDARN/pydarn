--- conflicted
+++ resolved
@@ -262,18 +262,11 @@
         return beam_corners_aacgm_lats, beam_corners_aacgm_lons, scan, grndsct
 
     @classmethod
-<<<<<<< HEAD
-    def plot_fov(cls, stid: int, dtime: dt.datetime, ax=None,
-                 lowlat: int = 30, ranges: List = [],
-                 boundary: bool = True, fov_color: str = None,
-                 alpha: int = 0.5):
-=======
     def plot_fov(cls, stid: str, date: dt.datetime, ax=None,
                  ranges: List = [0, 75], boundary: bool = True,
                  fov_color: str = None, alpha: int = 0.5,
                  radar_location: bool = False, radar_label: bool = False,
                  line_color: str = 'black', **kwargs):
->>>>>>> e1c38b1a
         """
         plots only the field of view (FOV) for a given radar station ID (stid)
 
@@ -387,9 +380,6 @@
             r = np.append(r, np.flip(rs[0:ranges[1], thetas.shape[1]-2]))
             r = np.append(r, np.flip(rs[0, 0:thetas.shape[1]-2]))
             ax.fill(theta, r, color=fov_color, alpha=alpha)
-<<<<<<< HEAD
-        return beam_corners_aacgm_lats, beam_corners_aacgm_lons, thetas, rs, ax
-=======
         citing_warning()
         return beam_corners_aacgm_lats, beam_corners_aacgm_lons, thetas, rs, ax
 
@@ -488,5 +478,4 @@
                           end_minute=str(end_timestamp.minute).
                           zfill(2),
                           end_second=str(end_timestamp.second).zfill(2))
-        return title
->>>>>>> e1c38b1a
+        return title