# Copyright (C) 2020 SuperDARN Canada, University of Saskatchewan
# Author: Daniel Billett, Marina Schmidt
#
# Modifications:
# 2021-05-07: CJM - Included radar position and labels in plotting
# 2021-04-01 Shane Coyle added pcolormesh to the code
# 2021-05-19 Marina Schmidt - Added scan index with datetimes
# 2021-09-15 Marina Schmidt - removed fov file options
# 2021-09-09: CJM - Included a channel option for plot_fan
# 2021-09-08: CJM - Included individual gate and beam boundary plotting for FOV
# 2021-11-22: MTS - pass in axes object to plot_fov
# 2021-11-18: MTS - Added Projectsion class for cartopy use
# 2021-02-02: CJM - Included rsep and frang options in plot_fov
#                 - Re-arranged logic for ranges option
#                 - Indexing fixed for give lower ranges that are non-zero
# 2022-03-10: MTS - switched coords involving range estimations to
#                   RangeEstimation
#                 - Removed GEO_COASTALINE, replaced with GEO on projections
#                 - reduced some parameters inputs to kwargs
# 2022-03-22: CJM - Set cmap bad values to transparent
# 2022-03-23: MTS - added the NotImplementedError for AACGM and GEO projection
#                   as this has yet to be figured out
# 2023-02-06: CJM - Added option to plot single beams in a scan or FOV diagram
# 2023-03-01: CJM - Added ball and stick plotting options
# 2023-03-01: CJM - Added ball and stick plotting options (merged later in year)
# 2023-08-16: CJM - Corrected for winding order in geo plots
# 2023-06-28: CJM - Refactored return values
# 2023-10-14: CJM - Add embargoed data method
#
# Disclaimer:
# pyDARN is under the LGPL v3 license found in the root directory LICENSE.md
# Everyone is permitted to copy and distribute verbatim copies of this license
# document, but changing it is not allowed.
#
# This version of the GNU Lesser General Public License incorporates the terms
# and conditions of version 3 of the GNU General Public License,
# supplemented by the additional permissions listed below.


"""
Fan plots, mapped to AACGM coordinates in a polar format
"""

import datetime as dt
import matplotlib.pyplot as plt
import numpy as np

from matplotlib import ticker, cm, colors, axes
from typing import List

# Third party libraries
import aacgmv2

from pydarn import (PyDARNColormaps, partial_record_warning,
                    time2datetime, plot_exceptions, SuperDARNRadars,
                    calculate_azimuth, Projs, Coords,
                    find_records_by_datetime, find_records_by_scan,
                    determine_embargo, add_embargo)


class Fan:
    """
    'Fan', or 'Field-of-view' plots for SuperDARN FITACF data
    This class inherits from matplotlib to generate the figures
    Methods
    -------
    plot_fan
    plot_fov
    plot_radar_position
    plot_radar_label
    """

    def __str__(self):
        return "This class is static class that provides"\
                " the following methods: \n"\
                "   - plot_fan()\n"\
                "   - plot_fov()\n"

    @staticmethod
    def plot_fan(dmap_data: List[dict], ax=None, ranges=None,
                 scan_index: int = 1,
                 scan_time: dt.datetime = None,
                 scan_time_tolerance: dt.timedelta = dt.timedelta(seconds=30),
                 parameter: str = 'v', cmap: str = None,
                 groundscatter: bool = False, zmin: int = None,
                 zmax: int = None, colorbar: bool = True,
                 colorbar_label: str = '', cax=None,
                 title: bool = True, boundary: bool = True,
                 projs: Projs = Projs.POLAR,
                 coords: Coords = Coords.AACGM_MLT,
                 channel: int = 'all', ball_and_stick: bool = False,
                 len_factor: float = 300, beam: int = None, **kwargs):
        """
        Plots a radar's Field Of View (FOV) fan plot for the given data and
        scan number

        Parameters
        -----------
            dmap_data: List[dict]
                Named list of dictionaries obtained from SDarn_read
            ax: axes.Axes
                Pre-defined axis object to pass in, must currently be
                polar projection
                Default: Generates a polar projection for the user
                with MLT/latitude labels
            ranges: List[int]
                Range bounds to plot, as [lower_bound, upper_bound].
                Default: Plots all ranges out to max given in hardware file.
            scan_index: int
                Scan number starting from the first record in file with
                associated channel number
                Default: 1
            scan_time: dt.datetime
                Datetime of the scan you would like to plot. Overrides
                specification of scan_index.
            scan_time_tolerance: dt.timedelta
                Search radius when filtering scan by datetime. All records
                with a timestamp of scan_time +/- scan_time_tolerance will
                be plotted.
                Default: 30 seconds
            parameter: str
                Key name indicating which parameter to plot.
                Default: v (Velocity). Alternatives: 'p_l', 'w_l', 'elv'
            cmap: matplotlib.cm
                matplotlib colour map
                https://matplotlib.org/tutorials/colors/colormaps.html
                Default: Official pyDARN colour map for given parameter
            groundscatter : bool
                Set true to indicate if groundscatter should be plotted in grey
                Default: False
            zmin: int
                The minimum parameter value for coloring
                Default: {'p_l': [0], 'v': [-200], 'w_l': [0], 'elv': [0]}
            zmax: int
                The maximum parameter value for  coloring
                Default: {'p_l': [50], 'v': [200], 'w_l': [250], 'elv': [50]}
            colorbar: bool
                Draw a colourbar if True
                Default: True
            colorbar_label: str
                the label that appears next to the colour bar.
                Requires colorbar to be true
                Default: ''
            cax: axes.Axes
                Pre-defined axis for the colorbar. If not specified and colorbar
                is True, a new axis will be created.
                Default: None
            title: bool
                if true then will create a title, else user
                can define it with plt.title
                default: true
            boundary: bool
                if true then plots the FOV boundaries
                default: true
            projs: Enum
                choice of projection for plot
                default: Projs.POLAR (polar projection)
            coords: Enum
                choice of plotting coordinates
                default: Coords.AACGM_MLT (Magnetic Lat and MLT)
            beam : int or None
                integer indicating if the user would like to plot a single beam
            channel : int or str
                integer indicating which channel to plot or 'all' to
                plot all channels
                Default: 'all'
            ball_and_stick : bool
                plot the data as a vector instead of filling a box
                Default: False
            len_factor : float
                control the length of the ball and stick plot stick length
                Default : 300
            kwargs: key = value
                Additional keyword arguments to be used in projection plotting
                and plot_fov for possible keywords, see: projections.axis_polar

        Returns
        -----------
        beam_corners_aacgm_lats
            n_beams x n_gates numpy array of latitudes
            return values dependent on given coords enum
        beam_corners_aacgm_lons
            n_beams x n_gates numpy array of longitudes or MLT
            return values dependent on given coords enum
        scan
            n_beams x n_gates numpy array of the scan data
            (for the selected parameter)
        grndsct
            n_beams x n_gates numpy array of the scan data
            (for the selected parameter)
        See Also
        --------
            plot_fov
        """
        # Remove all data from dmap_data that is not in chosen channel
        if ranges is None:
            ranges = []
        if channel != 'all':
            # Get the first channel used in case of no data in given channel
            opt_channel = dmap_data[0]['channel']
            dmap_data = [rec for rec in dmap_data if rec['channel'] == channel]
            # If no records exist, advise user that the channel is not used
            if not dmap_data:
                raise plot_exceptions.NoChannelError(channel, opt_channel)
        # Get the records which match scan_index
        if scan_time is not None:
            matching_records = find_records_by_datetime(dmap_data,
                                                        scan_time,
                                                        scan_time_tolerance)
            date = scan_index
        else:
            matching_records = find_records_by_scan(dmap_data, scan_index)
            date = time2datetime(matching_records[0])

        # Plot FOV outline
        stid = dmap_data[0]['stid']
        if ranges == [] or ranges is None:
            try:
                # If not given, get ranges from data file
                ranges = [0, dmap_data[0]['nrang']]
            except KeyError:
                # Otherwise, default to [0,75]
                ranges = [0, SuperDARNRadars.radars[stid].range_gate_45]

        # Get rsep and frang from data unless not there then take defaults
        # of 180 km for frang and 45 km for rsep as these are most commonly
        # used
        try:
            frang = dmap_data[0]['frang']
        except KeyError:
            frang = 180

        try:
            rsep = dmap_data[0]['rsep']
        except KeyError:
            rsep = 45

        if coords != Coords.GEOGRAPHIC and projs == Projs.GEO:
            raise plot_exceptions.NotImplemented("AACGM coordinates are"
                                                 " not implemented for "
                                                 " geographic projections"
                                                 " right now, if you would"
                                                 " like to see it sooner"
                                                 " please help out at "
                                                 "https://github.com"
                                                 "/SuperDARN/pyDARN")

        beam_corners_lats, beam_corners_lons =\
            coords(stid=dmap_data[0]['stid'], rsep=rsep, frang=frang,
                   gates=ranges, date=date, **kwargs)

        fan_shape = beam_corners_lons.shape
        if ranges[0] < ranges[1] - fan_shape[0]:
            ranges[0] = ranges[1] - fan_shape[0] + 1
        rs = beam_corners_lats
        if projs == Projs.POLAR:
            thetas = np.radians(beam_corners_lons)
        else:
            thetas = beam_corners_lons

        # Get range-gate data and groundscatter array for given scan
        # fan_shape has no -1 as when given ranges we want to include the
        # both ends for the ranges given
        scan = np.zeros((fan_shape[0], fan_shape[1]-1))
        grndsct = np.zeros((fan_shape[0], fan_shape[1]-1))
        # Colour table and max value selection depending on parameter plotted
        # Load defaults if none given
        if cmap is None:
            cmap = {'p_l': PyDARNColormaps.PYDARN_PLASMA,
                    'v': PyDARNColormaps.PYDARN_VELOCITY,
                    'w_l': PyDARNColormaps.PYDARN_VIRIDIS,
                    'elv': PyDARNColormaps.PYDARN_INFERNO}
            cmap = cmap[parameter]

        # Set background to transparent - avoids carry over
        # does not interfere with the fov color if chosen
        cmap.set_bad(alpha=0.0)

        # Setting zmin and zmax
        defaultzminmax = {'p_l': [0, 50], 'v': [-200, 200],
                          'w_l': [0, 250], 'elv': [0, 50]}
        if zmin is None:
            zmin = defaultzminmax[parameter][0]
        if zmax is None:
            zmax = defaultzminmax[parameter][1]
        norm = colors.Normalize
        norm = norm(zmin, zmax)

        for rec in matching_records:
            try:
                # get a list of gates where there is data
                slist = rec['slist']
                # get the beam number for the record
                beami = rec['bmnum']

                # Exclude ranges larger than the expected maximum.
                # This is a temporary fix to manage inconsistencies between the
                # fitacf files and the hardware files. The issue will be
                # fully resolved when the `rpos` code is committed.
                good_data = np.where((slist >= ranges[0]) &
                                     (slist < ranges[1]))
                slist = slist[good_data]
                temp_data = rec[parameter][good_data]
                temp_ground = rec['gflg'][good_data]

                scan[slist-ranges[0], beami] = temp_data
                grndsct[slist-ranges[0], beami] = temp_ground
            # if there is no slist field this means partial record
            except KeyError:
                partial_record_warning()
                continue

        # Begin plotting by iterating over ranges and beams
        if beam is not None:
            thetas = thetas[0:ranges[1]-ranges[0]+1, beam:beam+2]
            rs = rs[0:ranges[1]-ranges[0]+1, beam:beam+2]
            scan = scan[0:ranges[1]-ranges[0], beam:beam+1]
            grndsct = grndsct[0:ranges[1]-ranges[0], beam:beam+1]
        else:
            thetas = thetas[0:ranges[1]-ranges[0]+1]
            rs = rs[0:ranges[1]-ranges[0]+1]
            scan = scan[0:ranges[1]-ranges[0]]
            grndsct = grndsct[0:ranges[1]-ranges[0]]

        # Set up axes in correct hemisphere
        stid = dmap_data[0]['stid']
        kwargs['hemisphere'] = SuperDARNRadars.radars[stid].hemisphere

        ax, ccrs = projs(date=date, ax=ax, **kwargs)

        if ccrs is None:
            transform = ax.transData
        else:
            if ball_and_stick:
                transform = ccrs.Geodetic()
            else:
                transform = ccrs.PlateCarree()

        if not ball_and_stick:
            ax.pcolormesh(thetas, rs,
                          np.ma.masked_array(scan, ~scan.astype(bool)),
                          norm=norm, cmap=cmap, transform=transform,
                          zorder=2)
        else:
            # Get center of each gate instead of edges
            fan_shape = thetas.shape
            for i in range(0, fan_shape[0]-1):
                for j in range(0, fan_shape[1]-1):
                    t_center = (thetas[i, j] + thetas[i+1, j]
                                + thetas[i, j+1] + thetas[i+1, j+1]) / 4
                    r_center = (rs[i, j] + rs[i+1, j]
                                + rs[i, j+1] + rs[i+1, j+1]) / 4
                    if scan[i, j] != 0.0:
                        col = cmap((scan[i, j] - zmin) / (zmax-zmin))
                        # Plot balls!
                        ax.scatter(t_center, r_center, color=col, s=1.0,
                                   transform=transform, zorder=3.0)
                        # Stick only needed for velocity data
                        if parameter == 'v':
                            # Get azimuth in correct coord system
                            if projs == Projs.POLAR:
                                lat = r_center
                                lon = np.degrees(t_center)
                            else:
                                lat = r_center
                                lon = t_center
                            azm = Fan.get_gate_azm(lon, lat, stid,
                                                   coords, date)

                            # Make sure each coordinate is in correct
                            # units again
                            thetas_calc = np.radians(lon)
                            rs_calc = lat

                            hemisphere = SuperDARNRadars.radars[stid]\
                                                        .hemisphere

                            # Find the end point of the stick to plot
                            # Angle to rotate each vector
                            alpha = thetas_calc

                            # Convert to Cartesian
                            start_pos_x = (90 - abs(rs_calc)) \
                                * np.cos(thetas_calc)
                            start_pos_y = (90 - abs(rs_calc)) \
                                * np.sin(thetas_calc)

                            # Results LOS vector in x and y
                            los_x = -scan[i, j] * np.cos(
                                    np.radians(-azm * hemisphere.value))
                            los_y = -scan[i, j] * np.sin(
                                    np.radians(-azm * hemisphere.value))

                            # Rotate vector into same ref frame
                            vec_x = (los_x * np.cos(alpha)) \
                                - (los_y * np.sin(alpha))
                            vec_y = (los_x * np.sin(alpha)) \
                                + (los_y * np.cos(alpha))

                            # New vector end points
                            end_pos_x = start_pos_x\
                                + (vec_x * hemisphere.value / len_factor)
                            end_pos_y = start_pos_y\
                                + (vec_y * hemisphere.value / len_factor)
                            # Convert back to polar for plotting
                            end_rs = 90 - (np.sqrt(end_pos_x**2
                                                   + end_pos_y**2))
                            end_thetas = np.arctan2(end_pos_y, end_pos_x)
                            end_rs = end_rs * hemisphere.value

                            # Convert to degrees for geo/mag plots
                            if projs != Projs.POLAR:
                                end_thetas = np.degrees(end_thetas)
                            # Plot sticks!
                            ax.plot([t_center, end_thetas],
                                     [r_center, end_rs],
                                     color=col, zorder=3.0, linewidth=0.5,
                                     transform=transform)

                    # Plot ground scatter balls (no sticks)
                    if groundscatter and grndsct[i, j] != 0.0:
                        ax.scatter(t_center, r_center, c='grey', s=1.0,
                                   transform=transform, zorder=3.0)

        # plot the groundscatter as grey fill
        if groundscatter and not ball_and_stick:
            ax.pcolormesh(thetas, rs,
                          np.ma.masked_array(grndsct,
                                             ~grndsct.astype(bool)),
                          norm=norm, cmap='Greys',
                          transform=transform, zorder=3)
        if ccrs is None:
            azm = np.linspace(0, 2 * np.pi, 100)
            r, th = np.meshgrid(rs, azm)
            ax.plot(azm, r, color='k', ls='none')
            ax.grid(True)

        if boundary:
            Fan.plot_fov(stid=dmap_data[0]['stid'], date=date, ax=ax,
                         ccrs=ccrs, coords=coords, projs=projs, rsep=rsep,
                         frang=frang, ranges=ranges, beam=beam, **kwargs)

        # Create color bar if True
        if colorbar is True:
            mappable = cm.ScalarMappable(norm=norm, cmap=cmap)
            locator = ticker.MaxNLocator(symmetric=True, min_n_ticks=3,
                                         integer=True, nbins='auto')
            ticks = locator.tick_values(vmin=zmin, vmax=zmax)

            if zmin == 0:
                extend = 'max'
            else:
                extend = 'both'

            if cax is None:
                cax = ax.inset_axes([1.04, 0.0, 0.05, 1.0])
            cb = ax.figure.colorbar(mappable, ax=ax, cax=cax, extend=extend,
                                    ticks=ticks)

            if colorbar_label != '':
                cb.set_label(colorbar_label)
        else:
            cb = None

        start_time = time2datetime(matching_records[0])
        if title:
            end_time = time2datetime(matching_records[-1])
            title = Fan.__add_title__(start_time, end_time)
            ax.set_title(title)
<<<<<<< HEAD

=======
        # Determine embargo status
>>>>>>> 3456ac73
        if determine_embargo(start_time,
                             matching_records[0]['cp'],
                             matching_records[0]['stid']):
            add_embargo(plt.gcf())

        return {'ax': ax,
                'ccrs': ccrs,
                'cm': cmap,
                'cb': cb,
                'fig': plt.gcf(),
                'data': {'beam_corners_lats': beam_corners_lats,
                         'beam_corners_lons': beam_corners_lons,
                         'scan_data': scan,
                         'ground_scatter': grndsct}
                }


    @staticmethod
    def plot_fov(stid: int, date: dt.datetime,
                 ax=None, ccrs=None, ranges: List = None, boundary: bool = True,
                 rsep: int = 45, frang: int = 180,
                 projs: Projs = Projs.POLAR,
                 coords: Coords = Coords.AACGM_MLT,
                 fov_color: str = None, alpha: int = 0.5,
                 radar_location: bool = True, radar_label: bool = False,
                 line_color: str = 'black',
                 grid: bool = False, beam: int = None,
                 line_alpha: int = 0.5, **kwargs):
        """
        plots only the field of view (FOV) for a given radar station ID (stid)

        Parameters
        -----------
            stid: int
                Radar station ID
            ax: matplotlib.axes.Axes
                Pre-defined axis object to pass in.
            ccrs:
            date: datetime object
                Sets the datetime used to find the coordinates of the FOV
                Default: Current time
            ranges: list
                Set to a two element list of the lower and upper ranges to plot
                If None, the  max will be obtained by SuperDARNRadars
                Default: None
            boundary: bool
                Set to false to not plot the outline of the FOV
                Default: True
            rsep: int
                Separation between range gates, in kilometers.
                Default: 45
            frang: int
                Kilometers to first range.
                Default: 180
            projs: Projs object
                Sets the projection type for the plot
                Default: Projs.POLAR
            coords: Coords object

            grid: bool
                Set to false to not plot the grid of gates in the FOV
                Default: False
            fov_color: str
                fov color to fill in the boundary
                default: None
            line_color: str
                line color of the fov plot
                default: black
            alpha: int
                alpha controls the transparency of
                the fov color
                Default: 0.5
            line_alpha: int
                line_alpha controls the transparency of
                the boundary and grid lines of the fov
                Default: 0.5
            beam : int or None
                integer indicating if the user would like to plot a single beam
            radar_location: bool
                Add a dot where radar is located if True
                Default: False
            radar_label: bool
                Add a label with the radar abbreviation if True
                Default: False
            kwargs: key = value
                Additional keyword arguments to be used in projection plotting
                For possible keywords, see: projections.axis_polar

        Returns
        -------
            beam_corners_aacgm_lats - list of beam corners AACGM latitudes
            beam_corners_aacgm_lons - list of beam corners AACGM longitudes
            beam_corners_lon - theta polar coordinates
            rs - radius polar coordinates
        """
        if ranges == [] or ranges is None:
            ranges = [0, SuperDARNRadars.radars[stid].range_gate_45]

        if not date:
            date = dt.datetime.now()

        # Get radar beam/gate locations
        beam_corners_lats, beam_corners_lons = \
            coords(stid=stid, gates=ranges, rsep=rsep, frang=frang,
                   date=date, **kwargs)

        # If beam selected then reduce lats and lons array
        if beam is not None:
            beam_corners_lats = beam_corners_lats[:, beam:beam+2]
            beam_corners_lons = beam_corners_lons[:, beam:beam+2]

        if projs == Projs.POLAR:
            beam_corners_lons = np.radians(beam_corners_lons)

        # This section corrects winding order for cartopy plots on a sphere
        # so that the outline is always anti-clockwise and will fill inside
        bmsep = SuperDARNRadars.radars[stid].hardware_info.beam_separation
        if projs == Projs.GEO and bmsep < 0:
            beam_corners_lons = beam_corners_lons[::-1]
            beam_corners_lats = beam_corners_lats[::-1]

        # Setup plot
        # This may screw up references
        hemisphere = SuperDARNRadars.radars[stid].hemisphere
        if ax is None:
            # Get the hemisphere to pass to plotting projection
            kwargs['hemisphere'] = hemisphere
            ax, ccrs = projs(date=date, **kwargs)
        if ccrs is None:
            transform = ax.transData
        else:
            transform = ccrs.Geodetic()

        if boundary:
            # left boundary line
            ax.plot(beam_corners_lons[0:ranges[1]-ranges[0]+1, 0],
                    beam_corners_lats[0:ranges[1]-ranges[0]+1, 0],
                    color=line_color, linewidth=0.5,
                    alpha=line_alpha, transform=transform, zorder=3)
            # top radar arc
            ax.plot(beam_corners_lons[ranges[1]-ranges[0],
                                      0:beam_corners_lons.shape[1]],
                    beam_corners_lats[ranges[1]-ranges[0],
                                      0:beam_corners_lons.shape[1]],
                    color=line_color, linewidth=0.5,
                    alpha=line_alpha, transform=transform, zorder=3)
            # right boundary line
            ax.plot(beam_corners_lons[0:ranges[1]-ranges[0]+1,
                                      beam_corners_lons.shape[1] - 1],
                    beam_corners_lats[0:ranges[1]-ranges[0]+1,
                                      beam_corners_lons.shape[1] - 1],
                    color=line_color, linewidth=0.5,
                    alpha=line_alpha, transform=transform, zorder=3)
            # bottom arc
            ax.plot(beam_corners_lons[0, 0:beam_corners_lons.shape[1]],
                    beam_corners_lats[0, 0:beam_corners_lons.shape[1]],
                    color=line_color, linewidth=0.5, alpha=line_alpha,
                    transform=transform, zorder=3)

        fan_shape = beam_corners_lons.shape

        if grid:
            # This plots lines along the beams
            for bm in range(fan_shape[1]):
                ax.plot(beam_corners_lons[0:ranges[1] + 1, bm - 1],
                        beam_corners_lats[0:ranges[1] + 1, bm - 1],
                        color=line_color, linewidth=0.2,
                        alpha=line_alpha, transform=transform,
                        zorder=3)
            # This plots arcs along the gates
            for g in range(ranges[1] - ranges[0] + 1):
                ax.plot(beam_corners_lons[g - 1,
                                          0:beam_corners_lons.shape[1]],
                        beam_corners_lats[g - 1,
                                          0:beam_corners_lons.shape[1]],
                        color=line_color, linewidth=0.2,
                        alpha=line_alpha, transform=transform,
                        zorder=3)

        if radar_location:
            Fan.plot_radar_position(stid, ax, date=date, line_color=line_color,
                                    transform=transform, projs=projs,
                                    coords=coords, ccrs=ccrs, **kwargs)
        if radar_label:
            Fan.plot_radar_label(stid, ax, date=date, line_color=line_color,
                                 transform=transform, projs=projs,
                                 coords=coords, ccrs=ccrs, **kwargs)

        if fov_color is not None:
            theta = beam_corners_lons[0:ranges[1] + 1, 0]
            theta =\
                np.append(theta,
                          beam_corners_lons[ranges[1]-ranges[0],
                                            0:beam_corners_lons.shape[1]-1])
            theta =\
                np.append(theta,
                          np.flip(beam_corners_lons[0:ranges[1] -
                                                    ranges[0] + 1,
                                                    beam_corners_lons.
                                                    shape[1] - 1]))
            theta =\
                np.append(theta,
                          np.flip(beam_corners_lons[0,
                                                    0:beam_corners_lons.
                                                    shape[1] - 1]))

            r = beam_corners_lats[0:ranges[1] + 1, 0]
            r =\
                np.append(r, beam_corners_lats[ranges[1]-ranges[0],
                                               0:beam_corners_lons.
                                               shape[1] - 1])
            r =\
                np.append(r,
                          np.flip(beam_corners_lats[0:ranges[1] - ranges[0]+1,
                                                    beam_corners_lons.
                                                    shape[1] - 1]))
            r =\
                np.append(r,
                          np.flip(beam_corners_lats[0,
                                                    0:beam_corners_lons.
                                                    shape[1] - 1]))

            theta = np.flip(theta)
            r = np.flip(r)

            ax.fill(theta, r, color=fov_color, alpha=alpha, zorder=1,
                    transform=transform)

        return {'ax': ax,
                'ccrs': ccrs,
                'cm': None,
                'cb': None,
                'fig': plt.gcf(),
                'data': {'beam_corners_lats': beam_corners_lats,
                         'beam_corners_lons': beam_corners_lons}
                }

    @staticmethod
    def get_gate_azm(theta: float, r: float, stid: int, coords, date):
        """
        gets the azimuth of the gate, requires some changes depending on
        coordinates before using calculate_azimuth

        Parameters
        ----------
            theta: float
                longitude
            r: float
                latitude
            stid: int
                station id of radar
            coords: Enum
                enumeration of coordinate system
            date: datetime object
                date of data

        Returns
        -------
            azm: float
                azimuth direction of radar from gate in coordinate system
                given
        """
        # Get position of radar in geographic from hdw files
        radlat = SuperDARNRadars.radars[stid].hardware_info.geographic.lat
        radlon = SuperDARNRadars.radars[stid].hardware_info.geographic.lon
        # Convert radar position to correct coordinate system
        if coords == Coords.AACGM_MLT or coords == Coords.AACGM:
            geomag_radar = aacgmv2.get_aacgm_coord(radlat, radlon, 250, date)
            radlat = geomag_radar[0]
            radlon = geomag_radar[1]
            if coords == Coords.AACGM_MLT:
                mltshift = geomag_radar[1] -\
                        (aacgmv2.convert_mlt(geomag_radar[1], date) * 15)
                radlon = geomag_radar[1] - mltshift[0]
        # Call calculate azimuth function from geo
        azm = calculate_azimuth(r, theta, 300, radlat, radlon, 300)
        return azm

    @staticmethod
    def plot_radar_position(stid: int, ax: axes.Axes,
                            date: dt.datetime,
                            transform: object = None,
                            coords: Coords = Coords.AACGM_MLT,
                            projs: Projs = Projs.POLAR,
                            line_color: str = 'black', **kwargs):
        """
        plots only a dot at the position of a given radar station ID (stid)

        Parameters
        -----------
            stid: int
                Radar station ID
            ax: matplotlib.axes.Axes
                Pre-defined axis object to plot on.
            date: datetime.datetime
                sets the datetime used to find the coordinates of the
                FOV
            transform:
            coords: Coords object
            projs: Projs object
            line_color: str
                color of the dot
                default: black

        Returns
        -------
            No variables returned
        """
        # Get location of radar
        lat = SuperDARNRadars.radars[stid].hardware_info.geographic.lat
        lon = SuperDARNRadars.radars[stid].hardware_info.geographic.lon
        # Convert to geomag coords
        if coords == Coords.AACGM_MLT or coords == Coords.AACGM:
            geomag_radar = aacgmv2.get_aacgm_coord(lat, lon, 250, date)
            lat = geomag_radar[0]
            lon = geomag_radar[1]
            if coords == Coords.AACGM_MLT:
                mltshift = geomag_radar[1] -\
                        (aacgmv2.convert_mlt(geomag_radar[1], date) * 15)
                lon = geomag_radar[1] - mltshift
        if projs == Projs.POLAR:
            lon = np.radians(lon)
        # Plot a dot at the radar site
        ax.scatter(lon, lat, c=line_color, s=5, transform=transform)
        return

    @staticmethod
    def plot_radar_label(stid: int, ax: axes.Axes,
                         date: dt.datetime,
                         coords: Coords = Coords.AACGM_MLT,
                         projs: Projs = Projs.POLAR,
                         line_color: str = 'black', transform: object = None,
                         **kwargs):
        """
        plots only string at the position of a given radar station ID (stid)

        Parameters
        -----------
            stid: int
                Radar station ID
            ax: matplotlib.axes.Axes
                Pre-defined axis object to plot on.
            coords: Coords object
            projs: Projs object
            date: datetime.datetime object
                sets the datetime used to find the coordinates of the
                FOV
            line_color: str
                color of the text
                default: black
            transform:

        Returns
        -------
            No variables returned
        """
        if coords == Coords.AACGM_MLT or coords == Coords.AACGM:
            lat, lon = SuperDARNRadars.radars[stid].mag_label
        else:
            lat, lon = SuperDARNRadars.radars[stid].geo_label

        # Label text
        label_str = ' ' + SuperDARNRadars.radars[stid]\
                    .hardware_info.abbrev.upper()

        # Convert to geomag coords
        if coords == Coords.AACGM_MLT:
            mltshift = lon -\
                    (aacgmv2.convert_mlt(lon, date) * 15)
            lon = lon - mltshift
        if projs == Projs.POLAR:
            lon = np.radians(lon)

        theta_text = lon
        r_text = lat

        ax.text(theta_text, r_text, label_str, ha='center',
                transform=transform, c=line_color)
        return

    @staticmethod
    def __add_title__(first_timestamp: dt.datetime,
                      end_timestamp: dt.datetime):
        title = "{year}-{month}-{day} {start_hour}:{start_minute}:{second} -"\
                " {end_hour}:{end_minute}:{end_second}"\
                "".format(year=first_timestamp.year,
                          month=str(first_timestamp.month).zfill(2),
                          day=str(first_timestamp.day).zfill(2),
                          start_hour=str(first_timestamp.hour).zfill(2),
                          start_minute=str(first_timestamp.minute).zfill(2),
                          second=str(first_timestamp.second).zfill(2),
                          end_hour=str(end_timestamp.hour).
                          zfill(2),
                          end_minute=str(end_timestamp.minute).
                          zfill(2),
                          end_second=str(end_timestamp.second).zfill(2))
<<<<<<< HEAD
        return title

=======
        return title
>>>>>>> 3456ac73
<|MERGE_RESOLUTION|>--- conflicted
+++ resolved
@@ -467,11 +467,7 @@
             end_time = time2datetime(matching_records[-1])
             title = Fan.__add_title__(start_time, end_time)
             ax.set_title(title)
-<<<<<<< HEAD
-
-=======
-        # Determine embargo status
->>>>>>> 3456ac73
+
         if determine_embargo(start_time,
                              matching_records[0]['cp'],
                              matching_records[0]['stid']):
@@ -868,9 +864,4 @@
                           end_minute=str(end_timestamp.minute).
                           zfill(2),
                           end_second=str(end_timestamp.second).zfill(2))
-<<<<<<< HEAD
-        return title
-
-=======
-        return title
->>>>>>> 3456ac73
+        return title