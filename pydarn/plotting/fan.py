--- conflicted
+++ resolved
@@ -20,12 +20,9 @@
 # 2022-03-22: CJM - Set cmap bad values to transparent
 # 2022-03-23: MTS - added the NotImplementedError for AACGM and GEO projection
 #                   as this has yet to be figured out
-<<<<<<< HEAD
+# 2023-02-06: CJM - Added option to plot single beams in a scan or FOV diagram
 # 2023-03-01: CJM - Added ball and stick plotting options
-=======
-# 2023-02-06: CJM - Added option to plot single beams in a scan or FOV diagram
 #
->>>>>>> 2bac0843
 # Disclaimer:
 # pyDARN is under the LGPL v3 license found in the root directory LICENSE.md
 # Everyone is permitted to copy and distribute verbatim copies of this license
@@ -52,11 +49,7 @@
 
 from pydarn import (PyDARNColormaps, build_scan, partial_record_warning,
                     time2datetime, plot_exceptions, SuperDARNRadars,
-<<<<<<< HEAD
                     calculate_azimuth, Projs, Coords, Hemisphere)
-=======
-                    Projs, Coords, Hemisphere)
->>>>>>> 2bac0843
 
 
 class Fan():
@@ -85,14 +78,9 @@
                  zmax: int = None, colorbar: bool = True,
                  colorbar_label: str = '', title: bool = True,
                  boundary: bool = True, projs: Projs = Projs.POLAR,
-<<<<<<< HEAD
                  coords: Coords = Coords.AACGM_MLT,
                  channel: int = 'all', ball_and_stick: bool = False,
-                 len_factor: float = 300, **kwargs):
-=======
-                 coords: Coords = Coords.AACGM_MLT, beam: int = None,
-                 channel: int = 'all', **kwargs):
->>>>>>> 2bac0843
+                 len_factor: float = 300, beam: int = None, **kwargs):
         """
         Plots a radar's Field Of View (FOV) fan plot for the given data and
         scan number
@@ -250,19 +238,11 @@
 
         if coords != Coords.GEOGRAPHIC and projs == Projs.GEO:
             raise plot_exceptions.NotImplemented("AACGM coordinates are"
-<<<<<<< HEAD
                                                  " not implemented for "
                                                  " geographic projections"
                                                  " right now, if you would"
                                                  " like to see it sooner"
                                                  " please help out at "
-=======
-                                                 " not implemented for"
-                                                 " geographic projections"
-                                                 " right now, if you would "
-                                                 "like to see it sooner please"
-                                                 " help out at "
->>>>>>> 2bac0843
                                                  "https://github.com"
                                                  "/SuperDARN/pyDARN")
 
