# Copyright (C) 2020 SuperDARN Canada, University of Saskatchewan
# Author: Daniel Billett, Marina Schmidt
#
# Modifications:
# 2021-05-07: CJM - Included radar position and labels in plotting
#   2021-04-01 Shane Coyle added pcolormesh to the code
#
# Disclaimer:
# pyDARN is under the LGPL v3 license found in the root directory LICENSE.md
# Everyone is permitted to copy and distribute verbatim copies of this license
# document, but changing it is not allowed.
#
# This version of the GNU Lesser General Public License incorporates the terms
# and conditions of version 3 of the GNU General Public License,
# supplemented by the additional permissions listed below.


"""
Fan plots, mapped to AACGM coordinates in a polar format
"""

import datetime as dt
import matplotlib.pyplot as plt
import numpy as np

from matplotlib import ticker, cm, colors
from typing import List, Union

# Third party libraries
import aacgmv2

from pydarn import (PyDARNColormaps, build_scan, radar_fov, citing_warning,
<<<<<<< HEAD
                    time2datetime, plot_exceptions, Coords,
                    SuperDARNRadars, Hemisphere)
=======
                    time2datetime, plot_exceptions, Coords, 
                    SuperDARNRadars, Hemisphere, Projections)
>>>>>>> 541f65b9


class Fan():
    """
        'Fan', or 'Field-of-view' plots for SuperDARN FITACF data
        This class inherits from matplotlib to generate the figures
        Methods
        -------
        plot_fan
        plot_fov
<<<<<<< HEAD
        plot_radar_position
        plot_radar_label
=======
>>>>>>> 541f65b9
        """

    def __str__(self):
        return "This class is static class that provides"\
                " the following methods: \n"\
                "   - plot_fan()\n"\
                "   - plot_fov()\n"

    @classmethod
    def plot_fan(cls, dmap_data: List[dict], ax=None,
                 scan_index: Union[int, dt.datetime] = 1,
                 ranges: List = [0, 75], boundary: bool = True,
<<<<<<< HEAD
                 line_color: str = 'black', alpha: int = 0.5,
                 parameter: str = 'v', lowlat: int = 30, cmap: str = None,
                 groundscatter: bool = False,
                 zmin: int = None, zmax: int = None,
                 colorbar: bool = True,
                 colorbar_label: str = '', radar_location: bool = False,
                 radar_label: bool = False, title: bool = True):
=======
                 alpha: int = 0.5, parameter: str = 'v',
                 cmap: str = None,
                 groundscatter: bool = False,
                 zmin: int = None, zmax: int = None,
                 colorbar: bool = True,
                 colorbar_label: str = '', title: bool = True,
                 **kwargs):
>>>>>>> 541f65b9

        """
        Plots a radar's Field Of View (FOV) fan plot for the given data and
        scan number

        Parameters
        -----------
            dmap_data: List[dict]
                Named list of dictionaries obtained from SDarn_read
            ax: matplotlib.pyplot axis
                Pre-defined axis object to pass in, must currently be
                polar projection
                Default: Generates a polar projection for the user
                with MLT/latitude labels
            scan_index: int or datetime
                Scan number from beginning of first record in file
                or datetime given first record to match the index
                Default: 1
            parameter: str
                Key name indicating which parameter to plot.
                Default: v (Velocity). Alternatives: 'p_l', 'w_l', 'elv'
            ranges: list
                Set to a two element list of the lower and upper ranges to plot
                Default: [0,75]
            boundary: bool
                Set to false to not plot the outline of the FOV
                Default: True
            line_color: str
                set the line and dot color
                default: black
            alpha: int
                alpha controls the transparency of
                the fov color
                Default: 0.5
            cmap: matplotlib.cm
                matplotlib colour map
                https://matplotlib.org/tutorials/colors/colormaps.html
                Default: Official pyDARN colour map for given parameter
            groundscatter : bool
                Set true to indicate if groundscatter should be plotted in grey
                Default: False
            zmin: int
                The minimum parameter value for coloring
                Default: {'p_l': [0], 'v': [-200], 'w_l': [0], 'elv': [0]}
            zmax: int
                The maximum parameter value for  coloring
                Default: {'p_l': [50], 'v': [200], 'w_l': [250], 'elv': [50]}
            colorbar: bool
                Draw a colourbar if True
                Default: True
            radar_location: bool
                Add a dot where radar is located if True
                Default: False
            radar_label: bool
                Add a label with the radar abbreviation if True
                Default: False
            colorbar_label: str
                the label that appears next to the colour bar.
                Requires colorbar to be true
                Default: ''
            title: bool
                if true then will create a title, else user
                can define it with plt.title
                default: true
            kwargs: key = value
                Additional keyword arguments to be used in projection plotting
                For possible keywords, see: projections.axis_polar

        Returns
        -----------
        beam_corners_aacgm_lats
            n_beams x n_gates numpy array of AACGMv2 latitudes
        beam_corners_aacgm_lons
            n_beams x n_gates numpy array of AACGMv2 longitudes
        scan
            n_beams x n_gates numpy array of the scan data
            (for the selected parameter)
        grndsct
            n_beams x n_gates numpy array of the scan data
            (for the selected parameter)
        See Also
        --------
            plot_fov
        """

        # Get scan numbers for each record
        beam_scan = build_scan(dmap_data)

        if isinstance(scan_index, dt.datetime):
            # loop through dmap_data records, dump a datetime
            # list where scans start
            scan_datetimes = np.array([dt.datetime(*[record[time_component]
                                                     for time_component in
                                                     ['time.yr', 'time.mo',
                                                      'time.dy', 'time.hr',
                                                      'time.mt', 'time.sc']])
                                       for record in dmap_data
                                       if record['scan'] == 1])
            # find corresponding scan_index
            matching_scan_index = np.argwhere(scan_datetimes ==
                                              scan_index)[..., 0] + 1
            # handle datetimes out of bounds
            if len(matching_scan_index) != 1:
                raise plot_exceptions.IncorrectDateError(scan_datetimes[0],
                                                         scan_index)
            else:
                scan_index = matching_scan_index

        # Locate scan in loaded data
        plot_beams = np.where(beam_scan == scan_index)

        # Time for coordinate conversion
        date = time2datetime(dmap_data[plot_beams[0][0]])

        # Plot FOV outline
        beam_corners_aacgm_lats, beam_corners_aacgm_lons, thetas, rs, ax = \
<<<<<<< HEAD
            cls.plot_fov(stid=dmap_data[0]['stid'], dtime=dtime, lowlat=lowlat,
                         ranges=ranges, boundary=boundary,
                         line_color=line_color, alpha=alpha,
                         radar_label=radar_label,
                         radar_location=radar_location)
=======
            cls.plot_fov(stid=dmap_data[0]['stid'], date=date, ranges=ranges, 
                        boundary=boundary, alpha=alpha, ax=ax, **kwargs)
>>>>>>> 541f65b9
        fan_shape = beam_corners_aacgm_lons.shape

        # Get range-gate data and groundscatter array for given scan
        scan = np.zeros((fan_shape[0] - 1, fan_shape[1]-1))
        grndsct = np.zeros((fan_shape[0] - 1, fan_shape[1]-1))

        # Colour table and max value selection depending on parameter plotted
        # Load defaults if none given
        if cmap is None:
            cmap = {'p_l': 'plasma', 'v': PyDARNColormaps.PYDARN_VELOCITY,
                    'w_l': PyDARNColormaps.PYDARN_VIRIDIS,

                    'elv': PyDARNColormaps.PYDARN}
            cmap = plt.cm.get_cmap(cmap[parameter])

        # Setting zmin and zmax
        defaultzminmax = {'p_l': [0, 50], 'v': [-200, 200],
                          'w_l': [0, 250], 'elv': [0, 50]}
        if zmin is None:
            zmin = defaultzminmax[parameter][0]
        if zmax is None:
            zmax = defaultzminmax[parameter][1]
        norm = colors.Normalize
        norm = norm(zmin, zmax)

        for i in np.nditer(plot_beams):
            try:
                # get a list of gates where there is data
                slist = dmap_data[i.astype(int)]['slist']
                # get the beam number for the record
                beam = dmap_data[i.astype(int)]['bmnum']
                scan[slist, beam] = dmap_data[i.astype(int)][parameter]
                grndsct[slist, beam] = dmap_data[i.astype(int)]['gflg']
            # if there is no slist field this means partial record
            except KeyError:
                continue
        # Begin plotting by iterating over ranges and beams
        thetas = thetas[ranges[0]:ranges[1]]
        rs = rs[ranges[0]:ranges[1]]
        scan = scan[ranges[0]:ranges[1]-1]
        ax.pcolormesh(thetas, rs,
                      np.ma.masked_array(scan, ~scan.astype(bool)),
                      norm=norm, cmap=cmap)

        # plot the groundscatter as grey fill
        if groundscatter:
            grndsct = grndsct[ranges[0]:ranges[1]-1]
            ax.pcolormesh(thetas, rs,
                          np.ma.masked_array(grndsct,
                                             ~grndsct.astype(bool)),
                          norm=norm, cmap='Greys')

        azm = np.linspace(0, 2 * np.pi, 100)
        r, th = np.meshgrid(rs, azm)
        plt.plot(azm, r, color='k', ls='none')
        plt.grid()

        # Create color bar if True
        if colorbar is True:
            mappable = cm.ScalarMappable(norm=norm, cmap=cmap)
            locator = ticker.MaxNLocator(symmetric=True, min_n_ticks=3,
                                         integer=True, nbins='auto')
            ticks = locator.tick_values(vmin=zmin, vmax=zmax)

            cb = ax.figure.colorbar(mappable, ax=ax,
                                    extend='both', ticks=ticks)

            if colorbar_label != '':
                cb.set_label(colorbar_label)
        if title:
            start_time = time2datetime(dmap_data[plot_beams[0][0]])
            end_time = time2datetime(dmap_data[plot_beams[-1][-1]])
            title = cls.__add_title__(start_time, end_time)
            plt.title(title)
        citing_warning()
        return beam_corners_aacgm_lats, beam_corners_aacgm_lons, scan, grndsct

    @classmethod
<<<<<<< HEAD
    def plot_fov(cls, stid: str, dtime: dt.datetime, ax=None,
                 lowlat: int = 30, ranges: List = [0, 75],
                 boundary: bool = True, fov_color: str = None,
                 alpha: int = 0.5, radar_location: bool = False,
                 radar_label: bool = False, line_color: str = 'black'):
=======
    def plot_fov(cls, stid: str, date: dt = None, ax=None, ranges: List = [0, 75],
                boundary: bool = True, fov_color: str = None, alpha: int = 0.5,
                **kwargs):
>>>>>>> 541f65b9
        """
        plots only the field of view (FOV) for a given radar station ID (stid)

        Parameters
        -----------
            stid: str
                Radar station ID
            ax: matplotlib.pyplot axis
                Pre-defined axis object to pass in, must currently be
                polar projection
                Default: Generates a polar projection for the user
                with MLT/latitude labels
            date: datetime object
                Sets the datetime used to find the coordinates of the FOV
                Default: Current time
            ranges: list
                Set to a two element list of the lower and upper ranges to plot
                Default: [0,75]
            boundary: bool
                Set to false to not plot the outline of the FOV
                Default: True
            fov_color: str
                fov color to fill in the boundary
                default: None
            line_color: str
                line color of the fov plot
                default: black
            alpha: int
                alpha controls the transparency of
                the fov color
                Default: 0.5
<<<<<<< HEAD
            radar_location: bool
                Add a dot where radar is located if True
                Default: False
            radar_label: bool
                Add a label with the radar abbreviation if True
                Default: False
=======
            kawrgs: key = value
                Additional keyword arguments to be used in projection plotting
                For possible keywords, see: projections.axis_polar
>>>>>>> 541f65b9

        Returns
        -------
            beam_corners_aacgm_lats - list of beam corners AACGM latitudes
            beam_corners_aacgm_lons - list of beam corners AACGM longitudes
            thetas - theta polar coordinates
            rs - radius polar coordinates
        """
        
        #Set datetime object to current computer time if not given
        if not date:
            date = dt.datetime.now()     
        
        # Get radar beam/gate locations
        beam_corners_aacgm_lats, beam_corners_aacgm_lons = \
            radar_fov(stid, coords=Coords.AACGM, date=date)
        fan_shape = beam_corners_aacgm_lons.shape

        # Work out shift due in MLT
        beam_corners_mlts = np.zeros((fan_shape[0], fan_shape[1]))
        mltshift = beam_corners_aacgm_lons[0, 0] - \
            (aacgmv2.convert_mlt(beam_corners_aacgm_lons[0, 0], date) * 15)
        beam_corners_mlts = beam_corners_aacgm_lons - mltshift

        # Hold the beam positions
        thetas = np.radians(beam_corners_mlts)
        rs = beam_corners_aacgm_lats   

        # Setup plot
        # This may screw up references
        if ax is None:
            # Get the hemisphere to pass to plotting projection
            kwargs['hem'] = SuperDARNRadars.radars[stid].hemisphere
            # Get a polar projection using any kwarg input
            ax = Projections.axis_polar(**kwargs)

        if boundary:
            # left boundary line
            plt.plot(thetas[0:ranges[1], 0], rs[0:ranges[1], 0],
                     color=line_color, linewidth=0.5)
            # top radar arc
            plt.plot(thetas[ranges[1] - 1, 0:thetas.shape[1]],
                     rs[ranges[1] - 1, 0:thetas.shape[1]],
                     color=line_color, linewidth=0.5)
            # right boundary line
            plt.plot(thetas[0:ranges[1], thetas.shape[1] - 1],
                     rs[0:ranges[1], thetas.shape[1] - 1],
                     color=line_color, linewidth=0.5)
            # bottom arc
            plt.plot(thetas[0, 0:thetas.shape[1] - 1],
                     rs[0, 0:thetas.shape[1] - 1], color=line_color,
                     linewidth=0.5)

        if radar_location:
            cls.plot_radar_position(stid, dtime, line_color=line_color)
        if radar_label:
            cls.plot_radar_label(stid, dtime, line_color=line_color)

        if fov_color is not None:
            theta = thetas[0:ranges[1], 0]
            theta = np.append(theta, thetas[ranges[1]-1, 0:thetas.shape[1]-1])
            theta = np.append(theta, np.flip(thetas[0:ranges[1],
                                                    thetas.shape[1]-2]))
            theta = np.append(theta, np.flip(thetas[0, 0:thetas.shape[1]-2]))

            r = rs[0:ranges[1], 0]
            r = np.append(r, rs[ranges[1]-1, 0:thetas.shape[1]-1])
            r = np.append(r, np.flip(rs[0:ranges[1], thetas.shape[1]-2]))
            r = np.append(r, np.flip(rs[0, 0:thetas.shape[1]-2]))
            ax.fill(theta, r, color=fov_color, alpha=alpha)
        citing_warning()
        return beam_corners_aacgm_lats, beam_corners_aacgm_lons, thetas, rs, ax

    @classmethod
    def plot_radar_position(cls, stid: int, dtime: dt.datetime,
                            line_color: str = 'black'):
        """
        plots only a dot at the position of a given radar station ID (stid)

        Parameters
        -----------
            stid: int
                Radar station ID
            dtime: datetime datetime object
                sets the datetime used to find the coordinates of the
                FOV
            line_color: str
                color of the dot
                default: black

        Returns
        -------
            No variables returned
        """
        # Get location of radar
        lat = SuperDARNRadars.radars[stid].hardware_info.geographic.lat
        lon = SuperDARNRadars.radars[stid].hardware_info.geographic.lon
        # Convert to geomag coords
        geomag_radar = aacgmv2.get_aacgm_coord(lat, lon, 250, dtime)
        mltshift = geomag_radar[1] - (aacgmv2.convert_mlt(geomag_radar[1],
                                                          dtime) * 15)
        # Convert to MLT then radians for theta
        theta_lon = np.radians(geomag_radar[1] - mltshift)
        r_lat = geomag_radar[0]
        # Plot a dot at the radar site
        plt.scatter(theta_lon, r_lat, c=line_color, s=5)
        return

    @classmethod
    def plot_radar_label(cls, stid: int, dtime: dt.datetime,
                         line_color: str = 'black'):
        """
        plots only string at the position of a given radar station ID (stid)

        Parameters
        -----------
            stid: int
                Radar station ID
            dtime: datetime datetime object
                sets the datetime used to find the coordinates of the
                FOV
            line_color: str
                color of the text
                default: black

        Returns
        -------
            No variables returned
        """
        # Label text
        label_str = ' ' + SuperDARNRadars.radars[stid]\
                    .hardware_info.abbrev.upper()
        # Get location of radar
        lat = SuperDARNRadars.radars[stid].hardware_info.geographic.lat
        lon = SuperDARNRadars.radars[stid].hardware_info.geographic.lon
        # Convert to geomag coords
        geomag_radar = aacgmv2.get_aacgm_coord(lat, lon, 250, dtime)
        mltshift = geomag_radar[1] - \
            (aacgmv2.convert_mlt(geomag_radar[1], dtime) * 15)
        # Convert to MLT then radians for theta
        theta_lon = np.radians(geomag_radar[1] - mltshift)
        r_lat = geomag_radar[0]

        theta_text = theta_lon
        # Shift in latitude (dependent on hemisphere)
        if SuperDARNRadars.radars[stid].hemisphere == Hemisphere.North:
            r_text = r_lat - 5
        else:
            r_text = r_lat + 5
        plt.text(theta_text, r_text, label_str, ha='center', c=line_color)
        return

    @classmethod
    def __add_title__(cls, first_timestamp: dt.datetime,
                      end_timestamp: dt.datetime):
        title = "{year}-{month}-{day} {start_hour}:{start_minute}:{second} -"\
                " {end_hour}:{end_minute}:{end_second}"\
                "".format(year=first_timestamp.year,
                          month=str(first_timestamp.month).zfill(2),
                          day=str(first_timestamp.day).zfill(2),
                          start_hour=str(first_timestamp.hour).zfill(2),
                          start_minute=str(first_timestamp.minute).zfill(2),
                          second=str(first_timestamp.second).zfill(2),
                          end_hour=str(end_timestamp.hour).
                          zfill(2),
                          end_minute=str(end_timestamp.minute).
                          zfill(2),
                          end_second=str(end_timestamp.second).zfill(2))
        return title<|MERGE_RESOLUTION|>--- conflicted
+++ resolved
@@ -30,13 +30,8 @@
 import aacgmv2
 
 from pydarn import (PyDARNColormaps, build_scan, radar_fov, citing_warning,
-<<<<<<< HEAD
-                    time2datetime, plot_exceptions, Coords,
-                    SuperDARNRadars, Hemisphere)
-=======
                     time2datetime, plot_exceptions, Coords, 
                     SuperDARNRadars, Hemisphere, Projections)
->>>>>>> 541f65b9
 
 
 class Fan():
@@ -47,11 +42,8 @@
         -------
         plot_fan
         plot_fov
-<<<<<<< HEAD
         plot_radar_position
         plot_radar_label
-=======
->>>>>>> 541f65b9
         """
 
     def __str__(self):
@@ -64,7 +56,6 @@
     def plot_fan(cls, dmap_data: List[dict], ax=None,
                  scan_index: Union[int, dt.datetime] = 1,
                  ranges: List = [0, 75], boundary: bool = True,
-<<<<<<< HEAD
                  line_color: str = 'black', alpha: int = 0.5,
                  parameter: str = 'v', lowlat: int = 30, cmap: str = None,
                  groundscatter: bool = False,
@@ -72,15 +63,8 @@
                  colorbar: bool = True,
                  colorbar_label: str = '', radar_location: bool = False,
                  radar_label: bool = False, title: bool = True):
-=======
-                 alpha: int = 0.5, parameter: str = 'v',
-                 cmap: str = None,
-                 groundscatter: bool = False,
-                 zmin: int = None, zmax: int = None,
-                 colorbar: bool = True,
-                 colorbar_label: str = '', title: bool = True,
                  **kwargs):
->>>>>>> 541f65b9
+
 
         """
         Plots a radar's Field Of View (FOV) fan plot for the given data and
@@ -197,16 +181,12 @@
 
         # Plot FOV outline
         beam_corners_aacgm_lats, beam_corners_aacgm_lons, thetas, rs, ax = \
-<<<<<<< HEAD
             cls.plot_fov(stid=dmap_data[0]['stid'], dtime=dtime, lowlat=lowlat,
                          ranges=ranges, boundary=boundary,
                          line_color=line_color, alpha=alpha,
                          radar_label=radar_label,
-                         radar_location=radar_location)
-=======
-            cls.plot_fov(stid=dmap_data[0]['stid'], date=date, ranges=ranges, 
-                        boundary=boundary, alpha=alpha, ax=ax, **kwargs)
->>>>>>> 541f65b9
+                         radar_location=radar_location, ax=ax, **kwargs)
+
         fan_shape = beam_corners_aacgm_lons.shape
 
         # Get range-gate data and groundscatter array for given scan
@@ -285,17 +265,12 @@
         return beam_corners_aacgm_lats, beam_corners_aacgm_lons, scan, grndsct
 
     @classmethod
-<<<<<<< HEAD
     def plot_fov(cls, stid: str, dtime: dt.datetime, ax=None,
                  lowlat: int = 30, ranges: List = [0, 75],
                  boundary: bool = True, fov_color: str = None,
                  alpha: int = 0.5, radar_location: bool = False,
-                 radar_label: bool = False, line_color: str = 'black'):
-=======
-    def plot_fov(cls, stid: str, date: dt = None, ax=None, ranges: List = [0, 75],
-                boundary: bool = True, fov_color: str = None, alpha: int = 0.5,
-                **kwargs):
->>>>>>> 541f65b9
+                 radar_label: bool = False, line_color: str = 'black',
+                 **kwargs):
         """
         plots only the field of view (FOV) for a given radar station ID (stid)
 
@@ -327,18 +302,15 @@
                 alpha controls the transparency of
                 the fov color
                 Default: 0.5
-<<<<<<< HEAD
             radar_location: bool
                 Add a dot where radar is located if True
                 Default: False
             radar_label: bool
                 Add a label with the radar abbreviation if True
                 Default: False
-=======
             kawrgs: key = value
                 Additional keyword arguments to be used in projection plotting
                 For possible keywords, see: projections.axis_polar
->>>>>>> 541f65b9
 
         Returns
         -------
