--- conflicted
+++ resolved
@@ -8,11 +8,8 @@
 # 2021-09-15 Marina Schmidt - removed fov file options
 # 2021-09-09: CJM - Included a channel option for plot_fan
 # 2021-09-08: CJM - Included individual gate and beam boundary plotting for FOV
-<<<<<<< HEAD
 # 2021-11-22: MTS - pass in axes object to plot_fov
-=======
 # 2021-11-18: MTS - Added Projectsion class for cartopy use
->>>>>>> 76984f94
 #
 # Disclaimer:
 # pyDARN is under the LGPL v3 license found in the root directory LICENSE.md
@@ -41,11 +38,7 @@
 from pydarn import (PyDARNColormaps, build_scan, radar_fov, citing_warning,
                     time2datetime, plot_exceptions, Coords,
                     SuperDARNRadars, Hemisphere, Projections,
-<<<<<<< HEAD
-                    partial_record_warning)
-=======
                     Projs, partial_record_warning)
->>>>>>> 76984f94
 
 
 try:
