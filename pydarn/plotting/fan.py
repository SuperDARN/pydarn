# Copyright (C) 2020 SuperDARN Canada, University of Saskatchewan
# Author: Daniel Billett, Marina Schmidt
#
# Modifications:
#
# Disclaimer:
# pyDARN is under the LGPL v3 license found in the root directory LICENSE.md
# Everyone is permitted to copy and distribute verbatim copies of this license
# document, but changing it is not allowed.
#
# This version of the GNU Lesser General Public License incorporates the terms
# and conditions of version 3 of the GNU General Public License,
# supplemented by the additional permissions listed below.


"""
Fan plots, mapped to AACGM coordinates in a polar format
"""

import datetime as dt
import matplotlib.pyplot as plt
import numpy as np

from matplotlib import ticker, cm, colors
from typing import List

# Third party libraries
import aacgmv2

from pydarn import PyDARNColormaps, build_scan, radar_fov


class Fan():
    """
        Fan plots for SuperDARN data
        This class inherits from matplotlib to generate the figures
        Methods
        -------
        plot_fan
        """

    def __str__(self):
        return "This class is static class that provides"\
                " the following methods: \n"\
                "   - plot_fan()\n"\
                "   - return_beam_pos()\n"

    @classmethod
    def plot_fan(cls, dmap_data: List[dict], ax=None, scan_index: int = 1,
                 ranges: List = [0, 75], boundary: bool = True,
                 alpha: int = 0.5, parameter: str = 'v',
                 lowlat: int = 30, cmap: str = None,
                 groundscatter: bool = False,
                 zmin: int = None, zmax: int = None,
                 colorbar: bool = True,
                 colorbar_label: str = ''):
        """
        Plots a radar's Field Of View (FOV) fan plot for the given data and
        scan number

        Parameters
        -----------
            dmap_data: List[dict]
                Named list of dictionaries obtained from SDarn_read
            ax: matplotlib.pyplot axis
                Pre-defined axis object to pass in, must currently be
                polar projection
                Default: Generates a polar projection for the user
                with MLT/latitude labels

            scan_index: int
                Scan number from beginning of first record in file
                Default: 1
            parameter: str
                Key name indicating which parameter to plot.
                Default: v (Velocity). Alternatives: 'p_l', 'w_l', 'elv'
            lowlat: int
                Lower AACGM latitude boundary for the polar plot
                Default: 50
            ranges: list
                Set to a two element list of the lower and upper ranges to plot
                Default: [0,75]
            boundary: bool
                Set to false to not plot the outline of the FOV
                Default: True
            alpha: int
                alpha controls the transparency of
                the fov color
                Default: 0.5
            cmap: matplotlib.cm
                matplotlib colour map
                https://matplotlib.org/tutorials/colors/colormaps.html
                Default: Official pyDARN colour map for given parameter
            groundscatter : bool
                Set true to indicate if groundscatter should be plotted in grey
                Default: False
            zmin: int
                The minimum parameter value for coloring
                Default: {'p_l': [0], 'v': [-200], 'w_l': [0], 'elv': [0]}
            zmax: int
                The maximum parameter value for  coloring
                Default: {'p_l': [50], 'v': [200], 'w_l': [250], 'elv': [50]}
            colorbar: bool
                Draw a colourbar if True
                Default: True
            colorbar_label: str
                the label that appears next to the colour bar.
                Requires colorbar to be true
                Default: ''
        Returns
        -----------
        beam_corners_aacgm_lats
            n_beams x n_gates numpy array of AACGMv2 latitudes
        beam_corners_aacgm_lons
            n_beams x n_gates numpy array of AACGMv2 longitudes
        scan
            n_beams x n_gates numpy array of the scan data
            (for the selected parameter)
        grndsct
            n_beams x n_gates numpy array of the scan data
            (for the selected parameter)
        dtime
            datetime object for the scan plotted

        See Also
        --------
            plot_fov
        """
        # Get scan numbers for each record
        beam_scan = build_scan(dmap_data)

        # Locate scan in loaded data
        plot_beams = np.where(beam_scan == scan_index)

        # Time for coordinate conversion
        dtime = dt.datetime(dmap_data[plot_beams[0][0]]['time.yr'],
                            dmap_data[plot_beams[0][0]]['time.mo'],
                            dmap_data[plot_beams[0][0]]['time.dy'],
                            dmap_data[plot_beams[0][0]]['time.hr'],
                            dmap_data[plot_beams[0][0]]['time.mt'],
                            dmap_data[plot_beams[0][0]]['time.sc'])
        # Plot FOV outline
        beam_corners_aacgm_lats, beam_corners_aacgm_lons, thetas, rs, ax = \
            cls.plot_fov(stid=dmap_data[0]['stid'], dtime=dtime, lowlat=lowlat,
                         ranges=ranges, boundary=boundary,
                         alpha=alpha)
        fan_shape = beam_corners_aacgm_lons.shape

        # Get range-gate data and groundscatter array for given scan
        scan = np.zeros((fan_shape[0] - 1, fan_shape[1]-1))
        grndsct = np.zeros((fan_shape[0] - 1, fan_shape[1]-1))
        for i in np.nditer(plot_beams):
            try:
                # get a list of gates where there is data
                slist = dmap_data[i.astype(int)]['slist']
                # get the beam number for the record
                beam = dmap_data[i.astype(int)]['bmnum']
                scan[slist, beam] = dmap_data[i.astype(int)][parameter]
                grndsct[slist, beam] = dmap_data[i.astype(int)]['gflg']
            # if there is no slist field this means partial record
            except KeyError:
                continue

        # Colour table and max value selection depending on parameter plotted
        # Load defaults if none given

        if cmap is None:
            cmap = {'p_l': 'plasma', 'v': PyDARNColormaps.PYDARN_VELOCITY,
                    'w_l': PyDARNColormaps.PYDARN_VIRIDIS,
                    'elv': PyDARNColormaps.PYDARN}
            cmap = plt.cm.get_cmap(cmap[parameter])

        # Setting zmin and zmax
        defaultzminmax = {'p_l': [0, 50], 'v': [-200, 200],
                          'w_l': [0, 250], 'elv': [0, 50]}
        if zmin is None:
            zmin = defaultzminmax[parameter][0]
        if zmax is None:
            zmax = defaultzminmax[parameter][1]

        # Begin plotting by iterating over ranges and beams
        for gates in range(ranges[0], ranges[1]-1):
            for beams in range(thetas.shape[1] - 2):
                # Index colour table correctly
                cmapindex = (scan[gates, beams] + abs(zmin)) /\
                        (abs(zmin) + abs(zmax))
                if cmapindex < 0:
                    cmapindex = 0

                if cmapindex > 1:
                    cmapindex = 1
                colour_rgba = cmap(cmapindex)

                # Check for zero values (white) and groundscatter (gray)
                if scan[gates, beams] == 0:
                    colour_rgba = (1, 1, 1, 0)

                if groundscatter and grndsct[gates, beams] == 1:
                    colour_rgba = 'gray'

                # Angle for polar plotting
                theta = [thetas[gates, beams], thetas[gates + 1, beams],
                         thetas[gates + 1, beams + 1],
                         thetas[gates, beams + 1]]
                # Radius for polar plotting
                r = [rs[gates, beams], rs[gates + 1, beams],
                     rs[gates + 1, beams + 1], rs[gates, beams + 1]]
                ax.fill(theta, r, color=colour_rgba)

        norm = colors.Normalize
        norm = norm(zmin, zmax)
        # Create color bar if True
        if colorbar is True:
            mappable = cm.ScalarMappable(norm=norm, cmap=cmap)
            locator = ticker.MaxNLocator(symmetric=True, min_n_ticks=3,
                                         integer=True, nbins='auto')
            ticks = locator.tick_values(vmin=zmin, vmax=zmax)

            cb = ax.figure.colorbar(mappable, ax=ax,
                                    extend='both', ticks=ticks)

            if colorbar_label != '':
                cb.set_label(colorbar_label)

        return beam_corners_aacgm_lats, beam_corners_aacgm_lons, scan, grndsct

    @classmethod
    def plot_fov(cls, stid: str, dtime: dt.datetime, ax=None,
<<<<<<< HEAD
                 lowlat: int = 50, ranges: List = [0, 75],
=======
                 lowlat: int = 30, ranges: List = [0, 75],
>>>>>>> 9021a759
                 boundary: bool = True, fov_color: str = None,
                 alpha: int = 0.5):
        """
        plots only the field of view (FOV) for a given radar station ID (stid)

        Parameters
        -----------
            stid: str
                Radar station ID
            ax: matplotlib.pyplot axis
                Pre-defined axis object to pass in, must currently be
                polar projection
                Default: Generates a polar projection for the user
                with MLT/latitude labels
            dtime: datetime datetime object
                sets the datetime used to find the coordinates of the
                FOV
            lowlat: int
                Lower AACGM latitude boundary for the polar plot
                Default: 50
            ranges: list
                Set to a two element list of the lower and upper ranges to plot
                Default: [0,75]
            boundary: bool
                Set to false to not plot the outline of the FOV
                Default: True
            fov_color: str
                fov color to fill in the boundary
                default: None
            alpha: int
                alpha controls the transparency of
                the fov color
                Default: 0.5

        Returns
        -------
            beam_corners_aacgm_lats - list of beam corners AACGM latitudes
            beam_corners_aacgm_lons - list of beam corners AACGM longitudes
            thetas - theta polar coordinates
            rs - radius polar coordinates
        """
        # Get radar beam/gate locations
        beam_corners_aacgm_lats, beam_corners_aacgm_lons = \
            radar_fov(stid, coords='aacgm', date=dtime)
        fan_shape = beam_corners_aacgm_lons.shape

        # Work out shift due in MLT
        beam_corners_mlts = np.zeros((fan_shape[0], fan_shape[1]))
        mltshift = beam_corners_aacgm_lons[0, 0] - \
            (aacgmv2.convert_mlt(beam_corners_aacgm_lons[0, 0], dtime) * 15)
        beam_corners_mlts = beam_corners_aacgm_lons - mltshift

        # Hold the beam positions
        thetas = np.radians(beam_corners_mlts)
        rs = beam_corners_aacgm_lats

        # Setup plot
        # This may screw up references
        if ax is None:
            ax = plt.axes(polar=True)
            if beam_corners_aacgm_lats[0, 0] > 0:
                ax.set_ylim(90, lowlat)
                ax.set_yticks(np.arange(lowlat, 90, 10))
            else:
<<<<<<< HEAD
                ax.set_ylim(-90, -lowlat)
                ax.set_yticks(np.arange(-lowlat, -90, -10))
=======
                ax.set_ylim(-90, -abs(lowlat))
                ax.set_yticks(np.arange(-abs(lowlat), -90, -10))
>>>>>>> 9021a759
            ax.set_xticklabels(['00', '', '06', '', '12', '', '18', ''])
            ax.set_theta_zero_location("S")

        if boundary:
            # left boundary line
            plt.polar(thetas[0:ranges[1], 0], rs[0:ranges[1], 0],
                      color='black', linewidth=0.5)
            # top radar arc
            plt.polar(thetas[ranges[1] - 1, 0:thetas.shape[1] - 1],
                      rs[ranges[1] - 1, 0:thetas.shape[1] - 1],
                      color='black', linewidth=0.5)
            # right boundary line
            plt.polar(thetas[0:ranges[1], thetas.shape[1] - 2],
                      rs[0:ranges[1], thetas.shape[1] - 2],
                      color='black', linewidth=0.5)
            # bottom arc
            plt.polar(thetas[0, 0:thetas.shape[1] - 2],
                      rs[0, 0:thetas.shape[1] - 2], color='black',
                      linewidth=0.5)

        if fov_color is not None:
            theta = thetas[0:ranges[1], 0]
            theta = np.append(theta, thetas[ranges[1]-1, 0:thetas.shape[1]-1])
<<<<<<< HEAD
            theta = np.append(theta, np.flip(thetas[0:ranges[1],
                                                    thetas.shape[1]-2]))
=======
            theta = np.append(theta, np.flip(thetas[0:ranges[1], thetas.shape[1]-2]))
>>>>>>> 9021a759
            theta = np.append(theta, np.flip(thetas[0, 0:thetas.shape[1]-2]))

            r = rs[0:ranges[1], 0]
            r = np.append(r, rs[ranges[1]-1, 0:thetas.shape[1]-1])
            r = np.append(r, np.flip(rs[0:ranges[1], thetas.shape[1]-2]))
            r = np.append(r, np.flip(rs[0, 0:thetas.shape[1]-2]))
            ax.fill(theta, r, color=fov_color, alpha=alpha)
<<<<<<< HEAD
=======
            #ax.fill(thetas[ranges[1]-1, 0:thetas.shape[1]-1],
            #        rs[ranges[1]-1, 0:thetas.shape[1]-1],
            #        color=fov_color, alpha=alpha)
>>>>>>> 9021a759
        return beam_corners_aacgm_lats, beam_corners_aacgm_lons, thetas, rs, ax<|MERGE_RESOLUTION|>--- conflicted
+++ resolved
@@ -163,7 +163,6 @@
 
         # Colour table and max value selection depending on parameter plotted
         # Load defaults if none given
-
         if cmap is None:
             cmap = {'p_l': 'plasma', 'v': PyDARNColormaps.PYDARN_VELOCITY,
                     'w_l': PyDARNColormaps.PYDARN_VIRIDIS,
@@ -226,11 +225,7 @@
 
     @classmethod
     def plot_fov(cls, stid: str, dtime: dt.datetime, ax=None,
-<<<<<<< HEAD
-                 lowlat: int = 50, ranges: List = [0, 75],
-=======
                  lowlat: int = 30, ranges: List = [0, 75],
->>>>>>> 9021a759
                  boundary: bool = True, fov_color: str = None,
                  alpha: int = 0.5):
         """
@@ -295,13 +290,8 @@
                 ax.set_ylim(90, lowlat)
                 ax.set_yticks(np.arange(lowlat, 90, 10))
             else:
-<<<<<<< HEAD
-                ax.set_ylim(-90, -lowlat)
-                ax.set_yticks(np.arange(-lowlat, -90, -10))
-=======
                 ax.set_ylim(-90, -abs(lowlat))
                 ax.set_yticks(np.arange(-abs(lowlat), -90, -10))
->>>>>>> 9021a759
             ax.set_xticklabels(['00', '', '06', '', '12', '', '18', ''])
             ax.set_theta_zero_location("S")
 
@@ -325,12 +315,8 @@
         if fov_color is not None:
             theta = thetas[0:ranges[1], 0]
             theta = np.append(theta, thetas[ranges[1]-1, 0:thetas.shape[1]-1])
-<<<<<<< HEAD
             theta = np.append(theta, np.flip(thetas[0:ranges[1],
                                                     thetas.shape[1]-2]))
-=======
-            theta = np.append(theta, np.flip(thetas[0:ranges[1], thetas.shape[1]-2]))
->>>>>>> 9021a759
             theta = np.append(theta, np.flip(thetas[0, 0:thetas.shape[1]-2]))
 
             r = rs[0:ranges[1], 0]
@@ -338,10 +324,4 @@
             r = np.append(r, np.flip(rs[0:ranges[1], thetas.shape[1]-2]))
             r = np.append(r, np.flip(rs[0, 0:thetas.shape[1]-2]))
             ax.fill(theta, r, color=fov_color, alpha=alpha)
-<<<<<<< HEAD
-=======
-            #ax.fill(thetas[ranges[1]-1, 0:thetas.shape[1]-1],
-            #        rs[ranges[1]-1, 0:thetas.shape[1]-1],
-            #        color=fov_color, alpha=alpha)
->>>>>>> 9021a759
         return beam_corners_aacgm_lats, beam_corners_aacgm_lons, thetas, rs, ax