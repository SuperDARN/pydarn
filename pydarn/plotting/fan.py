# Copyright (C) 2020 SuperDARN Canada, University of Saskatchewan
# Author: Daniel Billett, Marina Schmidt
#
# Modifications:
<<<<<<< HEAD
# 2021-05-07: CJM - Included radar position and labels in plotting
=======
#   2021-04-01 Shane Coyle added pcolormesh to the code
>>>>>>> 1ffdb8ff
#
# Disclaimer:
# pyDARN is under the LGPL v3 license found in the root directory LICENSE.md
# Everyone is permitted to copy and distribute verbatim copies of this license
# document, but changing it is not allowed.
#
# This version of the GNU Lesser General Public License incorporates the terms
# and conditions of version 3 of the GNU General Public License,
# supplemented by the additional permissions listed below.


"""
Fan plots, mapped to AACGM coordinates in a polar format
"""

import datetime as dt
import matplotlib.pyplot as plt
import numpy as np

from matplotlib import ticker, cm, colors
from typing import List, Union

# Third party libraries
import aacgmv2

from pydarn import (PyDARNColormaps, build_scan, radar_fov, citing_warning, 
                    time2datetime, plot_exceptions, Coords,
                    SuperDARNRadars, Hemisphere)



class Fan():
    """
        Fan plots for SuperDARN data
        This class inherits from matplotlib to generate the figures
        Methods
        -------
        plot_fan
        plot_fov
        plot_radar_position
        plot_radar_label
        """

    def __str__(self):
        return "This class is static class that provides"\
                " the following methods: \n"\
                "   - plot_fan()\n"\
                "   - return_beam_pos()\n"

    @classmethod
    def plot_fan(cls, dmap_data: List[dict], ax=None,
                 scan_index: Union[int, dt.datetime] = 1,
                 ranges: List = [0, 75], boundary: bool = True,
                 alpha: int = 0.5, parameter: str = 'v',
                 lowlat: int = 30, cmap: str = None,
                 groundscatter: bool = False,
                 zmin: int = None, zmax: int = None,
                 colorbar: bool = True,
                 colorbar_label: str = '', radar_location: bool = False,
                 radar_label: bool = False, title: bool = True):

        """
        Plots a radar's Field Of View (FOV) fan plot for the given data and
        scan number

        Parameters
        -----------
            dmap_data: List[dict]
                Named list of dictionaries obtained from SDarn_read
            ax: matplotlib.pyplot axis
                Pre-defined axis object to pass in, must currently be
                polar projection
                Default: Generates a polar projection for the user
                with MLT/latitude labels

            scan_index: int or datetime
                Scan number from beginning of first record in file
                or datetime given first record to match the index
                Default: 1
            parameter: str
                Key name indicating which parameter to plot.
                Default: v (Velocity). Alternatives: 'p_l', 'w_l', 'elv'
            lowlat: int
                Lower AACGM latitude boundary for the polar plot
                Default: 50
            ranges: list
                Set to a two element list of the lower and upper ranges to plot
                Default: [0,75]
            boundary: bool
                Set to false to not plot the outline of the FOV
                Default: True
            alpha: int
                alpha controls the transparency of
                the fov color
                Default: 0.5
            cmap: matplotlib.cm
                matplotlib colour map
                https://matplotlib.org/tutorials/colors/colormaps.html
                Default: Official pyDARN colour map for given parameter
            groundscatter : bool
                Set true to indicate if groundscatter should be plotted in grey
                Default: False
            zmin: int
                The minimum parameter value for coloring
                Default: {'p_l': [0], 'v': [-200], 'w_l': [0], 'elv': [0]}
            zmax: int
                The maximum parameter value for  coloring
                Default: {'p_l': [50], 'v': [200], 'w_l': [250], 'elv': [50]}
            colorbar: bool
                Draw a colourbar if True
                Default: True
            radar_location: bool
                Add a dot where radar is located if True
                Default: False
            radar_label: bool
                Add a label with the radar abbreviation if True
                Default: False
            colorbar_label: str
                the label that appears next to the colour bar.
                Requires colorbar to be true
                Default: ''
            title: bool
                if true then will create a title, else user
                can define it with plt.title
                default: true
        Returns
        -----------
        beam_corners_aacgm_lats
            n_beams x n_gates numpy array of AACGMv2 latitudes
        beam_corners_aacgm_lons
            n_beams x n_gates numpy array of AACGMv2 longitudes
        scan
            n_beams x n_gates numpy array of the scan data
            (for the selected parameter)
        grndsct
            n_beams x n_gates numpy array of the scan data
            (for the selected parameter)
        dtime
            datetime object for the scan plotted

        See Also
        --------
            plot_fov
        """

        # Get scan numbers for each record
        beam_scan = build_scan(dmap_data)

        if isinstance(scan_index, dt.datetime):
            # loop through dmap_data records, dump a datetime
            # list where scans start
            scan_datetimes = np.array([dt.datetime(*[record[time_component]
                                                     for time_component in
                                                     ['time.yr', 'time.mo',
                                                      'time.dy', 'time.hr',
                                                      'time.mt', 'time.sc']])
                                       for record in dmap_data
                                       if record['scan'] == 1])
            # find corresponding scan_index
            matching_scan_index = np.argwhere(scan_datetimes ==
                                              scan_index)[..., 0] + 1
            # handle datetimes out of bounds
            if len(matching_scan_index) != 1:
                raise plot_exceptions.IncorrectDateError(scan_datetimes[0],
                                                         scan_index)
            else:
                scan_index = matching_scan_index

        # Locate scan in loaded data
        plot_beams = np.where(beam_scan == scan_index)

        # Time for coordinate conversion
        dtime = time2datetime(dmap_data[plot_beams[0][0]])

        # Plot FOV outline
        beam_corners_aacgm_lats, beam_corners_aacgm_lons, thetas, rs, ax = \
            cls.plot_fov(stid=dmap_data[0]['stid'], dtime=dtime, lowlat=lowlat,
                         ranges=ranges, boundary=boundary,
                         alpha=alpha, radar_label=radar_label, 
                         radar_location=radar_location)
        fan_shape = beam_corners_aacgm_lons.shape

        # Get range-gate data and groundscatter array for given scan
        scan = np.zeros((fan_shape[0] - 1, fan_shape[1]-1))
        grndsct = np.zeros((fan_shape[0] - 1, fan_shape[1]-1))

        # Colour table and max value selection depending on parameter plotted
        # Load defaults if none given
        if cmap is None:
            cmap = {'p_l': 'plasma', 'v': PyDARNColormaps.PYDARN_VELOCITY,
                    'w_l': PyDARNColormaps.PYDARN_VIRIDIS,

                    'elv': PyDARNColormaps.PYDARN}
            cmap = plt.cm.get_cmap(cmap[parameter])

        # Setting zmin and zmax
        defaultzminmax = {'p_l': [0, 50], 'v': [-200, 200],
                          'w_l': [0, 250], 'elv': [0, 50]}
        if zmin is None:
            zmin = defaultzminmax[parameter][0]
        if zmax is None:
            zmax = defaultzminmax[parameter][1]
        norm = colors.Normalize
        norm = norm(zmin, zmax)


        for i in np.nditer(plot_beams):
            try:
                # get a list of gates where there is data
                slist = dmap_data[i.astype(int)]['slist']
                # get the beam number for the record
                beam = dmap_data[i.astype(int)]['bmnum']
                scan[slist, beam] = dmap_data[i.astype(int)][parameter]
                grndsct[slist, beam] = dmap_data[i.astype(int)]['gflg']
            # if there is no slist field this means partial record
            except KeyError:
                continue
        # Begin plotting by iterating over ranges and beams
        thetas = thetas[ranges[0]:ranges[1]]
        rs = rs[ranges[0]:ranges[1]]
        scan = scan[ranges[0]:ranges[1]-1]
        ax.pcolormesh(thetas, rs,
                      np.ma.masked_array(scan, ~scan.astype(bool)),
                      norm=norm, cmap=cmap)

        # plot the groundscatter as grey fill
        if groundscatter:
            grndsct = grndsct[ranges[0]:ranges[1]-1]
            ax.pcolormesh(thetas, rs,
                          np.ma.masked_array(grndsct,
                                             ~grndsct.astype(bool)),
                          norm=norm, cmap='Greys')

        azm = np.linspace(0, 2 * np.pi, 100)
        r, th = np.meshgrid(rs, azm)
        plt.plot(azm, r, color='k', ls='none')
        plt.grid()

        # Create color bar if True
        if colorbar is True:
            mappable = cm.ScalarMappable(norm=norm, cmap=cmap)
            locator = ticker.MaxNLocator(symmetric=True, min_n_ticks=3,
                                         integer=True, nbins='auto')
            ticks = locator.tick_values(vmin=zmin, vmax=zmax)

            cb = ax.figure.colorbar(mappable, ax=ax,
                                    extend='both', ticks=ticks)

            if colorbar_label != '':
                cb.set_label(colorbar_label)
        if title:
            start_time = time2datetime(dmap_data[plot_beams[0][0]])
            end_time = time2datetime(dmap_data[plot_beams[-1][-1]])
            title = cls.__add_title__(start_time, end_time)
            plt.title(title)
        citing_warning()
        return beam_corners_aacgm_lats, beam_corners_aacgm_lons, scan, grndsct

    @classmethod
    def plot_fov(cls, stid: str, dtime: dt.datetime, ax=None,
                 lowlat: int = 30, ranges: List = [0, 75],
                 boundary: bool = True, fov_color: str = None,
                 alpha: int = 0.5, radar_location: bool = False,
                 radar_label: bool = False, line_color: str = 'black'):
        """
        plots only the field of view (FOV) for a given radar station ID (stid)

        Parameters
        -----------
            stid: str
                Radar station ID
            ax: matplotlib.pyplot axis
                Pre-defined axis object to pass in, must currently be
                polar projection
                Default: Generates a polar projection for the user
                with MLT/latitude labels
            dtime: datetime datetime object
                sets the datetime used to find the coordinates of the
                FOV
            lowlat: int
                Lower AACGM latitude boundary for the polar plot
                Default: 50
            ranges: list
                Set to a two element list of the lower and upper ranges to plot
                Default: [0,75]
            boundary: bool
                Set to false to not plot the outline of the FOV
                Default: True
            fov_color: str
                fov color to fill in the boundary
                default: None
            line_color: str
                line color of the fov plot
                default: black
            alpha: int
                alpha controls the transparency of
                the fov color
                Default: 0.5
            radar_location: bool
                Add a dot where radar is located if True
                Default: False
            radar_label: bool
                Add a label with the radar abbreviation if True
                Default: False

        Returns
        -------
            beam_corners_aacgm_lats - list of beam corners AACGM latitudes
            beam_corners_aacgm_lons - list of beam corners AACGM longitudes
            thetas - theta polar coordinates
            rs - radius polar coordinates
        """
        # Get radar beam/gate locations
        beam_corners_aacgm_lats, beam_corners_aacgm_lons = \
            radar_fov(stid, coords=Coords.AACGM, date=dtime)
        fan_shape = beam_corners_aacgm_lons.shape



        # Work out shift due in MLT
        beam_corners_mlts = np.zeros((fan_shape[0], fan_shape[1]))
        mltshift = beam_corners_aacgm_lons[0, 0] - \
            (aacgmv2.convert_mlt(beam_corners_aacgm_lons[0, 0], dtime) * 15)
        beam_corners_mlts = beam_corners_aacgm_lons - mltshift

        # Hold the beam positions
        thetas = np.radians(beam_corners_mlts)
        rs = beam_corners_aacgm_lats

        # Setup plot
        # This may screw up references
        if ax is None:
            ax = plt.axes(polar=True)
            if SuperDARNRadars.radars[stid].hemisphere == Hemisphere.North:
                ax.set_ylim(90, lowlat)
                ax.set_yticks(np.arange(lowlat, 90, 10))
            else:
                ax.set_ylim(-90, -abs(lowlat))
                ax.set_yticks(np.arange(-abs(lowlat), -90, -10))
            ax.set_xticks(np.arange(0, np.radians(360), np.radians(45)))
            ax.set_xticklabels(['00', '', '06', '', '12', '', '18', ''])
            ax.set_theta_zero_location("S")

        if boundary:
            # left boundary line
            plt.plot(thetas[0:ranges[1], 0], rs[0:ranges[1], 0],
                     color='black', linewidth=0.5)
            # top radar arc
            plt.plot(thetas[ranges[1] - 1, 0:thetas.shape[1]],
                     rs[ranges[1] - 1, 0:thetas.shape[1]],
                     color='black', linewidth=0.5)
            # right boundary line
            plt.plot(thetas[0:ranges[1], thetas.shape[1] - 1],
                     rs[0:ranges[1], thetas.shape[1] - 1],
                     color='black', linewidth=0.5)
            # bottom arc
            plt.plot(thetas[0, 0:thetas.shape[1] - 1],
                     rs[0, 0:thetas.shape[1] - 1], color='black',
                     linewidth=0.5)

        if radar_location:
            cls.plot_radar_position(stid, dtime, line_color=line_color)
        if radar_label:
            cls.plot_radar_label(stid, dtime, line_color=line_color)
            
        
        if fov_color is not None:
            theta = thetas[0:ranges[1], 0]
            theta = np.append(theta, thetas[ranges[1]-1, 0:thetas.shape[1]-1])
            theta = np.append(theta, np.flip(thetas[0:ranges[1],
                                                    thetas.shape[1]-2]))
            theta = np.append(theta, np.flip(thetas[0, 0:thetas.shape[1]-2]))

            r = rs[0:ranges[1], 0]
            r = np.append(r, rs[ranges[1]-1, 0:thetas.shape[1]-1])
            r = np.append(r, np.flip(rs[0:ranges[1], thetas.shape[1]-2]))
            r = np.append(r, np.flip(rs[0, 0:thetas.shape[1]-2]))
            ax.fill(theta, r, color=fov_color, alpha=alpha)
        citing_warning()
        return beam_corners_aacgm_lats, beam_corners_aacgm_lons, thetas, rs, ax


    @classmethod
    def plot_radar_position(cls, stid, dtime, line_color: str = 'black'):
        """
        plots only a dot at the position of a given radar station ID (stid)

        Parameters
        -----------
            stid: str
                Radar station ID
            dtime: datetime datetime object
                sets the datetime used to find the coordinates of the
                FOV
            line_color: str
                color of the dot
                default: black

        Returns
        -------
            No variables returned
        """
        # Get location of radar
        lat = SuperDARNRadars.radars[stid].hardware_info.geographic.lat
        lon = SuperDARNRadars.radars[stid].hardware_info.geographic.lon
        # Convert to geomag coords
        geomag_radar = aacgmv2.get_aacgm_coord(lat, lon, 250, dtime)
        mltshift = geomag_radar[1] - (aacgmv2.convert_mlt(geomag_radar[1], dtime) * 15)
        # Convert to MLT then radians for theta
        theta_lon = np.radians(geomag_radar[1] - mltshift)
        r_lat = geomag_radar[0]
        # Plot a dot at the radar site
        plt.scatter(theta_lon, r_lat, c=line_color, s=5)
        return


    @classmethod
    def plot_radar_label(cls, stid, dtime, line_color: str = 'black'):
        """
        plots only string at the position of a given radar station ID (stid)

        Parameters
        -----------
            stid: str
                Radar station ID
            dtime: datetime datetime object
                sets the datetime used to find the coordinates of the
                FOV
            line_color: str
                color of the text
                default: black

        Returns
        -------
            No variables returned
        """
        # Label text
        label_str = ' ' + SuperDARNRadars.radars[stid]\
                        .hardware_info.abbrev.upper()
        # Get location of radar
        lat = SuperDARNRadars.radars[stid].hardware_info.geographic.lat
        lon = SuperDARNRadars.radars[stid].hardware_info.geographic.lon
        # Convert to geomag coords
        geomag_radar = aacgmv2.get_aacgm_coord(lat, lon, 250, dtime)
        mltshift = geomag_radar[1] - \
            (aacgmv2.convert_mlt(geomag_radar[1], dtime) * 15)
        # Convert to MLT then radians for theta
        theta_lon = np.radians(geomag_radar[1] - mltshift)
        r_lat = geomag_radar[0]
        
        theta_text = theta_lon
        # Shift in latitude (dependent on hemisphere)
        if SuperDARNRadars.radars[stid].hemisphere == Hemisphere.North:
            r_text = r_lat - 5
        else:
            r_text = r_lat + 5
        plt.text(theta_text, r_text, label_str, ha='center', c=line_color)
        return


    @classmethod
    def __add_title__(cls, first_timestamp: dt.datetime,
                      end_timestamp: dt.datetime):
        title = "{year}-{month}-{day} {start_hour}:{start_minute}:{second} -"\
                " {end_hour}:{end_minute}:{end_second}"\
                "".format(year=first_timestamp.year,
                          month=str(first_timestamp.month).zfill(2),
                          day=str(first_timestamp.day).zfill(2),
                          start_hour=str(first_timestamp.hour).zfill(2),
                          start_minute=str(first_timestamp.minute).zfill(2),
                          second=str(first_timestamp.second).zfill(2),
                          end_hour=str(end_timestamp.hour).
                          zfill(2),
                          end_minute=str(end_timestamp.minute).
                          zfill(2),
                          end_second=str(end_timestamp.second).zfill(2)
                         )
        return title
<|MERGE_RESOLUTION|>--- conflicted
+++ resolved
@@ -2,11 +2,8 @@
 # Author: Daniel Billett, Marina Schmidt
 #
 # Modifications:
-<<<<<<< HEAD
 # 2021-05-07: CJM - Included radar position and labels in plotting
-=======
 #   2021-04-01 Shane Coyle added pcolormesh to the code
->>>>>>> 1ffdb8ff
 #
 # Disclaimer:
 # pyDARN is under the LGPL v3 license found in the root directory LICENSE.md
