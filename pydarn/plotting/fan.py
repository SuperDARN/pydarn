--- conflicted
+++ resolved
@@ -29,13 +29,9 @@
 import aacgmv2
 
 from pydarn import (PyDARNColormaps, build_scan, radar_fov, citing_warning,
-<<<<<<< HEAD
-                    time2datetime, plot_exceptions, Coords, SuperDARNRadars,
-                    Hemisphere)
-=======
                     time2datetime, plot_exceptions, Coords,
                     SuperDARNRadars, Hemisphere)
->>>>>>> 9d875d71
+
 
 
 class Fan():
@@ -65,12 +61,9 @@
                  groundscatter: bool = False,
                  zmin: int = None, zmax: int = None,
                  colorbar: bool = True,
-<<<<<<< HEAD
                  colorbar_label: str = '', radar_location: bool = False,
-                 radar_label: bool = False):
-=======
-                 colorbar_label: str = '', title: bool = True):
->>>>>>> 9d875d71
+                 radar_label: bool = False, title: bool = True):
+
         """
         Plots a radar's Field Of View (FOV) fan plot for the given data and
         scan number
@@ -398,7 +391,6 @@
         citing_warning()
         return beam_corners_aacgm_lats, beam_corners_aacgm_lons, thetas, rs, ax
 
-<<<<<<< HEAD
 
     @classmethod
     def plot_radar_position(cls, stid, dtime, line_color: str = 'black'):
@@ -476,7 +468,8 @@
             r_text = r_lat + 5
         plt.text(theta_text, r_text, label_str, ha='center', c=line_color)
         return
-=======
+
+
     @classmethod
     def __add_title__(cls, first_timestamp: dt.datetime,
                       end_timestamp: dt.datetime):
@@ -495,4 +488,3 @@
                           end_second=str(end_timestamp.second).zfill(2)
                          )
         return title
->>>>>>> 9d875d71
