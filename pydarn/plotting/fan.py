# Copyright (C) 2020 SuperDARN Canada, University of Saskatchewan
# Author: Daniel Billett, Marina Schmidt
#
# Modifications:
# 2021-05-07: CJM - Included radar position and labels in plotting
#   2021-04-01 Shane Coyle added pcolormesh to the code
#
# Disclaimer:
# pyDARN is under the LGPL v3 license found in the root directory LICENSE.md
# Everyone is permitted to copy and distribute verbatim copies of this license
# document, but changing it is not allowed.
#
# This version of the GNU Lesser General Public License incorporates the terms
# and conditions of version 3 of the GNU General Public License,
# supplemented by the additional permissions listed below.


"""
Fan plots, mapped to AACGM coordinates in a polar format
"""

import datetime as dt
import matplotlib.pyplot as plt
import numpy as np

from matplotlib import ticker, cm, colors
from typing import List, Union

# Third party libraries
import aacgmv2

from pydarn import (PyDARNColormaps, build_scan, radar_fov, citing_warning,
                    time2datetime, plot_exceptions, Coords,
                    SuperDARNRadars, Hemisphere, Projections)


class Fan():
    """
        'Fan', or 'Field-of-view' plots for SuperDARN FITACF data
        This class inherits from matplotlib to generate the figures
        Methods
        -------
        plot_fan
        plot_fov
        plot_radar_position
        plot_radar_label
        """

    def __str__(self):
        return "This class is static class that provides"\
                " the following methods: \n"\
                "   - plot_fan()\n"\
                "   - plot_fov()\n"

    @classmethod
    def plot_fan(cls, dmap_data: List[dict], ax=None,
                 scan_index: Union[int, dt.datetime] = 1,
                 ranges: List = [0, 75], boundary: bool = True,
                 line_color: str = 'black', alpha: int = 0.5,
                 parameter: str = 'v', cmap: str = None,
                 groundscatter: bool = False,
                 zmin: int = None, zmax: int = None,
                 colorbar: bool = True,
                 colorbar_label: str = '', radar_location: bool = True,
                 radar_label: bool = False, title: bool = True,
                 **kwargs):
        """
        Plots a radar's Field Of View (FOV) fan plot for the given data and
        scan number

        Parameters
        -----------
            dmap_data: List[dict]
                Named list of dictionaries obtained from SDarn_read
            ax: matplotlib.pyplot axis
                Pre-defined axis object to pass in, must currently be
                polar projection
                Default: Generates a polar projection for the user
                with MLT/latitude labels
            scan_index: int or datetime
                Scan number from beginning of first record in file
                or datetime given first record to match the index
                Default: 1
            parameter: str
                Key name indicating which parameter to plot.
                Default: v (Velocity). Alternatives: 'p_l', 'w_l', 'elv'
            ranges: list
                Set to a two element list of the lower and upper ranges to plot
                Default: [0,75]
            boundary: bool
                Set to false to not plot the outline of the FOV
                Default: True
            line_color: str
                set the line and dot color
                default: black
            alpha: int
                alpha controls the transparency of
                the fov color
                Default: 0.5
            cmap: matplotlib.cm
                matplotlib colour map
                https://matplotlib.org/tutorials/colors/colormaps.html
                Default: Official pyDARN colour map for given parameter
            groundscatter : bool
                Set true to indicate if groundscatter should be plotted in grey
                Default: False
            zmin: int
                The minimum parameter value for coloring
                Default: {'p_l': [0], 'v': [-200], 'w_l': [0], 'elv': [0]}
            zmax: int
                The maximum parameter value for  coloring
                Default: {'p_l': [50], 'v': [200], 'w_l': [250], 'elv': [50]}
            colorbar: bool
                Draw a colourbar if True
                Default: True
            radar_location: bool
                Add a dot where radar is located if True
                Default: False
            radar_label: bool
                Add a label with the radar abbreviation if True
                Default: False
            colorbar_label: str
                the label that appears next to the colour bar.
                Requires colorbar to be true
                Default: ''
            title: bool
                if true then will create a title, else user
                can define it with plt.title
                default: true
            kwargs: key = value
                Additional keyword arguments to be used in projection plotting
                For possible keywords, see: projections.axis_polar

        Returns
        -----------
        beam_corners_aacgm_lats
            n_beams x n_gates numpy array of AACGMv2 latitudes
        beam_corners_aacgm_lons
            n_beams x n_gates numpy array of AACGMv2 longitudes
        scan
            n_beams x n_gates numpy array of the scan data
            (for the selected parameter)
        grndsct
            n_beams x n_gates numpy array of the scan data
            (for the selected parameter)
        See Also
        --------
            plot_fov
        """
        # Get scan numbers for each record
        beam_scan = build_scan(dmap_data)

        if isinstance(scan_index, dt.datetime):
            # loop through dmap_data records, dump a datetime
            # list where scans start
            scan_datetimes = np.array([dt.datetime(*[record[time_component]
                                                     for time_component in
                                                     ['time.yr', 'time.mo',
                                                      'time.dy', 'time.hr',
                                                      'time.mt', 'time.sc']])
                                       for record in dmap_data
                                       if record['scan'] == 1])
            # find corresponding scan_index
            matching_scan_index = np.argwhere(scan_datetimes ==
                                              scan_index)[..., 0] + 1
            # handle datetimes out of bounds
            if len(matching_scan_index) != 1:
                raise plot_exceptions.IncorrectDateError(scan_datetimes[0],
                                                         scan_index)
            else:
                scan_index = matching_scan_index

        # Locate scan in loaded data
        plot_beams = np.where(beam_scan == scan_index)

        # Time for coordinate conversion
        date = time2datetime(dmap_data[plot_beams[0][0]])

        # Plot FOV outline
        beam_corners_aacgm_lats, beam_corners_aacgm_lons, thetas, rs, ax = \
            cls.plot_fov(stid=dmap_data[0]['stid'], date=date,
                         ranges=ranges, boundary=boundary,
                         line_color=line_color, alpha=alpha,
                         radar_label=radar_label,
                         radar_location=radar_location, ax=ax, **kwargs)

        fan_shape = beam_corners_aacgm_lons.shape

        # Get range-gate data and groundscatter array for given scan
        scan = np.zeros((fan_shape[0] - 1, fan_shape[1]-1))
        grndsct = np.zeros((fan_shape[0] - 1, fan_shape[1]-1))

        # Colour table and max value selection depending on parameter plotted
        # Load defaults if none given
        if cmap is None:
            cmap = {'p_l': 'plasma', 'v': PyDARNColormaps.PYDARN_VELOCITY,
                    'w_l': PyDARNColormaps.PYDARN_VIRIDIS,

                    'elv': PyDARNColormaps.PYDARN}
            cmap = plt.cm.get_cmap(cmap[parameter])

        # Setting zmin and zmax
        defaultzminmax = {'p_l': [0, 50], 'v': [-200, 200],
                          'w_l': [0, 250], 'elv': [0, 50]}
        if zmin is None:
            zmin = defaultzminmax[parameter][0]
        if zmax is None:
            zmax = defaultzminmax[parameter][1]
        norm = colors.Normalize
        norm = norm(zmin, zmax)

        for i in np.nditer(plot_beams):
            try:
                # get a list of gates where there is data
                slist = dmap_data[i.astype(int)]['slist']
                # get the beam number for the record
                beam = dmap_data[i.astype(int)]['bmnum']
                scan[slist, beam] = dmap_data[i.astype(int)][parameter]
                grndsct[slist, beam] = dmap_data[i.astype(int)]['gflg']
            # if there is no slist field this means partial record
            except KeyError:
                continue
        # Begin plotting by iterating over ranges and beams
        thetas = thetas[ranges[0]:ranges[1]]
        rs = rs[ranges[0]:ranges[1]]
        scan = scan[ranges[0]:ranges[1]-1]
        ax.pcolormesh(thetas, rs,
                      np.ma.masked_array(scan, ~scan.astype(bool)),
                      norm=norm, cmap=cmap)

        # plot the groundscatter as grey fill
        if groundscatter:
            grndsct = grndsct[ranges[0]:ranges[1]-1]
            ax.pcolormesh(thetas, rs,
                          np.ma.masked_array(grndsct,
                                             ~grndsct.astype(bool)),
                          norm=norm, cmap='Greys')

        azm = np.linspace(0, 2 * np.pi, 100)
        r, th = np.meshgrid(rs, azm)
        plt.plot(azm, r, color='k', ls='none')
        plt.grid()

        # Create color bar if True
        if colorbar is True:
            mappable = cm.ScalarMappable(norm=norm, cmap=cmap)
            locator = ticker.MaxNLocator(symmetric=True, min_n_ticks=3,
                                         integer=True, nbins='auto')
            ticks = locator.tick_values(vmin=zmin, vmax=zmax)

            cb = ax.figure.colorbar(mappable, ax=ax,
                                    extend='both', ticks=ticks)

            if colorbar_label != '':
                cb.set_label(colorbar_label)
        if title:
            start_time = time2datetime(dmap_data[plot_beams[0][0]])
            end_time = time2datetime(dmap_data[plot_beams[-1][-1]])
            title = cls.__add_title__(start_time, end_time)
            plt.title(title)
        citing_warning()
        return beam_corners_aacgm_lats, beam_corners_aacgm_lons, scan, grndsct

    @classmethod
<<<<<<< HEAD
    def plot_fov(cls, stid: int, dtime: dt.datetime, ax=None,
                 lowlat: int = 30, ranges: List = [],
                 boundary: bool = True, fov_color: str = None,
                 alpha: int = 0.5):
=======
    def plot_fov(cls, stid: str, date: dt.datetime, ax=None,
                 ranges: List = [0, 75], boundary: bool = True,
                 fov_color: str = None, alpha: int = 0.5,
                 radar_location: bool = False, radar_label: bool = False,
                 line_color: str = 'black', **kwargs):
>>>>>>> e1c38b1a
        """
        plots only the field of view (FOV) for a given radar station ID (stid)

        Parameters
        -----------
            stid: int
                Radar station ID
            ax: matplotlib.pyplot axis
                Pre-defined axis object to pass in, must currently be
                polar projection
                Default: Generates a polar projection for the user
                with MLT/latitude labels
            date: datetime object
                Sets the datetime used to find the coordinates of the FOV
                Default: Current time
            ranges: list
                Set to a two element list of the lower and upper ranges to plot
                If an empty array will obtain the max range gate from the
                hardware file.
                Default: []
            boundary: bool
                Set to false to not plot the outline of the FOV
                Default: True
            fov_color: str
                fov color to fill in the boundary
                default: None
            line_color: str
                line color of the fov plot
                default: black
            alpha: int
                alpha controls the transparency of
                the fov color
                Default: 0.5
            radar_location: bool
                Add a dot where radar is located if True
                Default: False
            radar_label: bool
                Add a label with the radar abbreviation if True
                Default: False
            kawrgs: key = value
                Additional keyword arguments to be used in projection plotting
                For possible keywords, see: projections.axis_polar

        Returns
        -------
            beam_corners_aacgm_lats - list of beam corners AACGM latitudes
            beam_corners_aacgm_lons - list of beam corners AACGM longitudes
            thetas - theta polar coordinates
            rs - radius polar coordinates
        """

        # Set datetime object to current computer time if not given
        if not date:
            date = dt.datetime.now()

        # Get radar beam/gate locations
        beam_corners_aacgm_lats, beam_corners_aacgm_lons = \
            radar_fov(stid, coords=Coords.AACGM, date=date)
        fan_shape = beam_corners_aacgm_lons.shape
        if ranges == []:
            ranges = [0, fan_shape[0]]
        # Work out shift due in MLT
        beam_corners_mlts = np.zeros((fan_shape[0], fan_shape[1]))
        mltshift = beam_corners_aacgm_lons[0, 0] - \
            (aacgmv2.convert_mlt(beam_corners_aacgm_lons[0, 0], date) * 15)
        beam_corners_mlts = beam_corners_aacgm_lons - mltshift

        # Hold the beam positions
        thetas = np.radians(beam_corners_mlts)
        rs = beam_corners_aacgm_lats

        # Setup plot
        # This may screw up references
        if ax is None:
            # Get the hemisphere to pass to plotting projection
            kwargs['hem'] = SuperDARNRadars.radars[stid].hemisphere
            # Get a polar projection using any kwarg input
            ax = Projections.axis_polar(**kwargs)

        if boundary:
            # left boundary line
            plt.plot(thetas[0:ranges[1], 0], rs[0:ranges[1], 0],
                     color=line_color, linewidth=0.5)
            # top radar arc
            plt.plot(thetas[ranges[1] - 1, 0:thetas.shape[1]],
                     rs[ranges[1] - 1, 0:thetas.shape[1]],
                     color=line_color, linewidth=0.5)
            # right boundary line
            plt.plot(thetas[0:ranges[1], thetas.shape[1] - 1],
                     rs[0:ranges[1], thetas.shape[1] - 1],
                     color=line_color, linewidth=0.5)
            # bottom arc
            plt.plot(thetas[0, 0:thetas.shape[1] - 1],
                     rs[0, 0:thetas.shape[1] - 1], color=line_color,
                     linewidth=0.5)

        if radar_location:
            cls.plot_radar_position(stid, date, line_color=line_color)
        if radar_label:
            cls.plot_radar_label(stid, date, line_color=line_color)

        if fov_color is not None:
            theta = thetas[0:ranges[1], 0]
            theta = np.append(theta, thetas[ranges[1]-1, 0:thetas.shape[1]-1])
            theta = np.append(theta, np.flip(thetas[0:ranges[1],
                                                    thetas.shape[1]-2]))
            theta = np.append(theta, np.flip(thetas[0, 0:thetas.shape[1]-2]))

            r = rs[0:ranges[1], 0]
            r = np.append(r, rs[ranges[1]-1, 0:thetas.shape[1]-1])
            r = np.append(r, np.flip(rs[0:ranges[1], thetas.shape[1]-2]))
            r = np.append(r, np.flip(rs[0, 0:thetas.shape[1]-2]))
            ax.fill(theta, r, color=fov_color, alpha=alpha)
        citing_warning()
        return beam_corners_aacgm_lats, beam_corners_aacgm_lons, thetas, rs, ax

    @classmethod
    def plot_radar_position(cls, stid: int, dtime: dt.datetime,
                            line_color: str = 'black'):
        """
        plots only a dot at the position of a given radar station ID (stid)

        Parameters
        -----------
            stid: int
                Radar station ID
            dtime: datetime datetime object
                sets the datetime used to find the coordinates of the
                FOV
            line_color: str
                color of the dot
                default: black

        Returns
        -------
            No variables returned
        """
        # Get location of radar
        lat = SuperDARNRadars.radars[stid].hardware_info.geographic.lat
        lon = SuperDARNRadars.radars[stid].hardware_info.geographic.lon
        # Convert to geomag coords
        geomag_radar = aacgmv2.get_aacgm_coord(lat, lon, 250, dtime)
        mltshift = geomag_radar[1] - (aacgmv2.convert_mlt(geomag_radar[1],
                                                          dtime) * 15)
        # Convert to MLT then radians for theta
        theta_lon = np.radians(geomag_radar[1] - mltshift)
        r_lat = geomag_radar[0]
        # Plot a dot at the radar site
        plt.scatter(theta_lon, r_lat, c=line_color, s=5)
        return

    @classmethod
    def plot_radar_label(cls, stid: int, dtime: dt.datetime,
                         line_color: str = 'black'):
        """
        plots only string at the position of a given radar station ID (stid)

        Parameters
        -----------
            stid: int
                Radar station ID
            dtime: datetime datetime object
                sets the datetime used to find the coordinates of the
                FOV
            line_color: str
                color of the text
                default: black

        Returns
        -------
            No variables returned
        """
        # Label text
        label_str = ' ' + SuperDARNRadars.radars[stid]\
                    .hardware_info.abbrev.upper()
        # Get location of radar
        lat = SuperDARNRadars.radars[stid].hardware_info.geographic.lat
        lon = SuperDARNRadars.radars[stid].hardware_info.geographic.lon
        # Convert to geomag coords
        geomag_radar = aacgmv2.get_aacgm_coord(lat, lon, 250, dtime)
        mltshift = geomag_radar[1] - \
            (aacgmv2.convert_mlt(geomag_radar[1], dtime) * 15)
        # Convert to MLT then radians for theta
        theta_lon = np.radians(geomag_radar[1] - mltshift)
        r_lat = geomag_radar[0]

        theta_text = theta_lon
        # Shift in latitude (dependent on hemisphere)
        if SuperDARNRadars.radars[stid].hemisphere == Hemisphere.North:
            r_text = r_lat - 5
        else:
            r_text = r_lat + 5
        plt.text(theta_text, r_text, label_str, ha='center', c=line_color)
        return

    @classmethod
    def __add_title__(cls, first_timestamp: dt.datetime,
                      end_timestamp: dt.datetime):
        title = "{year}-{month}-{day} {start_hour}:{start_minute}:{second} -"\
                " {end_hour}:{end_minute}:{end_second}"\
                "".format(year=first_timestamp.year,
                          month=str(first_timestamp.month).zfill(2),
                          day=str(first_timestamp.day).zfill(2),
                          start_hour=str(first_timestamp.hour).zfill(2),
                          start_minute=str(first_timestamp.minute).zfill(2),
                          second=str(first_timestamp.second).zfill(2),
                          end_hour=str(end_timestamp.hour).
                          zfill(2),
                          end_minute=str(end_timestamp.minute).
                          zfill(2),
                          end_second=str(end_timestamp.second).zfill(2))
        return title<|MERGE_RESOLUTION|>--- conflicted
+++ resolved
@@ -179,7 +179,7 @@
         # Plot FOV outline
         beam_corners_aacgm_lats, beam_corners_aacgm_lons, thetas, rs, ax = \
             cls.plot_fov(stid=dmap_data[0]['stid'], date=date,
-                         ranges=ranges, boundary=boundary,
+                         ranges=ranges, boundary=boundaRy,
                          line_color=line_color, alpha=alpha,
                          radar_label=radar_label,
                          radar_location=radar_location, ax=ax, **kwargs)
@@ -262,18 +262,11 @@
         return beam_corners_aacgm_lats, beam_corners_aacgm_lons, scan, grndsct
 
     @classmethod
-<<<<<<< HEAD
-    def plot_fov(cls, stid: int, dtime: dt.datetime, ax=None,
-                 lowlat: int = 30, ranges: List = [],
-                 boundary: bool = True, fov_color: str = None,
-                 alpha: int = 0.5):
-=======
     def plot_fov(cls, stid: str, date: dt.datetime, ax=None,
-                 ranges: List = [0, 75], boundary: bool = True,
+                 ranges: List = [], boundary: bool = True,
                  fov_color: str = None, alpha: int = 0.5,
                  radar_location: bool = False, radar_label: bool = False,
                  line_color: str = 'black', **kwargs):
->>>>>>> e1c38b1a
         """
         plots only the field of view (FOV) for a given radar station ID (stid)
 
