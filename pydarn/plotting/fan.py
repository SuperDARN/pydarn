--- conflicted
+++ resolved
@@ -28,14 +28,9 @@
 # Third party libraries
 import aacgmv2
 
-from pydarn import (PyDARNColormaps, build_scan, radar_fov, citing_warning,
-<<<<<<< HEAD
-                    time2datetime, plot_exceptions, SuperDARNRadars,
-                    Hemisphere)
-=======
+from pydarn import (PyDARNColormaps, build_scan, radar_fov, citing_warning, 
                     time2datetime, plot_exceptions, Coords,
                     SuperDARNRadars, Hemisphere)
->>>>>>> 9d875d71
 
 
 class Fan():
