# Copyright (C) 2020 SuperDARN Canada, University of Saskatchewan
# Author: Daniel Billett, Marina Schmidt
#
# Modifications:
# 2021-05-07: CJM - Included radar position and labels in plotting
# 2021-04-01 Shane Coyle added pcolormesh to the code
# 2021-05-19 Marina Schmidt - Added scan index with datetimes
# 2021-09-15 Marina Schmidt - removed fov file options
# 2021-09-09: CJM - Included a channel option for plot_fan
# 2021-09-08: CJM - Included individual gate and beam boundary plotting for FOV
# 2021-11-22: MTS - pass in axes object to plot_fov
# 2021-11-18: MTS - Added Projectsion class for cartopy use
# 2021-02-02: CJM - Included rsep and frang options in plot_fov
#                 - Re-arranged logic for ranges option
#                 - Indexing fixed for give lower ranges that are non-zero
# 2022-03-10: MTS - switched coords involving range estimations to
#                   RangeEstimation
#                 - Removed GEO_COASTALINE, replaced with GEO on projections
#                 - reduced some parameters inputs to kwargs
# 2022-03-22: CJM - Set cmap bad values to transparent
# 2022-03-23: MTS - added the NotImplementedError for AACGM and GEO projection
#                   as this has yet to be figured out
# 2023-02-06: CJM - Added option to plot single beams in a scan or FOV diagram
# 2023-03-01: CJM - Added ball and stick plotting options
# 2023-03-01: CJM - Added ball and stick plotting options (merged later in year)
# 2023-08-16: CJM - Corrected for winding order in geo plots
# 2023-06-28: CJM - Refactored return values
# 2023-10-14: CJM - Add embargoed data method
#
# Disclaimer:
# pyDARN is under the LGPL v3 license found in the root directory LICENSE.md
# Everyone is permitted to copy and distribute verbatim copies of this license
# document, but changing it is not allowed.
#
# This version of the GNU Lesser General Public License incorporates the terms
# and conditions of version 3 of the GNU General Public License,
# supplemented by the additional permissions listed below.


"""
Fan plots, mapped to AACGM coordinates in a polar format
"""

import datetime as dt
import matplotlib.pyplot as plt
import numpy as np

from matplotlib import ticker, cm, colors, axes
from typing import List, Union

# Third party libraries
import aacgmv2

from pydarn import (PyDARNColormaps, partial_record_warning,
                    time2datetime, plot_exceptions, SuperDARNRadars,
                    calculate_azimuth, Projs, Coords,
                    find_records_by_datetime, find_records_by_scan,
                    determine_embargo, add_embargo)


class Fan:
    """
    'Fan', or 'Field-of-view' plots for SuperDARN FITACF data
    This class inherits from matplotlib to generate the figures
    Methods
    -------
    plot_fan
    plot_fov
    plot_radar_position
    plot_radar_label
    """

    def __str__(self):
        return "This class is static class that provides"\
                " the following methods: \n"\
                "   - plot_fan()\n"\
                "   - plot_fov()\n"

    @staticmethod
    def plot_fan(dmap_data: List[dict], ax=None, ranges=None,
                 scan_index: Union[int, dt.datetime] = 1,
                 tolerance: dt.timedelta = dt.timedelta(seconds=1),
                 parameter: str = 'v', cmap: str = None,
                 groundscatter: bool = False, zmin: int = None,
                 zmax: int = None, colorbar: bool = True,
                 colorbar_label: str = '', cax=None,
                 title: bool = True, boundary: bool = True,
                 projs: Projs = Projs.POLAR,
                 coords: Coords = Coords.AACGM_MLT,
                 channel: int = 'all', ball_and_stick: bool = False,
                 len_factor: float = 300, beam: int = None, **kwargs):
        """
        Plots a radar's Field Of View (FOV) fan plot for the given data and
        scan number

        Parameters
        -----------
            dmap_data: List[dict]
                Named list of dictionaries obtained from SDarn_read
            ax: axes.Axes
                Pre-defined axis object to pass in, must currently be
                polar projection
                Default: Generates a polar projection for the user
                with MLT/latitude labels
            ranges: List[int]
                Range bounds to plot, as [lower_bound, upper_bound].
                Default: Plots all ranges out to max given in hardware file.
            scan_index: int or datetime
                Scan number starting from the first record in file with
                associated channel number or datetime given first record
                to match the index
                Default: 1
            tolerance: dt.timedelta
                Search radius when filtering scan by datetime.
                Default: 1 second
            parameter: str
                Key name indicating which parameter to plot.
                Default: v (Velocity). Alternatives: 'p_l', 'w_l', 'elv'
            cmap: matplotlib.cm
                matplotlib colour map
                https://matplotlib.org/tutorials/colors/colormaps.html
                Default: Official pyDARN colour map for given parameter
            groundscatter : bool
                Set true to indicate if groundscatter should be plotted in grey
                Default: False
            zmin: int
                The minimum parameter value for coloring
                Default: {'p_l': [0], 'v': [-200], 'w_l': [0], 'elv': [0]}
            zmax: int
                The maximum parameter value for  coloring
                Default: {'p_l': [50], 'v': [200], 'w_l': [250], 'elv': [50]}
            colorbar: bool
                Draw a colourbar if True
                Default: True
            colorbar_label: str
                the label that appears next to the colour bar.
                Requires colorbar to be true
                Default: ''
            cax: axes.Axes
                Pre-defined axis for the colorbar. If not specified and colorbar
                is True, a new axis will be created.
                Default: None
            title: bool
                if true then will create a title, else user
                can define it with plt.title
                default: true
            boundary: bool
                if true then plots the FOV boundaries
                default: true
            projs: Enum
                choice of projection for plot
                default: Projs.POLAR (polar projection)
            coords: Enum
                choice of plotting coordinates
                default: Coords.AACGM_MLT (Magnetic Lat and MLT)
            beam : int or None
                integer indicating if the user would like to plot a single beam
            channel : int or str
                integer indicating which channel to plot or 'all' to
                plot all channels
                Default: 'all'
            ball_and_stick : bool
                plot the data as a vector instead of filling a box
                Default: False
            len_factor : float
                control the length of the ball and stick plot stick length
                Default : 300
            kwargs: key = value
                Additional keyword arguments to be used in projection plotting
                and plot_fov for possible keywords, see: projections.axis_polar

        Returns
        -----------
        beam_corners_aacgm_lats
            n_beams x n_gates numpy array of latitudes
            return values dependent on given coords enum
        beam_corners_aacgm_lons
            n_beams x n_gates numpy array of longitudes or MLT
            return values dependent on given coords enum
        scan
            n_beams x n_gates numpy array of the scan data
            (for the selected parameter)
        grndsct
            n_beams x n_gates numpy array of the scan data
            (for the selected parameter)
        See Also
        --------
            plot_fov
        """
        # Remove all data from dmap_data that is not in chosen channel
        if ranges is None:
            ranges = []
        if channel != 'all':
            # Get the first channel used in case of no data in given channel
            opt_channel = dmap_data[0]['channel']
            dmap_data = [rec for rec in dmap_data if rec['channel'] == channel]
            # If no records exist, advise user that the channel is not used
            if not dmap_data:
                raise plot_exceptions.NoChannelError(channel, opt_channel)
        # Get the records which match scan_index
        if isinstance(scan_index, dt.datetime):
            matching_records = find_records_by_datetime(dmap_data, scan_index, tolerance)
            date = scan_index
        else:
            matching_records = find_records_by_scan(dmap_data, scan_index)
            date = time2datetime(matching_records[0])

        # Plot FOV outline
        stid = dmap_data[0]['stid']
        if ranges == [] or ranges is None:
            try:
                # If not given, get ranges from data file
                ranges = [0, dmap_data[0]['nrang']]
            except KeyError:
                # Otherwise, default to [0,75]
                ranges = [0, SuperDARNRadars.radars[stid].range_gate_45]

        # Get rsep and frang from data unless not there then take defaults
        # of 180 km for frang and 45 km for rsep as these are most commonly
        # used
        try:
            frang = dmap_data[0]['frang']
        except KeyError:
            frang = 180

        try:
            rsep = dmap_data[0]['rsep']
        except KeyError:
            rsep = 45

        if coords != Coords.GEOGRAPHIC and projs == Projs.GEO:
            raise plot_exceptions.NotImplemented("AACGM coordinates are"
                                                 " not implemented for "
                                                 " geographic projections"
                                                 " right now, if you would"
                                                 " like to see it sooner"
                                                 " please help out at "
                                                 "https://github.com"
                                                 "/SuperDARN/pyDARN")

        beam_corners_lats, beam_corners_lons =\
            coords(stid=dmap_data[0]['stid'], rsep=rsep, frang=frang,
                   gates=ranges, date=date, **kwargs)

        fan_shape = beam_corners_lons.shape
        if ranges[0] < ranges[1] - fan_shape[0]:
            ranges[0] = ranges[1] - fan_shape[0] + 1
        rs = beam_corners_lats
        if projs != Projs.GEO:
            thetas = np.radians(beam_corners_lons)
        else:
            thetas = beam_corners_lons

        # Get range-gate data and groundscatter array for given scan
        # fan_shape has no -1 as when given ranges we want to include the
        # both ends for the ranges given
        scan = np.zeros((fan_shape[0], fan_shape[1]-1))
        grndsct = np.zeros((fan_shape[0], fan_shape[1]-1))
        # Colour table and max value selection depending on parameter plotted
        # Load defaults if none given
        if cmap is None:
            cmap = {'p_l': PyDARNColormaps.PYDARN_PLASMA,
                    'v': PyDARNColormaps.PYDARN_VELOCITY,
                    'w_l': PyDARNColormaps.PYDARN_VIRIDIS,
                    'elv': PyDARNColormaps.PYDARN_INFERNO}
            cmap = cmap[parameter]

        # Set background to transparent - avoids carry over
        # does not interfere with the fov color if chosen
        cmap.set_bad(alpha=0.0)

        # Setting zmin and zmax
        defaultzminmax = {'p_l': [0, 50], 'v': [-200, 200],
                          'w_l': [0, 250], 'elv': [0, 50]}
        if zmin is None:
            zmin = defaultzminmax[parameter][0]
        if zmax is None:
            zmax = defaultzminmax[parameter][1]
        norm = colors.Normalize
        norm = norm(zmin, zmax)

        for rec in matching_records:
            try:
                # get a list of gates where there is data
                slist = rec['slist']
                # get the beam number for the record
                beami = rec['bmnum']

                # Exclude ranges larger than the expected maximum.
                # This is a temporary fix to manage inconsistencies between the
                # fitacf files and the hardware files. The issue will be
                # fully resolved when the `rpos` code is committed.
                good_data = np.where((slist >= ranges[0]) &
                                     (slist < ranges[1]))
                slist = slist[good_data]
                temp_data = rec[parameter][good_data]
                temp_ground = rec['gflg'][good_data]

                scan[slist-ranges[0], beami] = temp_data
                grndsct[slist-ranges[0], beami] = temp_ground
            # if there is no slist field this means partial record
            except KeyError:
                partial_record_warning()
                continue

        # Begin plotting by iterating over ranges and beams
        if beam is not None:
            thetas = thetas[0:ranges[1]-ranges[0]+1, beam:beam+2]
            rs = rs[0:ranges[1]-ranges[0]+1, beam:beam+2]
            scan = scan[0:ranges[1]-ranges[0], beam:beam+1]
            grndsct = grndsct[0:ranges[1]-ranges[0], beam:beam+1]
        else:
            thetas = thetas[0:ranges[1]-ranges[0]+1]
            rs = rs[0:ranges[1]-ranges[0]+1]
            scan = scan[0:ranges[1]-ranges[0]]
            grndsct = grndsct[0:ranges[1]-ranges[0]]

        # Set up axes in correct hemisphere
        stid = dmap_data[0]['stid']
        kwargs['hemisphere'] = SuperDARNRadars.radars[stid].hemisphere

        ax, ccrs = projs(date=date, ax=ax, **kwargs)

        if ccrs is None:
            transform = ax.transData

        else:
            transform = ccrs.PlateCarree()

        if not ball_and_stick:
            ax.pcolormesh(thetas, rs,
                          np.ma.masked_array(scan, ~scan.astype(bool)),
                          norm=norm, cmap=cmap, transform=transform,
                          zorder=2)
        else:
            # Get center of each gate instead of edges
            fan_shape = thetas.shape
            for i in range(0, fan_shape[0]-1):
                for j in range(0, fan_shape[1]-1):
                    t_center = (thetas[i, j] + thetas[i+1, j]
                                + thetas[i, j+1] + thetas[i+1, j+1]) / 4
                    r_center = (rs[i, j] + rs[i+1, j]
                                + rs[i, j+1] + rs[i+1, j+1]) / 4
                    if scan[i, j] != 0.0:
                        col = cmap((scan[i, j] - zmin) / (zmax-zmin))
                        # Plot balls!
                        ax.scatter(t_center, r_center, color=col, s=1.0,
                                   transform=transform, zorder=3.0)
                        # Stick only needed for velocity data
                        if parameter == 'v':
                            # Get azimuth in correct coord system
                            if coords != Coords.GEOGRAPHIC:
                                lat = r_center
                                lon = np.degrees(t_center)
                            else:
                                lat = r_center
                                lon = t_center
                            azm = Fan.get_gate_azm(lon, lat, stid,
                                                   coords, date)

                            # Make sure each coordinate is in correct
                            # units again
                            if projs != Projs.GEO:
                                thetas_calc = np.radians(lon)
                                rs_calc = lat
                            else:
                                thetas_calc = np.radians(lon)
                                rs_calc = lat

                            hemisphere = SuperDARNRadars.radars[stid]\
                                                        .hemisphere

                            # Find the end point of the stick to plot
                            # Angle to rotate each vector
                            alpha = thetas_calc

                            # Convert to Cartesian
                            start_pos_x = (90 - abs(rs_calc)) \
                                * np.cos(thetas_calc)
                            start_pos_y = (90 - abs(rs_calc)) \
                                * np.sin(thetas_calc)

                            # Results LOS vector in x and y
                            los_x = -scan[i, j] * np.cos(
                                    np.radians(-azm * hemisphere.value))
                            los_y = -scan[i, j] * np.sin(
                                    np.radians(-azm * hemisphere.value))

                            # Rotate vector into same ref frame
                            vec_x = (los_x * np.cos(alpha)) \
                                - (los_y * np.sin(alpha))
                            vec_y = (los_x * np.sin(alpha)) \
                                + (los_y * np.cos(alpha))

                            # New vector end points
                            end_pos_x = start_pos_x\
                                + (vec_x * hemisphere.value / len_factor)
                            end_pos_y = start_pos_y\
                                + (vec_y * hemisphere.value / len_factor)
                            # Convert back to polar for plotting
                            end_rs = 90 - (np.sqrt(end_pos_x**2
                                                   + end_pos_y**2))
                            end_thetas = np.arctan2(end_pos_y, end_pos_x)
                            end_rs = end_rs * hemisphere.value

                            # Convert to degrees for geo plots
                            if projs == Projs.GEO:
                                end_thetas = np.degrees(end_thetas)
                            # Plot sticks!
                            plt.plot([t_center, end_thetas],
                                     [r_center, end_rs],
                                     color=col, zorder=3.0, linewidth=0.5,
                                     transform=transform)

                    # Plot ground scatter balls (no sticks)
                    if groundscatter and grndsct[i, j] != 0.0:
                        ax.scatter(t_center, r_center, c='grey', s=1.0,
                                   transform=transform, zorder=3.0)

        # plot the groundscatter as grey fill
        if groundscatter and not ball_and_stick:
            ax.pcolormesh(thetas, rs,
                          np.ma.masked_array(grndsct,
                                             ~grndsct.astype(bool)),
                          norm=norm, cmap='Greys',
                          transform=transform, zorder=3)
        if ccrs is None:
            azm = np.linspace(0, 2 * np.pi, 100)
            r, th = np.meshgrid(rs, azm)
            ax.plot(azm, r, color='k', ls='none')
            ax.grid(True)

        if boundary:
            Fan.plot_fov(stid=dmap_data[0]['stid'], date=date, ax=ax,
                         ccrs=ccrs, coords=coords, projs=projs, rsep=rsep,
                         frang=frang, ranges=ranges, beam=beam, **kwargs)

        # Create color bar if True
        if colorbar is True:
            mappable = cm.ScalarMappable(norm=norm, cmap=cmap)
            locator = ticker.MaxNLocator(symmetric=True, min_n_ticks=3,
                                         integer=True, nbins='auto')
            ticks = locator.tick_values(vmin=zmin, vmax=zmax)

            if zmin == 0:
                extend = 'max'
            else:
                extend = 'both'

            if cax is None:
                cax = ax.inset_axes([1.04, 0.0, 0.05, 1.0])
            cb = ax.figure.colorbar(mappable, ax=ax, cax=cax, extend=extend,
                                    ticks=ticks)

            if colorbar_label != '':
                cb.set_label(colorbar_label)
        else:
            cb = None

        if title:
            start_time = time2datetime(matching_records[0])
            end_time = time2datetime(matching_records[-1])
            title = Fan.__add_title__(start_time, end_time)
            ax.set_title(title)
        # Determine embargo status
<<<<<<< HEAD
        #cls.__determine_embargo(time2datetime(dmap_data[plot_beams[-1][-1]])
=======
        if determine_embargo(start_time,
                             matching_records[0]['cp'],
                             matching_records[0]['stid']):
            add_embargo(plt.gcf())

>>>>>>> 30fd1f3b
        return {'ax': ax,
                'ccrs': ccrs,
                'cm': cmap,
                'cb': cb,
                'fig': plt.gcf(),
                'data': {'beam_corners_lats': beam_corners_lats,
                         'beam_corners_lons': beam_corners_lons,
                         'scan_data': scan,
                         'ground_scatter': grndsct}
                }


    @staticmethod
    def plot_fan_input(data_array: list = [], data_datetime: dt.datetime = [], 
                 ax: object = None, stid: int = None, data_groundscatter: list = [], 
                 rsep: int = 45, frang: int = 180,
                 data_parameter: str = 'v', cmap: str = None, zmin: int = None,
                 zmax: int = None, colorbar: bool = True,
                 colorbar_label: str = '', cax=None, boundary: bool = True,
                 projs: Projs = Projs.POLAR,
                 coords: Coords = Coords.AACGM_MLT, **kwargs):
        """
        Plots a radar's Field Of View (FOV) fan plot for the given data and
        scan number

        Parameters
        -----------
            data_array: List[ranges, beams]
                Array of data, must be in shape of standard fan plot
            data_datetime: datetime object
                Time at which data is taken or wanted to be plotted
            ax: axes.Axes
                Pre-defined axis object to pass in, must currently be
                polar projection
                Default: Generates a polar projection for the user
                with MLT/latitude labels
            data_groundscatter: list[beams, ranges]
                Boolean array of same size which denotes groundscatter
            stid: int
                StationID of the radar of interest
            data_parameter: str
                Key name indicating which parameter to plot.
                Default: v (Velocity). Alternatives: 'p_l', 'w_l', 'elv'
                Used to grab default colourmaps
            cmap: matplotlib.cm
                matplotlib colour map
                https://matplotlib.org/tutorials/colors/colormaps.html
                Default: Official pyDARN colour map for given parameter
            zmin: int
                The minimum parameter value for coloring
                Default: {'p_l': [0], 'v': [-200], 'w_l': [0], 'elv': [0]}
            zmax: int
                The maximum parameter value for  coloring
                Default: {'p_l': [50], 'v': [200], 'w_l': [250], 'elv': [50]}
            colorbar: bool
                Draw a colourbar if True
                Default: True
            colorbar_label: str
                the label that appears next to the colour bar.
                Requires colorbar to be true
                Default: ''
            cax: axes.Axes
                Pre-defined axis for the colorbar. If not specified and colorbar
                is True, a new axis will be created.
            boundary: bool
                if true then plots the FOV boundaries
                default: true
            projs: Enum
                choice of projection for plot
                default: Projs.POLAR (polar projection)
            coords: Enum
                choice of plotting coordinates
                default: Coords.AACGM_MLT (Magnetic Lat and MLT)
            kwargs: key = value
                Additional keyword arguments to be used in projection plotting
                and plot_fov for possible keywords, see: projections.axis_polar

        Returns
        -----------
        beam_corners_aacgm_lats
            n_beams x n_gates numpy array of latitudes
            return values dependent on given coords enum
        beam_corners_aacgm_lons
            n_beams x n_gates numpy array of longitudes or MLT
            return values dependent on given coords enum

        See Also
        --------
            plot_fov
        """
        # Checks on data before plotting
        stid_beams = SuperDARNRadars.radars[stid].hardware_info.beams
        if stid_beams != len(data_array[0]):
            warnings.warn('The data you have inputted to the method does not '
                          'match the expected number of beams for this radar. '
                          'The data will still plot, but the position of the '
                          'extra beams may not be as expected.')

        beam_corners_lats, beam_corners_lons =\
            coords(stid=stid, rsep=rsep, frang=frang,
                   beams=len(data_array[0]),
                   gates=[0, len(data_array)], date=data_datetime,
                   **kwargs)

        fan_shape = beam_corners_lons.shape

        rs = beam_corners_lats
        if projs != Projs.GEO:
            thetas = np.radians(beam_corners_lons)
        else:
            thetas = beam_corners_lons

        scan = np.ma.array(data_array, mask=np.isnan(data_array))
        grndsct = np.array(data_groundscatter)

        # Colour table and max value selection depending on parameter plotted
        # Load defaults if none given
        if cmap is None:
            cmap = {'p_l': PyDARNColormaps.PYDARN_PLASMA,
                    'v': PyDARNColormaps.PYDARN_VELOCITY,
                    'w_l': PyDARNColormaps.PYDARN_VIRIDIS,
                    'elv': PyDARNColormaps.PYDARN_INFERNO}
            cmap = cmap[data_parameter]

        # Set background to transparent - avoids carry over
        # does not interfere with the fov color if chosen
        cmap.set_bad(alpha=0.0)

        # Setting zmin and zmax
        defaultzminmax = {'p_l': [0, 50], 'v': [-200, 200],
                          'w_l': [0, 250], 'elv': [0, 50]}
        if zmin is None:
            zmin = defaultzminmax[data_parameter][0]
        if zmax is None:
            zmax = defaultzminmax[data_parameter][1]
        norm = colors.Normalize
        norm = norm(zmin, zmax)

        kwargs['hemisphere'] = SuperDARNRadars.radars[stid].hemisphere
        ax, ccrs = projs(date=data_datetime, ax=ax, **kwargs)

        if ccrs is None:
            transform = ax.transData
        else:
            transform = ccrs.PlateCarree()

        # Plot the data in the scan
        ax.pcolormesh(thetas, rs, scan,
                      norm=norm, cmap=cmap, transform=transform,
                      zorder=2)
        # Plot the groundscatter as grey fill
        if data_groundscatter != []:
            ax.pcolormesh(thetas, rs,
                          np.ma.masked_array(grndsct,
                                             ~grndsct.astype(bool)),
                          norm=norm, cmap='Greys',
                          transform=transform, zorder=3)
        if ccrs is None:
            azm = np.linspace(0, 2 * np.pi, 100)
            r, th = np.meshgrid(rs, azm)
            ax.plot(azm, r, color='k', ls='none')
            ax.grid(True)

        if boundary:
            Fan.plot_fov(stid=stid, date=data_datetime, ax=ax,
                         ccrs=ccrs, coords=coords, projs=projs, rsep=rsep,
                         frang=frang, ranges=[0, len(data_array)], **kwargs)

        # Create color bar if True
        if colorbar is True:
            mappable = cm.ScalarMappable(norm=norm, cmap=cmap)
            locator = ticker.MaxNLocator(symmetric=True, min_n_ticks=3,
                                         integer=True, nbins='auto')
            ticks = locator.tick_values(vmin=zmin, vmax=zmax)

            if zmin == 0:
                extend = 'max'
            else:
                extend = 'both'

            if cax is None:
                cax = ax.inset_axes([1.04, 0.0, 0.05, 1.0])
            cb = ax.figure.colorbar(mappable, ax=ax, cax=cax, extend=extend,
                                    ticks=ticks)

            if colorbar_label != '':
                cb.set_label(colorbar_label)
        else:
            cb = None

        # Determine embargo status
        #cls.__determine_embargo(time2datetime(dmap_data[plot_beams[-1][-1]])
        return {'ax': ax,
                'ccrs': ccrs,
                'cm': cmap,
                'cb': cb,
                'fig': plt.gcf(),
                'data': {'beam_corners_lats': beam_corners_lats,
                         'beam_corners_lons': beam_corners_lons,
                         'scan_data': scan,
                         'ground_scatter': grndsct}
                }

    @staticmethod
    def plot_fov(stid: int, date: dt.datetime,
                 ax=None, ccrs=None, ranges: List = None, boundary: bool = True,
                 rsep: int = 45, frang: int = 180,
                 projs: Projs = Projs.POLAR,
                 coords: Coords = Coords.AACGM_MLT,
                 fov_color: str = None, alpha: int = 0.5,
                 radar_location: bool = True, radar_label: bool = False,
                 line_color: str = 'black',
                 grid: bool = False, beam: int = None,
                 line_alpha: int = 0.5, **kwargs):
        """
        plots only the field of view (FOV) for a given radar station ID (stid)

        Parameters
        -----------
            stid: int
                Radar station ID
            ax: matplotlib.axes.Axes
                Pre-defined axis object to pass in.
            ccrs:
            date: datetime object
                Sets the datetime used to find the coordinates of the FOV
                Default: Current time
            ranges: list
                Set to a two element list of the lower and upper ranges to plot
                If None, the  max will be obtained by SuperDARNRadars
                Default: None
            boundary: bool
                Set to false to not plot the outline of the FOV
                Default: True
            rsep: int
                Separation between range gates, in kilometers.
                Default: 45
            frang: int
                Kilometers to first range.
                Default: 180
            projs: Projs object
                Sets the projection type for the plot
                Default: Projs.POLAR
            coords: Coords object

            grid: bool
                Set to false to not plot the grid of gates in the FOV
                Default: False
            fov_color: str
                fov color to fill in the boundary
                default: None
            line_color: str
                line color of the fov plot
                default: black
            alpha: int
                alpha controls the transparency of
                the fov color
                Default: 0.5
            line_alpha: int
                line_alpha controls the transparency of
                the boundary and grid lines of the fov
                Default: 0.5
            beam : int or None
                integer indicating if the user would like to plot a single beam
            radar_location: bool
                Add a dot where radar is located if True
                Default: False
            radar_label: bool
                Add a label with the radar abbreviation if True
                Default: False
            kwargs: key = value
                Additional keyword arguments to be used in projection plotting
                For possible keywords, see: projections.axis_polar

        Returns
        -------
            beam_corners_aacgm_lats - list of beam corners AACGM latitudes
            beam_corners_aacgm_lons - list of beam corners AACGM longitudes
            beam_corners_lon - theta polar coordinates
            rs - radius polar coordinates
        """
        if ranges == [] or ranges is None:
            ranges = [0, SuperDARNRadars.radars[stid].range_gate_45]

        if not date:
            date = dt.datetime.now()

        # Get radar beam/gate locations
        beam_corners_lats, beam_corners_lons = \
            coords(stid=stid, gates=ranges, rsep=rsep, frang=frang,
                   date=date, **kwargs)

        # If beam selected then reduce lats and lons array
        if beam is not None:
            beam_corners_lats = beam_corners_lats[:, beam:beam+2]
            beam_corners_lons = beam_corners_lons[:, beam:beam+2]

        if projs == Projs.POLAR:
            beam_corners_lons = np.radians(beam_corners_lons)

        # This section corrects winding order for cartopy plots on a sphere
        # so that the outline is always anti-clockwise and will fill inside
        bmsep = SuperDARNRadars.radars[stid].hardware_info.beam_separation
        if projs == Projs.GEO and bmsep < 0:
            beam_corners_lons = beam_corners_lons[::-1]
            beam_corners_lats = beam_corners_lats[::-1]

        # Setup plot
        # This may screw up references
        hemisphere = SuperDARNRadars.radars[stid].hemisphere
        if ax is None:
            # Get the hemisphere to pass to plotting projection
            kwargs['hemisphere'] = hemisphere
            ax, ccrs = projs(date=date, **kwargs)
        if ccrs is None:
            transform = ax.transData
        else:
            transform = ccrs.Geodetic()

        if boundary:
            # left boundary line
            ax.plot(beam_corners_lons[0:ranges[1]-ranges[0]+1, 0],
                    beam_corners_lats[0:ranges[1]-ranges[0]+1, 0],
                    color=line_color, linewidth=0.5,
                    alpha=line_alpha, transform=transform, zorder=3)
            # top radar arc
            ax.plot(beam_corners_lons[ranges[1]-ranges[0],
                                      0:beam_corners_lons.shape[1]],
                    beam_corners_lats[ranges[1]-ranges[0],
                                      0:beam_corners_lons.shape[1]],
                    color=line_color, linewidth=0.5,
                    alpha=line_alpha, transform=transform, zorder=3)
            # right boundary line
            ax.plot(beam_corners_lons[0:ranges[1]-ranges[0]+1,
                                      beam_corners_lons.shape[1] - 1],
                    beam_corners_lats[0:ranges[1]-ranges[0]+1,
                                      beam_corners_lons.shape[1] - 1],
                    color=line_color, linewidth=0.5,
                    alpha=line_alpha, transform=transform, zorder=3)
            # bottom arc
            ax.plot(beam_corners_lons[0, 0:beam_corners_lons.shape[1]],
                    beam_corners_lats[0, 0:beam_corners_lons.shape[1]],
                    color=line_color, linewidth=0.5, alpha=line_alpha,
                    transform=transform, zorder=3)

        fan_shape = beam_corners_lons.shape

        if grid:
            # This plots lines along the beams
            for bm in range(fan_shape[1]):
                ax.plot(beam_corners_lons[0:ranges[1] + 1, bm - 1],
                        beam_corners_lats[0:ranges[1] + 1, bm - 1],
                        color=line_color, linewidth=0.2,
                        alpha=line_alpha, transform=transform,
                        zorder=3)
            # This plots arcs along the gates
            for g in range(ranges[1] - ranges[0] + 1):
                ax.plot(beam_corners_lons[g - 1,
                                          0:beam_corners_lons.shape[1]],
                        beam_corners_lats[g - 1,
                                          0:beam_corners_lons.shape[1]],
                        color=line_color, linewidth=0.2,
                        alpha=line_alpha, transform=transform,
                        zorder=3)

        if radar_location:
            Fan.plot_radar_position(stid, ax, date=date, line_color=line_color,
                                    transform=transform, projs=projs,
                                    coords=coords, ccrs=ccrs, **kwargs)
        if radar_label:
            Fan.plot_radar_label(stid, ax, date=date, line_color=line_color,
                                 transform=transform, projs=projs,
                                 coords=coords, ccrs=ccrs, **kwargs)

        if fov_color is not None:
            theta = beam_corners_lons[0:ranges[1] + 1, 0]
            theta =\
                np.append(theta,
                          beam_corners_lons[ranges[1]-ranges[0],
                                            0:beam_corners_lons.shape[1]-1])
            theta =\
                np.append(theta,
                          np.flip(beam_corners_lons[0:ranges[1] -
                                                    ranges[0] + 1,
                                                    beam_corners_lons.
                                                    shape[1] - 1]))
            theta =\
                np.append(theta,
                          np.flip(beam_corners_lons[0,
                                                    0:beam_corners_lons.
                                                    shape[1] - 1]))

            r = beam_corners_lats[0:ranges[1] + 1, 0]
            r =\
                np.append(r, beam_corners_lats[ranges[1]-ranges[0],
                                               0:beam_corners_lons.
                                               shape[1] - 1])
            r =\
                np.append(r,
                          np.flip(beam_corners_lats[0:ranges[1] - ranges[0]+1,
                                                    beam_corners_lons.
                                                    shape[1] - 1]))
            r =\
                np.append(r,
                          np.flip(beam_corners_lats[0,
                                                    0:beam_corners_lons.
                                                    shape[1] - 1]))

            theta = np.flip(theta)
            r = np.flip(r)

            ax.fill(theta, r, color=fov_color, alpha=alpha, zorder=1,
                    transform=transform)

        return {'ax': ax,
                'ccrs': ccrs,
                'cm': None,
                'cb': None,
                'fig': plt.gcf(),
                'data': {'beam_corners_lats': beam_corners_lats,
                         'beam_corners_lons': beam_corners_lons}
                }

    @staticmethod
    def get_gate_azm(theta: float, r: float, stid: int, coords, date):
        """
        gets the azimuth of the gate, requires some changes depending on
        coordinates before using calculate_azimuth

        Parameters
        ----------
            theta: float
                longitude
            r: float
                latitude
            stid: int
                station id of radar
            coords: Enum
                enumeration of coordinate system
            date: datetime object
                date of data

        Returns
        -------
            azm: float
                azimuth direction of radar from gate in coordinate system
                given
        """
        # Get position of radar in geographic from hdw files
        radlat = SuperDARNRadars.radars[stid].hardware_info.geographic.lat
        radlon = SuperDARNRadars.radars[stid].hardware_info.geographic.lon
        # Convert radar position to correct coordinate system
        if coords == Coords.AACGM_MLT or coords == Coords.AACGM:
            geomag_radar = aacgmv2.get_aacgm_coord(radlat, radlon, 250, date)
            radlat = geomag_radar[0]
            radlon = geomag_radar[1]
            if coords == Coords.AACGM_MLT:
                mltshift = geomag_radar[1] -\
                        (aacgmv2.convert_mlt(geomag_radar[1], date) * 15)
                radlon = geomag_radar[1] - mltshift[0]
        # Call calculate azimuth function from geo
        azm = calculate_azimuth(r, theta, 300, radlat, radlon, 300)
        return azm

    @staticmethod
    def plot_radar_position(stid: int, ax: axes.Axes,
                            date: dt.datetime,
                            transform: object = None,
                            coords: Coords = Coords.AACGM_MLT,
                            projs: Projs = Projs.POLAR,
                            line_color: str = 'black', **kwargs):
        """
        plots only a dot at the position of a given radar station ID (stid)

        Parameters
        -----------
            stid: int
                Radar station ID
            ax: matplotlib.axes.Axes
                Pre-defined axis object to plot on.
            date: datetime.datetime
                sets the datetime used to find the coordinates of the
                FOV
            transform:
            coords: Coords object
            projs: Projs object
            line_color: str
                color of the dot
                default: black

        Returns
        -------
            No variables returned
        """
        # Get location of radar
        lat = SuperDARNRadars.radars[stid].hardware_info.geographic.lat
        lon = SuperDARNRadars.radars[stid].hardware_info.geographic.lon
        # Convert to geomag coords
        if coords == Coords.AACGM_MLT or coords == Coords.AACGM:
            geomag_radar = aacgmv2.get_aacgm_coord(lat, lon, 250, date)
            lat = geomag_radar[0]
            lon = geomag_radar[1]
            if coords == Coords.AACGM_MLT:
                mltshift = geomag_radar[1] -\
                        (aacgmv2.convert_mlt(geomag_radar[1], date) * 15)
                lon = geomag_radar[1] - mltshift
        if projs == Projs.POLAR:
            lon = np.radians(lon)
        # Plot a dot at the radar site
        ax.scatter(lon, lat, c=line_color, s=5, transform=transform)
        return

    @staticmethod
    def plot_radar_label(stid: int, ax: axes.Axes,
                         date: dt.datetime,
                         coords: Coords = Coords.AACGM_MLT,
                         projs: Projs = Projs.POLAR,
                         line_color: str = 'black', transform: object = None,
                         **kwargs):
        """
        plots only string at the position of a given radar station ID (stid)

        Parameters
        -----------
            stid: int
                Radar station ID
            ax: matplotlib.axes.Axes
                Pre-defined axis object to plot on.
            coords: Coords object
            projs: Projs object
            date: datetime.datetime object
                sets the datetime used to find the coordinates of the
                FOV
            line_color: str
                color of the text
                default: black
            transform:

        Returns
        -------
            No variables returned
        """
        if coords == Coords.AACGM_MLT or coords == Coords.AACGM:
            lat, lon = SuperDARNRadars.radars[stid].mag_label
        else:
            lat, lon = SuperDARNRadars.radars[stid].geo_label

        # Label text
        label_str = ' ' + SuperDARNRadars.radars[stid]\
                    .hardware_info.abbrev.upper()

        # Convert to geomag coords
        if coords == Coords.AACGM_MLT:
            mltshift = lon -\
                    (aacgmv2.convert_mlt(lon, date) * 15)
            lon = lon - mltshift
        if projs == Projs.POLAR:
            lon = np.radians(lon)

        theta_text = lon
        r_text = lat

        ax.text(theta_text, r_text, label_str, ha='center',
                transform=transform, c=line_color)
        return

    @staticmethod
    def __add_title__(first_timestamp: dt.datetime,
                      end_timestamp: dt.datetime):
        title = "{year}-{month}-{day} {start_hour}:{start_minute}:{second} -"\
                " {end_hour}:{end_minute}:{end_second}"\
                "".format(year=first_timestamp.year,
                          month=str(first_timestamp.month).zfill(2),
                          day=str(first_timestamp.day).zfill(2),
                          start_hour=str(first_timestamp.hour).zfill(2),
                          start_minute=str(first_timestamp.minute).zfill(2),
                          second=str(first_timestamp.second).zfill(2),
                          end_hour=str(end_timestamp.hour).
                          zfill(2),
                          end_minute=str(end_timestamp.minute).
                          zfill(2),
                          end_second=str(end_timestamp.second).zfill(2))
        return title<|MERGE_RESOLUTION|>--- conflicted
+++ resolved
@@ -463,15 +463,11 @@
             title = Fan.__add_title__(start_time, end_time)
             ax.set_title(title)
         # Determine embargo status
-<<<<<<< HEAD
-        #cls.__determine_embargo(time2datetime(dmap_data[plot_beams[-1][-1]])
-=======
         if determine_embargo(start_time,
                              matching_records[0]['cp'],
                              matching_records[0]['stid']):
             add_embargo(plt.gcf())
 
->>>>>>> 30fd1f3b
         return {'ax': ax,
                 'ccrs': ccrs,
                 'cm': cmap,
