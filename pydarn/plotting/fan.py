--- conflicted
+++ resolved
@@ -437,13 +437,8 @@
         if ccrs is None:
             azm = np.linspace(0, 2 * np.pi, 100)
             r, th = np.meshgrid(rs, azm)
-<<<<<<< HEAD
-            plt.plot(azm, r, color='k', ls='none')
-            plt.grid(visible=True)
-=======
             ax.plot(azm, r, color='k', ls='none')
             ax.grid(True)
->>>>>>> 9b66ac7e
 
         if boundary:
             cls.plot_fov(stid=dmap_data[0]['stid'], date=date, ax=ax,
@@ -680,7 +675,6 @@
         return beam_corners_lats, beam_corners_lons, ax, ccrs
 
     @classmethod
-<<<<<<< HEAD
     def get_gate_azm(cls, theta: float, r: float, stid: int, coords, date):
         """
         gets the azimuth of the gate, requires some changes depending on
@@ -722,11 +716,9 @@
         return azm
 
     @classmethod
-    def plot_radar_position(cls, stid: int, date: dt.datetime,
-=======
     def plot_radar_position(cls, stid: int, ax: axes.Axes,
                             date: dt.datetime,
->>>>>>> 9b66ac7e
+
                             transform: object = None,
                             coords: Coords = Coords.AACGM_MLT,
                             projs: Projs = Projs.POLAR,
