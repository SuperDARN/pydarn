--- conflicted
+++ resolved
@@ -28,16 +28,9 @@
 # Third party libraries
 import aacgmv2
 
-<<<<<<< HEAD
 from pydarn import (PyDARNColormaps, build_scan, radar_fov, citing_warning,
-                    time2datetime, plot_exceptions, SuperDARNRadars,
-                    Hemisphere, Projections)
-
-=======
-from pydarn import (PyDARNColormaps, build_scan, radar_fov, citing_warning, 
-                    time2datetime, plot_exceptions, Coords,
-                    SuperDARNRadars, Hemisphere)
->>>>>>> 1ffdb8ff
+                    time2datetime, plot_exceptions, Coords, 
+                    SuperDARNRadars, Hemisphere, Projections)
 
 
 class Fan():
@@ -304,14 +297,8 @@
         
         # Get radar beam/gate locations
         beam_corners_aacgm_lats, beam_corners_aacgm_lons = \
-<<<<<<< HEAD
             radar_fov(stid, coords='aacgm', date=date)
-=======
-            radar_fov(stid, coords=Coords.AACGM, date=dtime)
->>>>>>> 1ffdb8ff
         fan_shape = beam_corners_aacgm_lons.shape
-
-
 
         # Work out shift due in MLT
         beam_corners_mlts = np.zeros((fan_shape[0], fan_shape[1]))
@@ -326,23 +313,10 @@
         # Setup plot
         # This may screw up references
         if ax is None:
-<<<<<<< HEAD
             # Get the hemisphere to pass to plotting projection
             kwargs['hem'] = SuperDARNRadars.radars[stid].hemisphere
             # Get a polar projection using any kwarg input
             ax = Projections.axis_polar(**kwargs)
-=======
-            ax = plt.axes(polar=True)
-            if SuperDARNRadars.radars[stid].hemisphere == Hemisphere.North:
-                ax.set_ylim(90, lowlat)
-                ax.set_yticks(np.arange(lowlat, 90, 10))
-            else:
-                ax.set_ylim(-90, -abs(lowlat))
-                ax.set_yticks(np.arange(-abs(lowlat), -90, -10))
-            ax.set_xticks(np.arange(0, np.radians(360), np.radians(45)))
-            ax.set_xticklabels(['00', '', '06', '', '12', '', '18', ''])
-            ax.set_theta_zero_location("S")
->>>>>>> 1ffdb8ff
 
         if boundary:
             # left boundary line
