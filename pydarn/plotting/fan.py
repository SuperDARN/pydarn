# Copyright (C) 2020 SuperDARN Canada, University of Saskatchewan
# Author: Daniel Billett, Marina Schmidt
#
# Modifications:
# 2021-05-07: CJM - Included radar position and labels in plotting
# 2021-04-01 Shane Coyle added pcolormesh to the code
# 2021-05-19 Marina Schmidt - Added scan index with datetimes
#
# Disclaimer:
# pyDARN is under the LGPL v3 license found in the root directory LICENSE.md
# Everyone is permitted to copy and distribute verbatim copies of this license
# document, but changing it is not allowed.
#
# This version of the GNU Lesser General Public License incorporates the terms
# and conditions of version 3 of the GNU General Public License,
# supplemented by the additional permissions listed below.


"""
Fan plots, mapped to AACGM coordinates in a polar format
"""
import datetime as dt
import matplotlib.pyplot as plt
import numpy as np

from matplotlib import ticker, cm, colors
from typing import List, Union

# Third party libraries
import aacgmv2

from pydarn import (PyDARNColormaps, build_scan, radar_fov, citing_warning,
                    time2datetime, plot_exceptions, Coords,
                    SuperDARNRadars, Hemisphere, Projections)


# handle cartopy ad-hoc
try:
    from cartopy.mpl import geoaxes
    import cartopy.crs as ccrs
    import cartopy.feature as cfeature
    from cartopy.mpl.gridliner import LONGITUDE_FORMATTER, LATITUDE_FORMATTER
    cartopyInstalled = True
except Exception:
    cartopyInstalled = False

class Fan():
    """
        'Fan', or 'Field-of-view' plots for SuperDARN FITACF data
        This class inherits from matplotlib to generate the figures
        Methods
        -------
        plot_fan
        plot_fov
        plot_radar_position
        plot_radar_label
        """

    def __str__(self):
        return "This class is static class that provides"\
                " the following methods: \n"\
                "   - plot_fan()\n"\
                "   - plot_fov()\n"

    @classmethod
    def plot_fan(cls, dmap_data: List[dict], ax=None,
                 scan_index: Union[int, dt.datetime] = 1,
                 ranges: List = None, boundary: bool = True,
                 line_color: str = 'black', alpha: int = 0.5,
                 parameter: str = 'v', lowlat: int = 30, cmap: str = None,
                 groundscatter: bool = False, reflection_height: float = 250,
                 zmin: int = None, zmax: int = None,
                 colorbar: bool = True, coords: object = Coords.AACGM,
                 colorbar_label: str = '', radar_location: bool = True,
                 radar_label: bool = False, title: bool = True,
                 fov_files: bool = False, **kwargs):
        """
        Plots a radar's Field Of View (FOV) fan plot for the given data and
        scan number

        Parameters
        -----------
            dmap_data: List[dict]
                Named list of dictionaries obtained from SDarn_read
            ax: matplotlib.pyplot axis
                Pre-defined axis object to pass in, must currently be
                polar projection
                Default: Generates a polar projection for the user
                with MLT/latitude labels
            scan_index: int or datetime
                Scan number from beginning of first record in file
                or datetime given first record to match the index
                Default: 1
            parameter: str
                Key name indicating which parameter to plot.
                Default: v (Velocity). Alternatives: 'p_l', 'w_l', 'elv'
            ranges: list
                Set to a two element list of the lower and upper ranges to plot
                If None, then nrang from the data is used
                Default: None
            boundary: bool
                Set to false to not plot the outline of the FOV
                Default: True
            line_color: str
                set the line and dot color
                default: black
            alpha: int
                alpha controls the transparency of
                the fov color
                Default: 0.5
            cmap: matplotlib.cm
                matplotlib colour map
                https://matplotlib.org/tutorials/colors/colormaps.html
                Default: Official pyDARN colour map for given parameter
            groundscatter : bool
                Set true to indicate if groundscatter should be plotted in grey
                Default: False
            reflection_height: float
                reflection height
                default:  250
            zmin: int
                The minimum parameter value for coloring
                Default: {'p_l': [0], 'v': [-200], 'w_l': [0], 'elv': [0]}
            zmax: int
                The maximum parameter value for  coloring
                Default: {'p_l': [50], 'v': [200], 'w_l': [250], 'elv': [50]}
            colorbar: bool
                Draw a colourbar if True
                Default: True
            coords: Coords
                set the y-axis to a desired coordinate system
                Default: Coords.AACGM
            colorbar_label: str
                the label that appears next to the colour bar.
                Requires colorbar to be true
                Default: ''
            fov_files: bool
                boolean if the fov data should be read in by a file
                pyDARN supplies. If false then it uses radar position
                code.
                default: False
            title: bool
                if true then will create a title, else user
                can define it with plt.title
                default: true
            kwargs: key = value
                Additional keyword arguments to be used in projection plotting
                and plot_fov for possible keywords, see: projections.axis_polar

        Returns
        -----------
        beam_corners_aacgm_lats
            n_beams x n_gates numpy array of AACGMv2 latitudes
        beam_corners_aacgm_lons
            n_beams x n_gates numpy array of AACGMv2 longitudes
        scan
            n_beams x n_gates numpy array of the scan data
            (for the selected parameter)
        grndsct
            n_beams x n_gates numpy array of the scan data
            (for the selected parameter)
        See Also
        --------
            plot_fov
        """
        try:
            ranges = kwargs['ranges']
        except KeyError:
            ranges = [0, 75]
        # Get scan numbers for each record
        beam_scan = build_scan(dmap_data)
        scan_time = None
        if isinstance(scan_index, dt.datetime):
            # loop through dmap_data records, dump a datetime
            # list where scans start
            scan_time = scan_index
            scan_index = 0
            found_match = False
            for rec in dmap_data:
                rec_time  = time2datetime(rec)
                if abs(rec['scan']) == 1:
                    scan_index += 1
                # Need the abs since you cannot have negative seconds
                diff_time = abs(scan_time - rec_time)
                if diff_time.seconds < 1:
                    found_match = True
                    break
            # handle datetimes out of bounds
            if found_match == False:
                raise plot_exceptions.IncorrectDateError(rec_time,
                                                         scan_time)
        # Locate scan in loaded data
        plot_beams = np.where(beam_scan == scan_index)

        # Time for coordinate conversion
        if not scan_time:
               date = time2datetime(dmap_data[plot_beams[0][0]])
        else:
        	date = scan_time

        # Plot FOV outline
        if ranges is None:
            ranges = [0, dmap_data[0]['nrang']]

<<<<<<< HEAD
        """beam_corners_aacgm_lats, beam_corners_aacgm_lons, thetas, rs, ax = \
            cls.plot_fov(stid=dmap_data[0]['stid'], date=date,
                         ranges=ranges, boundary=boundary,
                         rsep=dmap_data[0]['rsep'],
                         frang=dmap_data[0]['frang'],
                         line_color=line_color, alpha=alpha,
                         radar_label=radar_label,
                         radar_location=radar_location, ax=ax,
                         fov_files=fov_files, coords=coords, **kwargs)"""
=======
        beam_corners_aacgm_lats, beam_corners_aacgm_lons, thetas, rs, ax = \
            cls.plot_fov(dmap_data[0]['stid'], date, **kwargs)
>>>>>>> d88bab33

        # Get radar beam/gate locations
        beam_corners_aacgm_lats, beam_corners_aacgm_lons = \
            radar_fov(stid=dmap_data[0]['stid'], rsep=dmap_data[0]['rsep'], frang=dmap_data[0]['frang'], reflection_height=reflection_height, coords=coords, ranges=ranges,
                      date=date, max_beams=None, read_file=fov_files)

        # Where in the world are we
        if np.all(beam_corners_aacgm_lats > 0):
            northern_hemisphere = True
        else:
            northern_hemisphere = False
        pole_lat = 90 if northern_hemisphere else -90
        
        # How many beams and gates do we need
        fan_shape = beam_corners_aacgm_lons.shape

        # Colour table and max value selection depending on parameter plotted
        # Load defaults if none given
        if cmap is None:
            cmap = {'p_l': 'plasma', 'v': PyDARNColormaps.PYDARN_VELOCITY,
                    'w_l': PyDARNColormaps.PYDARN_VIRIDIS,

                    'elv': PyDARNColormaps.PYDARN}
            cmap = plt.cm.get_cmap(cmap[parameter])

        # Setting zmin and zmax
        defaultzminmax = {'p_l': [0, 50], 'v': [-200, 200],
                          'w_l': [0, 250], 'elv': [0, 50]}
        if zmin is None:
            zmin = defaultzminmax[parameter][0]
        if zmax is None:
            zmax = defaultzminmax[parameter][1]
        norm = colors.Normalize
        norm = norm(zmin, zmax)

        # Get range-gate data and groundscatter array for given scan
        scan = np.zeros((fan_shape[0] - 1, fan_shape[1]-1))
        grndsct = np.zeros((fan_shape[0] - 1, fan_shape[1]-1))
        for i in np.nditer(plot_beams):
            try:
                # get a list of gates where there is data
                slist = dmap_data[i.astype(int)]['slist']
                # get the beam number for the record
                beam = dmap_data[i.astype(int)]['bmnum']

                # Exclude ranges larger than the expected maximum.
                # This is a temporary fix to manage inconsistencies between the
                # fitacf files and the hardware files. The issue will be
                # fully resolved when the `rpos` code is committed.
                good_data=slist<(fan_shape[0] - 1)
                slist=slist[good_data]
                temp_data=dmap_data[i.astype(int)][parameter][good_data]
                temp_ground=dmap_data[i.astype(int)]['gflg'][good_data]

                scan[slist, beam] = temp_data
                grndsct[slist, beam] = temp_ground
            # if there is no slist field this means partial record
            except KeyError:
                continue
        
        # Initializes lons and lats to be used in cartopy coordinate transformation
        lons = np.concatenate(
                (beam_corners_aacgm_lons[ranges[0], :],
                 beam_corners_aacgm_lons[ranges[0]:ranges[1], -1],
                 beam_corners_aacgm_lons[ranges[1], ::-1],
                 beam_corners_aacgm_lons[ranges[1]:ranges[0]:-1, 0],
                 [beam_corners_aacgm_lons[0, 0]]))
        lats = np.concatenate(
                (beam_corners_aacgm_lats[ranges[0], :],
                 beam_corners_aacgm_lats[ranges[0]:ranges[1], -1],
                 beam_corners_aacgm_lats[ranges[1], ::-1],
                 beam_corners_aacgm_lats[ranges[1]:ranges[0]:-1, 0],
                 [beam_corners_aacgm_lats[0, 0]]))
  
        if np.isnan(beam_corners_aacgm_lons).any() or np.isnan(beam_corners_aacgm_lats).any():
            # Reshapes  longitude when there are nans
            y0inx = np.min(np.where(np.isfinite(beam_corners_aacgm_lons))[0])
            beam_corners_aacgm_lons = beam_corners_aacgm_lons[y0inx:]
            # Reshapes  latitude when there are nans    
            y0inx = np.min(np.where(np.isfinite(beam_corners_aacgm_lats))[0])
            beam_corners_aacgm_lats = beam_corners_aacgm_lats[y0inx:]
            fan_shape=beam_corners_aacgm_lons.shape
            # Reshapes  scan data when both lons and lats have nans 
            scan=scan[y0inx:]
            
            # Reinitialize lons and lats to be used in cartopy coordinate transform when lons and lats have nans
            lons = np.concatenate(
                    (beam_corners_aacgm_lons[ranges[0], :],
                     beam_corners_aacgm_lons[ranges[0]:fan_shape[0], -1],
                     beam_corners_aacgm_lons[fan_shape[0]-1, ::-1],
                     beam_corners_aacgm_lons[fan_shape[0]:ranges[0]:-1, 0],
                     [beam_corners_aacgm_lons[0, 0]]))
            lats = np.concatenate(
                    (beam_corners_aacgm_lats[ranges[0], :],
                     beam_corners_aacgm_lats[ranges[0]:fan_shape[0], -1],
                     beam_corners_aacgm_lats[fan_shape[0]-1, ::-1],
                     beam_corners_aacgm_lats[fan_shape[0]:ranges[0]:-1, 0],
                     [beam_corners_aacgm_lats[0, 0]]))
                     
        # Initializes stid
        stid = dmap_data[0]['stid']   

        if coords == Coords.AACGM:  
            # Work out shift due in MLT
            beam_corners_mlts = np.zeros((fan_shape[0], fan_shape[1]))
            mltshift = beam_corners_aacgm_lons[0, 0] - \
                (aacgmv2.convert_mlt(beam_corners_aacgm_lons[0, 0], date) * 15)
            beam_corners_mlts = beam_corners_aacgm_lons - mltshift

            # Hold the beam positions
            thetas = np.radians(beam_corners_mlts)
            rs = beam_corners_aacgm_lats

            # Setup plot
            # This may screw up references
            if ax is None:
                # Get the hemisphere to pass to plotting projection
                kwargs['hemisphere'] = SuperDARNRadars.radars[stid].hemisphere
                # Get a polar projection using any kwarg input
                fig = plt.figure(figsize=(12,12))
                ax = Projections.axis_polar(**kwargs)
                
            # a single* call to pcolormesh to handle all the
            # range gates in the scan
            ax.pcolormesh(thetas,
                          rs,
                          np.ma.masked_array(scan, ~scan.astype(bool)),
                          norm=norm, cmap=cmap)     
            # plot the groundscatter as grey fill

            if boundary:
                lons = np.concatenate(
                     (thetas[ranges[0], :],
                      thetas[ranges[0]:ranges[1], -1],
                      thetas[ranges[1], ::-1],
                      thetas[ranges[1]:ranges[0]:-1, 0],
                      [thetas[0, 0]]))
                lats = np.concatenate(
                     (rs[ranges[0], :],
                      rs[ranges[0]:ranges[1], -1],
                      rs[ranges[1], ::-1],
                      rs[ranges[1]:ranges[0]:-1, 0],
                      [rs[0, 0]]))
                # right boundary line
                plt.polar(lons, lats, color=line_color, linewidth=1.2)


            if groundscatter:
                ax.pcolormesh(thetas,
                              rs,
                              np.ma.masked_array(grndsct,
                                                 ~grndsct.astype(bool)),
                              norm=norm, cmap='Greys')
            # *There exists a bug in matplotlib pcolormesh when plotting in
            # polar projections that gets rid of the rgrid. Replot them here:
            for lat in range(pole_lat, lowlat, -10
                             if northern_hemisphere else 10):
                ax.plot(np.linspace(0, np.radians(360), 360),
                        [lat] * 360, 'grey', alpha=0.6)
            for lon in range(0, 360, 45):
                ax.plot([np.radians(lon)] * 2,
                        [pole_lat, lowlat], 'grey', alpha=0.6) 
                        
        # the alternative is to plot using catropy
        else:
            # first, check if cartopy is installed:
            if not cartopyInstalled:
                raise plot_exceptions.CartopyMissingError()
            # no need to shift any coords, let cartopy do that
            # however, we do need to figure out
            # how much to rotate the projection
            deg_from_midnight = (date.hour + date.minute / 60) / 24 * 360
            if northern_hemisphere:
                noon = -deg_from_midnight
            else:
                noon = 360 - deg_from_midnight
            # handle none types or wrongly built axes
            if type(ax) != geoaxes.GeoAxesSubplot:
                proj = ccrs.Orthographic(noon, pole_lat)
                ax = plt.subplot(111, projection=proj, aspect='auto')
                grid_lines = ax.gridlines(draw_labels=True,linewidth=1, color='black',)
                grid_lines.xformatter = LONGITUDE_FORMATTER
                grid_lines.yformatter = LATITUDE_FORMATTER
                ax.coastlines(resolution='110m')
                ax.add_feature(cfeature.LAND, color='lightgrey')
                ax.add_feature(cfeature.OCEAN, color = 'white')


                geo = ccrs.Geodetic()
                point = proj.transform_points(geo,lons, lats)
                """ax.gridlines(ylocs=np.arange(pole_lat, 0, -5
                                             if northern_hemisphere else 5))"""
                           


                ax.pcolormesh(beam_corners_aacgm_lons,
                              beam_corners_aacgm_lats,
                              np.ma.masked_array(scan, ~scan.astype(bool)),
                              norm=norm, cmap=cmap,
                              transform=ccrs.PlateCarree())
                if boundary:
                    plt.plot(point[:,0], point[:,1], color=line_color, linewidth=1)  
                                        
                if groundscatter:
                    ax.pcolormesh(beam_corners_aacgm_lons,
                                  beam_corners_aacgm_lats,
                                  np.ma.masked_array(grndsct,
                                                     ~grndsct.astype(bool)),
                                  norm=norm, cmap='Greys',
                                  transform=ccrs.PlateCarree())
                    
                # For some reason, cartopy won't allow extents
                # much greater than this
                # - there should probably be an option to allow autscaling
                # - perhaps this is a projection issue?
                extent = min(45e5,
                             (abs(proj.transform_point(noon, lowlat,
                                                       ccrs.PlateCarree())
                                  [1])))
                ax.set_extent(extents=(-extent, extent, -extent, extent),
                              crs=proj)
                #ax.set_extent([-180, 90, 0, 0], crs=ccrs.PlateCarree())
            else:
                ax.pcolormesh(beam_corners_aacgm_lons,
                              beam_corners_aacgm_lats,
                              np.ma.masked_array(scan, ~scan.astype(bool)),
                              norm=norm, cmap=cmap,
                              transform=ccrs.PlateCarree())
                extent = min(45e5,
                             (abs(proj.transform_point(noon, lowlat,
                                                       ccrs.PlateCarree())
                                  [1])))
                ax.set_extent(extents=(-extent, extent, -extent, extent),
                              crs=proj)
                #ax.set_extent([-180, 90, 0, 0], crs=ccrs.PlateCarree())
        # plots radar position                            
        if radar_location:
            cls.plot_radar_position(stid, date, line_color, coords = coords, **kwargs)
        # plots radar label position
        if radar_label:
            cls.plot_radar_label(stid, date, line_color, coords = coords, **kwargs)
            
        # Create color bar if True
        if colorbar is True:
            mappable = cm.ScalarMappable(norm=norm, cmap=cmap)
            locator = ticker.MaxNLocator(symmetric=True, min_n_ticks=3,
                                         integer=True, nbins='auto')
            ticks = locator.tick_values(vmin=zmin, vmax=zmax)

            cb = ax.figure.colorbar(mappable, ax=ax,
                                    extend='both', ticks=ticks)

            if colorbar_label != '':
                cb.set_label(colorbar_label)
        if title:
            start_time = time2datetime(dmap_data[plot_beams[0][0]])
            end_time = time2datetime(dmap_data[plot_beams[-1][-1]])
            title = cls.__add_title__(start_time, end_time, coords=coords)
            plt.title(title)
        citing_warning()
        return beam_corners_aacgm_lats, beam_corners_aacgm_lons, scan, grndsct

    @classmethod
<<<<<<< HEAD
    def plot_fov(cls, stid: str, date: dt.datetime, rsep: int = 45,
                 coords: object = Coords.AACGM, frang: int = 180,
                 ax=None, ranges: tuple = None,
                 boundary: bool = True, fov_color: str = None,
                 alpha: int = 0.5, fov_files: bool = False,
                 radar_location: bool = False, radar_label: bool = False,
                 max_beams: int = None,  line_color: str = 'black', **kwargs):

=======

    def plot_fov(cls, stid: str, date: dt.datetime,
                 ax=None, ranges: List = [], boundary: bool = True,
                 fov_color: str = None, alpha: int = 0.5,
                 radar_location: bool = True, radar_label: bool = False,
                 line_color: str = 'black',
                 fov_files: bool = False, **kwargs):
>>>>>>> d88bab33
        """
        plots only the field of view (FOV) for a given radar station ID (stid)

        Parameters
        -----------
            stid: int
                Radar station ID
            rsep: int
                gate seperation [km], set by the radar control program.
                default: 45 common mode
            coords: Coords
                set the y-axis to a desired coordinate system
                Default: Coords.AACGM
            frang: int
                distance from the radar site to the edge of the range gate [km]
                default: 180 km
            ax: matplotlib.pyplot axis
                Pre-defined axis object to pass in, must currently be
                polar projection
                Default: Generates a polar projection for the user
                with MLT/latitude labels
            date: datetime object
                Sets the datetime used to find the coordinates of the FOV
                Default: Current time
            ranges: list
                Set to a two element list of the lower and upper ranges to plot
                If None, the  max will be obtained by SuperDARNRadars
                Default: None
            boundary: bool
                Set to false to not plot the outline of the FOV
                Default: True
            fov_color: str
                fov color to fill in the boundary
                default: None
            line_color: str
                line color of the fov plot
                default: black
            alpha: int
                alpha controls the transparency of
                the fov color
                Default: 0.5
            fov_files: bool
                boolean determine if the fov should be read by the files
                provided in pyDARN. Else it will use radar position code.
                Default: False
            radar_location: bool
                Add a dot where radar is located if True
                Default: False
            radar_label: bool
                Add a label with the radar abbreviation if True
                Default: False
            kawrgs: key = value
                Additional keyword arguments to be used in projection plotting
                For possible keywords, see: projections.axis_polar

        Returns
        -------
            beam_corners_aacgm_lats - list of beam corners AACGM latitudes
            beam_corners_aacgm_lons - list of beam corners AACGM longitudes
            thetas - theta polar coordinates
            rs - radius polar coordinates
        """
<<<<<<< HEAD
        if ranges is None:
=======
        if ranges == [] or ranges is None:
>>>>>>> d88bab33
            ranges = [0, SuperDARNRadars.radars[stid].range_gate_45]

        # Get radar beam/gate locations
        beam_corners_aacgm_lats, beam_corners_aacgm_lons = \
<<<<<<< HEAD
            radar_fov(stid, rsep, frang, coords=coords, ranges=ranges,
                      date=date, max_beams=max_beams, read_file=fov_files)
=======
            radar_fov(stid, ranges=ranges, date=date, **kwargs)
>>>>>>> d88bab33

        if not date:
            date = dt.datetime.now()

        fan_shape = beam_corners_aacgm_lons.shape
        if ranges == []:
            ranges = [0, fan_shape[0]]

        # Work out shift due in MLT
        beam_corners_mlts = np.zeros((fan_shape[0], fan_shape[1]))
        mltshift = beam_corners_aacgm_lons[0, 0] - \
             (aacgmv2.convert_mlt(beam_corners_aacgm_lons[0, 0], date) * 15)
        beam_corners_mlts = beam_corners_aacgm_lons - mltshift

        # Hold the beam positions
        thetas = np.radians(beam_corners_mlts)
        rs = beam_corners_aacgm_lats

        # Setup plot
        # This may screw up references
        if ax is None:
            # Get the hemisphere to pass to plotting projection
            kwargs['hemisphere'] = SuperDARNRadars.radars[stid].hemisphere
            # Get a polar projection using any kwarg input
            ax = Projections.axis_polar(**kwargs)

        if boundary:
            # left boundary line

            plt.plot(thetas[0:ranges[1], 0], rs[0:ranges[1], 0],
                     color=line_color, linewidth=0.5)
            # top radar arc
            plt.plot(thetas[ranges[1] - 1, 0:thetas.shape[1]],
                     rs[ranges[1] - 1, 0:thetas.shape[1]],
                     color=line_color, linewidth=0.5)
            # right boundary line
            plt.plot(thetas[0:ranges[1], thetas.shape[1] - 1],
                     rs[0:ranges[1], thetas.shape[1] - 1],
                     color=line_color, linewidth=0.5)
            # bottom arc
            plt.plot(thetas[0, 0:thetas.shape[1] - 1],
                     rs[0, 0:thetas.shape[1] - 1], color=line_color,
                     linewidth=0.5)

        if radar_location:
            cls.plot_radar_position(stid, date, line_color, **kwargs)
        if radar_label:
            cls.plot_radar_label(stid, date, line_color, **kwargs)


        if fov_color is not None:
            theta = thetas[0:ranges[1], 0]
            theta = np.append(theta, thetas[ranges[1]-1, 0:thetas.shape[1]-1])
            theta = np.append(theta, np.flip(thetas[0:ranges[1],
                                                    thetas.shape[1]-1]))
            theta = np.append(theta, np.flip(thetas[0, 0:thetas.shape[1]-1]))

            r = rs[0:ranges[1], 0]
            r = np.append(r, rs[ranges[1]-1, 0:thetas.shape[1]-1])
            r = np.append(r, np.flip(rs[0:ranges[1], thetas.shape[1]-1]))
            r = np.append(r, np.flip(rs[0, 0:thetas.shape[1]-1]))
            ax.fill(theta, r, color=fov_color, alpha=alpha, zorder=0)
        citing_warning()
        return beam_corners_aacgm_lats, beam_corners_aacgm_lons, thetas, rs, ax

    @classmethod
    def plot_radar_position(cls, stid: int, date: dt.datetime,
                            line_color: str = 'black', coords: object = Coords.AACGM, **kwargs):
        """
        plots only a dot at the position of a given radar station ID (stid)

        Parameters
        -----------
            stid: int
                Radar station ID
            date: datetime datetime object
                sets the datetime used to find the coordinates of the
                FOV
            line_color: str
                color of the dot
                default: black
            coords: Coords
                set the y-axis to a desired coordinate system
                Default: Coords.AACGM
        Returns
        -------
            No variables returned
        """
        if coords == Coords.AACGM:
            # Get location of radar
            lat = SuperDARNRadars.radars[stid].hardware_info.geographic.lat
            lon = SuperDARNRadars.radars[stid].hardware_info.geographic.lon
            # Convert to geomag coords
            geomag_radar = aacgmv2.get_aacgm_coord(lat, lon, 250, date)
            mltshift = geomag_radar[1] - (aacgmv2.convert_mlt(geomag_radar[1],
                                                          date) * 15)
            # Convert to MLT then radians for theta
            theta_lon = np.radians(geomag_radar[1] - mltshift)
            r_lat = geomag_radar[0]
            # Plot a dot at the radar site
            plt.scatter(theta_lon, r_lat, c=line_color, linewidths=5, s=5)

        if coords == Coords.SLANT_RANGE or coords == Coords.GROUND_SCATTER_MAPPED_RANGE: 
            # Get location of radar
            radar_position_lat = np.array(SuperDARNRadars.radars[stid].hardware_info.geographic.lat)
            radar_position_lon = np.array(SuperDARNRadars.radars[stid].hardware_info.geographic.lon)
            
            # Where in the world are we
            if np.all(radar_position_lat > 0):
                northern_hemisphere = True
            else:
                northern_hemisphere = False
            pole_lat = 90 if northern_hemisphere else -90
            
            # no need to shift any coords, let cartopy do that
            # however, we do need to figure out
            # how much to rotate the projection
            deg_from_midnight = (date.hour + date.minute / 60) / 24 * 360
            if northern_hemisphere:
                noon = -deg_from_midnight
            else:
                noon = 360 - deg_from_midnight
            
            # projection for radar postion coordinate transformation
            proj = ccrs.Orthographic(noon, pole_lat) 
            
            # radar position coordinate transformation to geo coordinates
            geo = ccrs.Geodetic()
            position=proj.transform_points(geo,radar_position_lon, radar_position_lat) 
            # plot radar position                 
            plt.scatter(position[:,0], position[:,1], c=line_color, linewidths=5, s=5)

        
        return

    @classmethod
    def plot_radar_label(cls, stid: int, date: dt.datetime,
                         line_color: str = 'black', coords: object = Coords.AACGM, **kwargs):
        """
        plots only string at the position of a given radar station ID (stid)

        Parameters
        -----------
            stid: int
                Radar station ID
            date: datetime datetime object
                sets the datetime used to find the coordinates of the
                FOV
            line_color: str
                color of the text
                default: black
            coords: Coords
                set the y-axis to a desired coordinate system
                Default: Coords.AACGM

        Returns
        -------
            No variables returned
        """
        if coords == Coords.AACGM:
            # Label text
            label_str = ' ' + SuperDARNRadars.radars[stid]\
                        .hardware_info.abbrev.upper()
            # Get location of radar
            lat = SuperDARNRadars.radars[stid].hardware_info.geographic.lat
            lon = SuperDARNRadars.radars[stid].hardware_info.geographic.lon
        
            # Convert to geomag coords
            geomag_radar = aacgmv2.get_aacgm_coord(lat, lon, 250, date)
            mltshift = geomag_radar[1] - \
                 (aacgmv2.convert_mlt(geomag_radar[1], date) * 15)
            # Convert to MLT then radians for theta
            theta_lon = np.radians(geomag_radar[1] - mltshift)
            r_lat = geomag_radar[0]

            theta_text = theta_lon
            # Shift in latitude (dependent on hemisphere)
            if SuperDARNRadars.radars[stid].hemisphere == Hemisphere.North:
                r_text = r_lat - 7
            else:
                r_text = r_lat + 5
            plt.text(theta_text, r_text, label_str, ha='center', c=line_color)
        
        if coords == Coords.SLANT_RANGE or coords == Coords.GROUND_SCATTER_MAPPED_RANGE: 
            # Get location of radar
            radar_position_lat = np.array(SuperDARNRadars.radars[stid].hardware_info.geographic.lat)
            radar_position_lon = np.array(SuperDARNRadars.radars[stid].hardware_info.geographic.lon)
            
            # Where in the world are we
            if np.all(radar_position_lat > 0):
                northern_hemisphere = True
            else:
                northern_hemisphere = False
            pole_lat = 90 if northern_hemisphere else -90
            
            # no need to shift any coords, let cartopy do that
            # however, we do need to figure out
            # how much to rotate the projection
            deg_from_midnight = (date.hour + date.minute / 60) / 24 * 360
            if northern_hemisphere:
                noon = -deg_from_midnight
            else:
                noon = 360 - deg_from_midnight
            
            # projection for radar postion coordinate transformation
            proj = ccrs.Orthographic(noon, pole_lat) 
            
            # radar position coordinate transformation to geo coordinates
            geo = ccrs.Geodetic()
            position=proj.transform_points(geo,radar_position_lon, radar_position_lat) 
            
            # Label text
            label_str = ''
            label_str = ' ' + SuperDARNRadars.radars[stid]\
                .hardware_info.abbrev.upper()
            theta_text=position[:,0]
            # Shift in latitude (dependent on hemisphere)
            if SuperDARNRadars.radars[stid].hemisphere == Hemisphere.North:
                r_text = position[:,1] - 7
            else:
                r_text = position[:,1] + 5

            plt.text(theta_text, r_text, label_str, ha='center', c=line_color)

        return

    @classmethod
    def __add_title__(cls, first_timestamp: dt.datetime,
                      end_timestamp: dt.datetime, coords: object = Coords.AACGM):
        """
            coords: Coords
                set the y-axis to a desired coordinate system
                Default: Coords.AACGM
        Returns
        -------
            title
        """
        title = "{coords}\n{year}-{month}-{day} {start_hour}:{start_minute}:{second} -"\
                " {end_hour}:{end_minute}:{end_second}"\
                "".format(coords=str(coords)[7:], year=first_timestamp.year,
                          month=str(first_timestamp.month).zfill(2),
                          day=str(first_timestamp.day).zfill(2),
                          start_hour=str(first_timestamp.hour).zfill(2),
                          start_minute=str(first_timestamp.minute).zfill(2),
                          second=str(first_timestamp.second).zfill(2),
                          end_hour=str(end_timestamp.hour).
                          zfill(2),
                          end_minute=str(end_timestamp.minute).
                          zfill(2),
                          end_second=str(end_timestamp.second).zfill(2))
        return title<|MERGE_RESOLUTION|>--- conflicted
+++ resolved
@@ -74,6 +74,7 @@
                  colorbar_label: str = '', radar_location: bool = True,
                  radar_label: bool = False, title: bool = True,
                  fov_files: bool = False, **kwargs):
+
         """
         Plots a radar's Field Of View (FOV) fan plot for the given data and
         scan number
@@ -202,21 +203,6 @@
         if ranges is None:
             ranges = [0, dmap_data[0]['nrang']]
 
-<<<<<<< HEAD
-        """beam_corners_aacgm_lats, beam_corners_aacgm_lons, thetas, rs, ax = \
-            cls.plot_fov(stid=dmap_data[0]['stid'], date=date,
-                         ranges=ranges, boundary=boundary,
-                         rsep=dmap_data[0]['rsep'],
-                         frang=dmap_data[0]['frang'],
-                         line_color=line_color, alpha=alpha,
-                         radar_label=radar_label,
-                         radar_location=radar_location, ax=ax,
-                         fov_files=fov_files, coords=coords, **kwargs)"""
-=======
-        beam_corners_aacgm_lats, beam_corners_aacgm_lons, thetas, rs, ax = \
-            cls.plot_fov(dmap_data[0]['stid'], date, **kwargs)
->>>>>>> d88bab33
-
         # Get radar beam/gate locations
         beam_corners_aacgm_lats, beam_corners_aacgm_lons = \
             radar_fov(stid=dmap_data[0]['stid'], rsep=dmap_data[0]['rsep'], frang=dmap_data[0]['frang'], reflection_height=reflection_height, coords=coords, ranges=ranges,
@@ -479,7 +465,6 @@
         return beam_corners_aacgm_lats, beam_corners_aacgm_lons, scan, grndsct
 
     @classmethod
-<<<<<<< HEAD
     def plot_fov(cls, stid: str, date: dt.datetime, rsep: int = 45,
                  coords: object = Coords.AACGM, frang: int = 180,
                  ax=None, ranges: tuple = None,
@@ -488,15 +473,6 @@
                  radar_location: bool = False, radar_label: bool = False,
                  max_beams: int = None,  line_color: str = 'black', **kwargs):
 
-=======
-
-    def plot_fov(cls, stid: str, date: dt.datetime,
-                 ax=None, ranges: List = [], boundary: bool = True,
-                 fov_color: str = None, alpha: int = 0.5,
-                 radar_location: bool = True, radar_label: bool = False,
-                 line_color: str = 'black',
-                 fov_files: bool = False, **kwargs):
->>>>>>> d88bab33
         """
         plots only the field of view (FOV) for a given radar station ID (stid)
 
@@ -559,21 +535,12 @@
             thetas - theta polar coordinates
             rs - radius polar coordinates
         """
-<<<<<<< HEAD
-        if ranges is None:
-=======
         if ranges == [] or ranges is None:
->>>>>>> d88bab33
             ranges = [0, SuperDARNRadars.radars[stid].range_gate_45]
 
         # Get radar beam/gate locations
         beam_corners_aacgm_lats, beam_corners_aacgm_lons = \
-<<<<<<< HEAD
-            radar_fov(stid, rsep, frang, coords=coords, ranges=ranges,
-                      date=date, max_beams=max_beams, read_file=fov_files)
-=======
             radar_fov(stid, ranges=ranges, date=date, **kwargs)
->>>>>>> d88bab33
 
         if not date:
             date = dt.datetime.now()
