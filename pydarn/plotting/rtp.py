--- conflicted
+++ resolved
@@ -363,13 +363,10 @@
         elif coord is Coords.GROUND_SCATTER_MAPPED_RANGE:
             rxrise = SuperDARNRadars.radars[cls.dmap_data[0]['stid']]\
                                     .hardware_info.rx_rise_time
-<<<<<<< HEAD
-            y = gate2slant(cls.dmap_data[0]['frang'], cls.dmap_data[0]['rsep'], cls.dmap_data['rxrise'], y_max)
-            y = gate2GroundScatter(y, reflection_height)
-=======
-            y = gate2slant(cls.dmap_data[0], y_max, rxrise=rxrise)
+
+            y = gate2slant(cls.dmap_data[0]['frang'], cls.dmap_data[0]['rsep'], rxrise, y_max)
             y = gate2GroundScatter(y, **kwargs)
->>>>>>> ef808843
+
             y0inx = np.min(np.where(np.isfinite(y))[0])
             y = y[y0inx:]
             z = z[:,y0inx:]
