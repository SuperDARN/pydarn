# Copyright (C) 2019 SuperDARN Canada, University of Saskwatchewan
# Author: Marina Schmidt
# This code is improvement based on rti.py in the DaVitpy library
# https://github.com/vtsuperdarn/davitpy/blob/master/davitpy

"""
Range-Time Parameter (aka Intensity) plots
"""
import matplotlib.pyplot as plt
import numpy as np
import warnings

from datetime import datetime, timedelta
from matplotlib import dates, colors, cm, ticker
from typing import List

from pydarn import (gate2slant, check_data_type, time2datetime,
                    rtp_exceptions, plot_exceptions, SuperDARNCpids,
                    SuperDARNRadars, standard_warning_format,
                    PyDARNColormaps, Coord, citing_warning)

warnings.formatwarning = standard_warning_format


class RTP():
    """
    Range-Time Parameter plots SuperDARN data using the following fields:

    Class pattern design: Builder
    This class inherits matplotlib.pyplot to inherit plotting features as well
    build off their builder design pattern.

    Notes
    -----
    This class inherits from matplotlib to generate the figures

    Methods
    -------
    plot_range_time
    plot_time_series
    plot_summary
    """

    def __str__(self):
        return "This class is static class that provides"\
                " the following methods: \n"\
                "   - plot_range_time()\n"\
                "   - plot_time_series()\n"\
                "   - plot_summary()\n"

    @classmethod
    def plot_range_time(cls, dmap_data: List[dict], parameter: str = 'v',
                        beam_num: int = 0, channel: int = 'all', ax=None,
                        background: str = 'w', groundscatter: bool = False,
                        zmin: int = None, zmax: int = None,
                        start_time: datetime = None, end_time: datetime = None,
                        colorbar: plt.colorbar = None, ymin: int = None,
                        ymax: int = None, yspacing: int = 200,
                        coord: object = Coord.SLANT_RANGE, colorbar_label: str = '',
                        norm=colors.Normalize,
                        cmap: str = None,
                        filter_settings: dict = {},
                        date_fmt: str = '%y/%m/%d\n %H:%M', **kwargs):
        """
        Plots a range-time parameter plot of the given
        field name in the dmap_data

        Future Work
        -----------
        Support for other data input, like "time"
        dictionary key containing the datetime. However,
        further discussion is needed if this will be the keys
        name or maybe another input.

        Parameters
        -----------
        dmap_data: List[dict]
        parameter: str
            key name indicating which parameter to plot.
            Default: v (Velocity)
        beam_num : int
            The beam number of data to plot
            Default: 0
        channel : int or str
            The channel 0, 1, 2, 'all'
            Default : 'all'
        ax: matplotlib.axes
            axes object for another way of plotting
            Default: None
        groundscatter : boolean or str
            Flag to indicate if groundscatter should be plotted. If string
            groundscatter will be represented by that color else grey.
            Default : False
        background : str
            color of the background in the plot
            default: white
        zmin: int
            Minimum normalized value
            Default: minimum parameter value in the data set
        zmax: int
            Maximum normalized value
            Default: maximum parameter value in the data set
        ymax: int
            Sets the maximum y value
            Default: None, uses 'nrang' from data
        ymin: int
            sets the minimum y value
            Default: None, uses 0 range gate or minimum slant-range value
        yspacing: int
            sets the spacing between ticks
            Default: 200
        coord: Coord
            set the y-axis to a desired coordinate system
            Default: Coord.SLANT_RANGE
        norm: matplotlib.colors.Normalization object
            This object use dependency injection to use any normalization
            method with the zmin and zmax.
            Default: colors.Normalization()
        start_time: datetime
            Start time of the plot x-axis as a datetime object
            Default: rounded to nearest hour-30 minutes from the first
                     record containing the chosen parameters data
        end_time: datetime
            End time of the plot x-axis as a datetime object
            Default: last record of the chosen parameters data
        date_fmt : str
            format of x-axis date ticks, follow datetime format
            Default: '%y/%m/%d\n %H:%M' (Year/Month/Day Hour:Minute)
        colorbar: matplotlib.pyplot.colorbar
            Setting a predefined colorbar for the range-time plot
            If None, then a colorbar will be created for the plot
            Default: None
        colorbar_label: str
            the label that appears next to the color bar
            Default: ''
        cmap: str or matplotlib.cm
            matplotlib colour map
            https://matplotlib.org/tutorials/colors/colormaps.html
            Default: PyDARNColormaps.PYDARN_VELOCITY
            note: to reverse the color just add _r to the string name
        plot_filter: dict
            dictionary of the following keys for filtering data out:
            max_array_filter : dict
                dictionary that contains the key parameter names and the values
                to compare against. Will filter out any data points
                that is above this value.
            min_array_filter : dict
                dictionary that contains the key parameter names and the value
                to compare against. Will filter out any data points that is
                below this value.
            max_scalar_filter : dict
                dictionary that contains the key parameter names and the values
                to compare against. Will filter out data sections that is
                above this value.
            min_scalar_filter : dict
                dictionary that contains the key parameter names and the value
                to compare against. Will filter out data sections
                that is below this value.
            equal_scalar_filter : dict
                dictionary that contains the key parameter names and the value
                to compare against. Will filter out data sections
                that is does not equal the value.
        kwargs:
            key names of variable settings of pcolormesh:
            https://matplotlib.org/3.1.1/api/_as_gen/matplotlib.pyplot.pcolormesh.html

        Raises
        ------
        UnknownParameterError
        IncorrectPlotMethodError
        NoDataFoundError
        IndexError

        Returns
        -------
        im: matplotlib.pyplot.pcolormesh
            matplotlib object from pcolormesh
        cb: matplotlib.colorbar
            matplotlib color bar
        cmap: matplotlib.cm
            matplotlib color map object
        time_axis: list
            list representing the x-axis datetime objects
        y_axis: list
            list representing the y-axis range gates
        z_data: 2D numpy array
            2D array of the parameters values at the given time and range gate

        See Also
        ---------
        colors: https://matplotlib.org/2.0.2/api/colors_api.html
        color maps: PyDARNColormaps or
                    https://matplotlib.org/tutorials/colors/colormaps.html
        normalize:
            https://matplotlib.org/3.1.1/api/_as_gen/matplotlib.colors.Normalize.html
        colorbar:
            https://matplotlib.org/3.1.1/api/_as_gen/matplotlib.pyplot.colorbar.html
        pcolormesh:
            https://matplotlib.org/3.1.1/api/_as_gen/matplotlib.pyplot.pcolormesh.html

        """
        # Settings
        plot_filter = {'min_array_filter': dict(),
                       'max_array_filter': dict(),
                       'min_scalar_filter': dict(),
                       'max_scalar_filter': dict(),
                       'equal_scalar_filter': dict()}

        plot_filter.update(filter_settings)

        # If an axes object is not passed in then store
        # the equivalent object in matplotlib. This allows
        # for variant matplotlib plotting styles.
        if not ax:
            ax = plt.gca()

        # Determine if a DmapRecord was passed in, instead of a list
        try:
            # because of partial records we need to find the first
            # record that has that parameter
            index_first_match = next(i for i, d in enumerate(dmap_data)
                                     if parameter in d)
        except StopIteration:
            raise plot_exceptions.UnknownParameterError(parameter)
        cls.dmap_data = dmap_data
        check_data_type(cls.dmap_data, parameter, 'array', index_first_match)
        start_time, end_time = cls.__determine_start_end_time(start_time,
                                                              end_time)

        # y-axis coordinates, i.e., range gates,
        # TODO: implement variant other coordinate systems for the y-axis
        # y shape needs to be +1 longer as requirement of how pcolormesh
        # draws the pixels on the grid

        # because nrang can change based on mode we need to look
        # for the largest value
        y_max = max(record['nrang'] for record in cls.dmap_data)
        y = np.arange(0, y_max+1, 1)

        # z: parameter data mapped into the color mesh
        z = np.zeros((1, y_max)) * np.nan

        # x: time date data
        x = []

        # We cannot simply use numpy's built in min and max function
        # because of the groundscatter value :(

        # These flags indicate if zmin and zmax should change
        set_zmin = True
        set_zmax = True
        if zmin is None:
            zmin = cls.dmap_data[index_first_match][parameter][0]
            set_zmin = False
        if zmax is None:
            zmax = cls.dmap_data[index_first_match][parameter][0]
            set_zmax = False

        for dmap_record in cls.dmap_data:
            # get time difference to test if there is some gap data
            rec_time = time2datetime(dmap_record)
            diff_time = 0.0
            if rec_time > end_time:
                break
            if x != []:
                # 60.0 seconds in a minute
                delta_diff_time = (rec_time - x[-1])
                diff_time = delta_diff_time.seconds/60.0

            # separation roughly 2 minutes
            if diff_time > 2.0:
                # if there is gap data (no data recorded past 2 minutes)
                # then fill it in with white space
                for _ in range(0, int(np.floor(diff_time/2.0))):
                    x.append(x[-1] + timedelta(0, 120))
                    i = len(x) - 1  # offset since we start at 0 not 1
                    if i > 0:
                        z = np.insert(z, len(z), np.zeros(1, y_max) * np.nan,
                                      axis=0)
            # Get data for the provided beam number
            if (beam_num == 'all' or dmap_record['bmnum'] == beam_num) and\
               (channel == 'all' or
                    dmap_record['channel'] == channel):
                if start_time <= rec_time:
                    # construct the x-axis array
                    # Numpy datetime is used because it properly formats on the
                    # x-axis
                    x.append(rec_time)
                    # I do this to avoid having an extra loop to just count how
                    # many records contain the beam number
                    i = len(x) - 1  # offset since we start at 0 not 1

                    # insert a new column into the z_data
                    if i > 0:
                        z = np.insert(z, len(z), np.zeros(1, y_max) * np.nan,
                                      axis=0)
                    try:
                        if len(dmap_record[parameter]) == dmap_record['nrang']:
                            good_gates = range(len(dmap_record[parameter]))
                        else:
                            good_gates = dmap_record['slist']

                        # get the range gates that have "good" data in it
                        for j in range(len(good_gates)):
                            # if it is groundscatter store a very
                            # low number in that cell
                            if groundscatter and\
                               dmap_record['gflg'][j] == 1:
                                # chosen value from davitpy to make the
                                # groundscatter a different color
                                # from the color map
                                z[i][good_gates[j]] = -1000000
                            # otherwise store parameter value
                            # TODO: refactor and clean up this code
                            elif cls.__filter_data_check(dmap_record,
                                                         plot_filter, j):
                                z[i][good_gates[j]] = \
                                        dmap_record[parameter][j]
                                # calculate min and max value
                                if not set_zmin and\
                                   z[i][good_gates[j]] < zmin:
                                    zmin = z[i][good_gates[j]]
                                if not set_zmax and \
                                   z[i][good_gates[j]] > zmax:
                                    zmax = z[i][good_gates[j]]
                    # a KeyError may be thrown because slist is not created
                    # due to bad quality data.
                    except KeyError:
                        continue
        x.append(end_time)
        # Check if there is any data to plot
        if np.all(np.isnan(z)):
            raise plot_exceptions.\
                    NoDataFoundError(parameter, beam_num,
                                     start_time=start_time,
                                     end_time=end_time,
                                     opt_beam_num=cls.dmap_data[0]['bmnum'])
        if coord is Coord.SLANT_RANGE:
<<<<<<< HEAD
            y = gate2slant(cls.dmap_data[0]['frang'], cls.dmap_data[0]['rsep'], cls.dmap_data['rxrise'], y_max)
=======
            # Get rxrise from hardware files (consistent with RST)
            rxrise = SuperDARNRadars.radars[cls.dmap_data[0]['stid']]\
                                    .hardware_info.rx_rise_time
            y = gate2slant(cls.dmap_data[0], y_max, rxrise=rxrise)
>>>>>>> b58da297
        time_axis, y_axis = np.meshgrid(x, y)
        z_data = np.ma.masked_where(np.isnan(z.T), z.T)
        Default = {'noise.sky': (1e0, 1e5),
                   'tfreq': (8, 22),
                   'nave': (0, 60),
                   'p_l': (0, 45),
                   'v': (-200, 200),
                   'w_l': (0, 250),
                   'elv': (0, 45)}

        if np.isinf(zmin) and zmin < 0:
            zmin = Default[parameter][0]
            warnings.warn("Warning: zmin is -inf, set zmin to {}. You can"
                          "set zmin and zmax in the function"
                          " options".format(zmin))
        if np.isinf(zmax) and zmax > 0:
            zmax = Default[parameter][1]
            warnings.warn("Warning: zmax is inf, set zmax to {}. You can"
                          "set zmin and zmax in the functions"
                          " options".format(zmax))
        norm = norm(zmin, zmax)
        if isinstance(cmap, str):
            cmap = cm.get_cmap(cmap)
        else:
            cmaps = {'p_l': 'plasma',
                     'v': PyDARNColormaps.PYDARN_VELOCITY,
                     'w_l': PyDARNColormaps.PYDARN_VIRIDIS,
                     'elv': PyDARNColormaps.PYDARN}
            cmap = cmaps[parameter]

        if isinstance(groundscatter, str):
            cmap.set_under(groundscatter, 1.0)
        elif groundscatter:
            cmap.set_under('grey', 1.0)

        # set the background color, this needs to happen to avoid
        # the overlapping problem that occurs
        # cmap.set_bad(color=background, alpha=1.)
        # plot!
        im = ax.pcolormesh(time_axis, y_axis, z_data, lw=0.01,
                           cmap=cmap, norm=norm, **kwargs)
        # setup some standard axis information
        # Upon request of Daniel Billet and others, I am rounding
        # the time down so the plotting x-axis will show the origin
        # time label
        # TODO: may need to be its own function
        rounded_down_start_time = x[0] -\
            timedelta(minutes=x[0].minute % 15,
                      seconds=x[0].second,
                      microseconds=x[0].microsecond)
        ax.set_xlim([rounded_down_start_time, x[-1]])
        ax.xaxis.set_major_formatter(dates.DateFormatter(date_fmt))
        if ymax is None:
            ymax = max(y)

        if ymin is None:
            ymin = min(y)

        ax.set_ylim(ymin, ymax)

        if coord is Coord.SLANT_RANGE:
            ax.yaxis.set_ticks(np.arange(np.ceil(ymin/100.0)*100,
                                         ymax+1, yspacing))
        else:
            ax.yaxis.set_ticks(np.arange(ymin, ymax+1, (ymax)/5))

        # SuperDARN file typically are in 2hr or 24 hr files
        # to make the minute ticks sensible, the time length is detected
        # then a interval is picked. 30 minute ticks for 24 hr plots
        # and 5 minute ticks for 2 hour plots.
        data_time_length = end_time - start_time
        # 3 hours * 60 minutes * 60 seconds
        if data_time_length.total_seconds() > 3*60*60:
            tick_interval = 30
        else:
            tick_interval = 1
        ax.xaxis.set_minor_locator(dates.MinuteLocator(interval=tick_interval))
        if coord is Coord.SLANT_RANGE:
            ax.yaxis.set_minor_locator(ticker.AutoMinorLocator(2))
        else:
            ax.yaxis.set_minor_locator(ticker.MultipleLocator(5))
        # so the plots gets to the ends
        ax.margins(0)

        # create color bar if True
        if not colorbar:
            with warnings.catch_warnings():
                warnings.filterwarnings('error')
                try:
                    locator = ticker.MaxNLocator(symmetric=True, min_n_ticks=3,
                                                 integer=True, nbins='auto')
                    ticks = locator.tick_values(vmin=zmin, vmax=zmax)
                    cb = ax.figure.colorbar(im, ax=ax, extend='both',
                                            ticks=ticks)

                except (ZeroDivisionError, Warning):
                    raise rtp_exceptions.RTPZeroError(parameter, beam_num,
                                                      zmin, zmax,
                                                      norm) from None
        if colorbar_label != '':
            cb.set_label(colorbar_label)
        citing_warning()
        return im, cb, cmap, x, y, z_data

    @classmethod
    def plot_time_series(cls, dmap_data: List[dict],
                         parameter: str = 'tfreq', beam_num: int = 0,
                         ax=None, start_time: datetime = None,
                         end_time: datetime = None,
                         date_fmt: str = '%y/%m/%d\n %H:%M',
                         channel='all', scale: str = 'linear',
                         cp_name: bool = True, **kwargs):
        """
        Plots the time series of a scalar parameter

        Parameters
        ----------
        dmap_data : List[dict]
            List of dictionaries representing SuperDARN data
        parameter : str
            Scalar parameter to plot
            Default: tfreq
        beam_num : int
            The beam number of data to plot
            Default: 0
        ax : matplotlib axes object
            option to pass in axes object from matplotlib.pyplot
            Default: plt.gca()
        start_time: datetime
            Start time of the plot x-axis as a datetime object
            Default: first record date
        end_time: datetime
            End time of the plot x-axis as a datetime object
            Default: last record date
        date_fmt : datetime format string
            Date format for the x-axis
            Default: '%y/%m/%d \n %H:%M'
        channel : int or str
            integer indicating which channel to plot or 'all' to
            plot all channels
            Default: 'all'
        scale: str
            The y-axis scaling. This is not used for plotting the cp ID
            Default: log
        cp_name : bool
            If True, the cp ID name will be printed
            along side the number. Otherwise the cp ID will
            just be printed. This is only used for the parameter cp
            Default: True
        kwargs
            kwargs passed into plot_date

        Raises
        ------
        UnknownParameterError
        IncorrectPlotMethodError
        NoDataFoundError
        IndexError

        Returns
        -------
        lines: list
            list of matplotlib.lines.Lines2D object representing the
            time-series data if plotting parameter cp then it will be None
        x: list
            list of datetime objects representing x-axis time series
        y: list
            list of scalar values for each datetime object

        See Also
        --------
        yscale:
            https://matplotlib.org/3.1.1/api/_as_gen/matplotlib.pyplot.yscale.html
        plot_date:
            https://matplotlib.org/3.1.1/api/_as_gen/matplotlib.axes.Axes.plot_date.html
        colors: https://matplotlib.org/2.0.2/api/colors_api.html
        """
        # check if axes object is passed in, if not
        # Default to plt.gca()
        if not ax:
            ax = plt.gca()

        # Determine if a DmapRecord was passed in, instead of a list
        try:
            # because of partial records we need to find the first
            # record that has that parameter
            index_first_match = next(i for i, d in enumerate(dmap_data)
                                     if parameter in d)
        except StopIteration:
            raise plot_exceptions.UnknownParameterError(parameter)

        cls.dmap_data = dmap_data
        check_data_type(cls.dmap_data, parameter, 'scalar', index_first_match)
        start_time, end_time = cls.__determine_start_end_time(start_time,
                                                              end_time)

        # initialized here for return purposes
        lines = None
        # parameter data
        y = []
        # date time
        x = []
        # plot CPID
        if parameter == 'cp':
            old_cpid = None
            for dmap_record in cls.dmap_data:
                # TODO: this check could be a function call
                x.append(time2datetime(dmap_record))

                if (dmap_record['bmnum'] == beam_num or beam_num == 'all') and\
                   (dmap_record['channel'] == channel or channel == 'all'):
                    rec_time = time2datetime(dmap_record)
                    if start_time <= rec_time and rec_time <= end_time:
                        if old_cpid != dmap_record['cp'] or old_cpid is None:
                            ax.axvline(x=rec_time, color='black')
                            old_cpid = dmap_record['cp']
                            ax.text(x=rec_time + timedelta(seconds=600), y=0.7,
                                    s=dmap_record['cp'])
                            if cp_name:
                                # Keeping this commented code in to show how
                                # we could get the name from the file; however,
                                # there is not set format for combf field ...
                                # so we will use the dictionary to prevent
                                # errors or incorrect names on the plot.
                                # However, we should get it from the file
                                # not a dictionary that might not be updated
                                # cpid_command =
                                #   dmap_record['combf'].split(' ')
                                # if len(cpid_command) == 1:
                                #     cp_name = cpid_command[0]
                                # elif len(cpid_command) == 0:
                                #     cp_name = 'unknown'
                                # else:
                                #     cp_name = cpid_command[1]
                                if dmap_record['cp'] < 0:
                                    cpID_name = 'discretionary \n{}'\
                                            ''.format(SuperDARNCpids.cpids.
                                                      get(abs(
                                                          dmap_record['cp']),
                                                          'unknown'))
                                else:
                                    cpID_name =\
                                            SuperDARNCpids.cpids.\
                                            get(abs(dmap_record['cp']),
                                                'unknown')
                                ax.text(x=rec_time + timedelta(seconds=600),
                                        y=0.1, s=cpID_name)

            # Check if the old cp ID change, if not then there was no data
            if old_cpid is None:
                raise plot_exceptions.\
                        NoDataFoundError(parameter, beam_num,
                                         start_time=start_time,
                                         end_time=end_time,
                                         opt_beam_num=cls.
                                         dmap_data[0]['bmnum'])

            # to get rid of y-axis numbers
            ax.set_yticks([])
        else:
            for dmap_record in cls.dmap_data:
                # TODO: this check could be a function call
                rec_time = time2datetime(dmap_record)
                if start_time <= rec_time and rec_time <= end_time:
                    if (dmap_record['bmnum'] == beam_num or
                        beam_num == 'all') and \
                       (channel == dmap_record['channel'] or channel == 'all'):
                        # construct the x-axis array
                        x.append(rec_time)
                        if parameter == 'tfreq':
                            # Convert kHz to MHz by dividing by 1000
                            y.append(dmap_record[parameter]/1000)
                        else:
                            y.append(dmap_record[parameter])
                    # else plot missing data
                    elif len(x) > 0:
                        diff_time = rec_time - x[-1]
                        # if the time difference is greater than 2 minutes
                        # meaning no data was collected for that time period
                        # then plot nothing.
                        if diff_time.total_seconds() > 2.0 * 60.0:
                            x.append(rec_time)
                            y.append(np.nan)  # for masking the data
            # Check if there is any data to plot
            if np.all(np.isnan(y)) or len(x) == 0:
                raise plot_exceptions.\
                        NoDataFoundError(parameter, beam_num,
                                         start_time=start_time,
                                         end_time=end_time,
                                         opt_beam_num=cls.
                                         dmap_data[0]['bmnum'])

            # using masked arrays to create gaps in the plot
            # otherwise the lines will connect in gapped data
            my = np.ma.array(y)
            my = np.ma.masked_where(np.isnan(my), my)
            lines = ax.plot_date(x, my, fmt='k', tz=None, xdate=True,
                                 ydate=False,
                                 **kwargs)
            rounded_down_start_time = x[0] -\
                timedelta(minutes=x[0].minute % 15,
                          seconds=x[0].second,
                          microseconds=x[0].microsecond)
            ax.set_xlim([rounded_down_start_time, x[-1]])
            ax.set_yscale(scale)

        # set date format and minor hourly locators
        # Rounded the time down to show origin label upon
        # Daniel Billet and others request.
        # TODO: may move this to its own function
        rounded_down_start_time = x[0] -\
            timedelta(minutes=x[0].minute % 15,
                      seconds=x[0].second,
                      microseconds=x[0].microsecond)
        ax.set_xlim([rounded_down_start_time, x[-1]])

        ax.xaxis.set_major_formatter(dates.DateFormatter(date_fmt))
        ax.xaxis.set_minor_locator(dates.HourLocator())
        # SuperDARN file typically are in 2hr or 24 hr files
        # to make the minute ticks sensible, the time length is detected
        # then a interval is picked. 30 minute ticks for 24 hr plots
        # and 5 minute ticks for 2 hour plots.
        data_time_length = end_time - start_time
        # 3 hours * 60 minutes * 60 seconds
        if data_time_length.total_seconds() > 3*60*60:
            tick_interval = 30
        else:
            tick_interval = 1
        ax.xaxis.set_minor_locator(dates.MinuteLocator(interval=tick_interval))

        ax.margins(x=0)
        ax.tick_params(axis='y', which='minor')

        citing_warning()
        return lines, x, y

    @classmethod
    def plot_summary(cls, dmap_data: List[dict], beam_num: int = 0,
                     groundscatter: bool = True, channel: int = 'all',
                     coord: object = Coord.SLANT_RANGE, figsize: tuple = (11, 8.5),
                     watermark: bool = True, boundary: dict = {},
                     background_color: str = 'w', cmaps: dict = {},
                     lines: dict = {}, plot_elv: bool = True, title=None):
        """
        Plots the summary of several SuperDARN parameters using time-series and
        range-time plots. Please see Notes for further description
        on what is plotted.

        Future Work
        ------------
        day-night terminators

        Parameters
        ----------
        dmap_data: List[dict]
            List of dictionaries of the data to be plotted containing the
            parameter fields used in the summary plot.
        beam_num : int
            beam number to plot
            default: 0
        ax: matplotlib.axes
            axes object for another way of plotting
            Default: None
        groundscatter : boolean
            Flag to indicate if groundscatter should be plotted.
            Placed only on the velocity plot.
            Default : True
        channel : int
            channel number that will be plotted
            in the summary plot.
            Default: 'all'
        coord: Coord
            set the y-axis to a desired coordinate system
            Default: Coord.SLANT_RANGE
        figsize : (int,int)
            tuple containing (height, width) figure size
            Default: 11 x 8.5
        watermark : boolean
            text that runs across the plot stating "Not for Publication Use"
            default: True
        cmaps: dict or str
            dictionary of matplotlib color maps for the summary
            range time parameter plots.
            https://matplotlib.org/tutorials/colors/colormaps.html
            Default: {'p_l': 'plasma',
                      'v': PyDARNColormaps.PYDARN_VELOCITY,
                      'w_l': PyDARNColormaps.PYDARN_VIRIDIS,
                      'elv': PyDARNColormaps.PYDARN}
            note: to reverse the color just add _r to the string name
        lines: dict or str
            dictionary of time-series line colors.
            Default: black
        background_color: str
            changes the color of the background in the plots.
            Default: white
        boundary: dict
            tuple as the value (zmin, zmax) for the plots
            Default: {'noise.sky': (1e0, 1e5),
                      'tfreq': (8, 22),
                      'nave': (0, 60),
                      'p_l': (0, 45),
                      'v': (-200, 200),
                      'w_l': (0, 250),
                      'elv': (0, 45)}
        plot_elv: boolean
            boolean determines if elevation should be plotted or not.
            If there is no data for elevation data field then elevation is not
            plotted.
            Default: True
        title: str
            title of the plot
            Default: auto-generated by the files details
            {radar name} {Radar system (if applicable)} Fitacf {version}
            {start hour/date} - {end hour/date}  Beam {number}

        Raises
        ------
        IndexError
        UnknownParameterError
        IncorrectPlotMethodError
        NoDataFoundError

        See Also
        --------
        plot_range_time : plots range-time parameter
        plot_time_series : plots time-series

        Return
        ------
        fig: matplotlib.pyplot.figure object
        axes: list
            list of matplotlib.pyplot.axes objects to generate
            the subplots in the summary plot

        Notes
        -----
        These are the following parameters in the SuperDARN FitACF file that is
        plotted in a summary plot:
            - noise.sky :  (time-series)
            - tfreq : transmission frequency (time-series)
            - nave : number of averages  (time-series)
            - cp : control program ID (time-series)
            - p_l : Signal to Noise ratio (range-time)
            - v : velocity (range-time)
            - w_l : spectral width (range-time)
            - elv : elevation (optional) (range-time)
        """

        message = "WARNING: matplotlib Default dpi may cause distortion"\
                  " in range gates and time period. The figure size can"\
                  " be adjusted with the option figsize and dpi can be"\
                  " adjusted when saving the file."
        warnings.warn(message)

        # Default boundary ranges for the various parameter
        boundary_ranges = {'noise.search': (1e0, 1e5),
                           'noise.sky': (1e0, 1e5),
                           'tfreq': (8, 22),
                           'nave': (0, 60),
                           'p_l': (0, 45),
                           'v': (-200, 200),
                           'w_l': (0, 250),
                           'elv': (0, 45)}
        boundary_ranges.update(boundary)

        # Default color maps for the summary plot
        line = {'noise.search': 'k',
                'noise.sky': 'k',
                'tfreq': 'k',
                'nave': 'k'}

        if isinstance(lines, dict):
            line.update(lines)
        else:
            line.update({k: lines for k, v in line.items()})
        cmap = {'p_l': 'plasma',
                'v': PyDARNColormaps.PYDARN_VELOCITY,
                'w_l': PyDARNColormaps.PYDARN_VIRIDIS,
                'elv': PyDARNColormaps.PYDARN}
        if isinstance(cmaps, dict):
            cmap.update(cmaps)
        else:
            cmap.update({k: cmaps for k, v in cmap.items()})

        fig = plt.figure(figsize=figsize)

        # axes objects in order of creation:
        # [noise, tfreq, cp, snr, vel, spect, elv]
        # Check if the radar has elevation information if not
        # do not plot elevation
        try:
            # need to use any because some records at the start
            # can be partial which doesn't mean there is no elv
            # data
            if any('elv' in d for d in dmap_data) and plot_elv:
                num_plots = 7
            else:
                num_plots = 6
        except KeyError:
            num_plots = 6
        axes = []
        # List of parameters plotted in the summary plot, tuples are used
        # for shared plot parameters like noise.search and noise.sky
        # Removing search noise from the summary plot due to too much
        # overlapping, however, if confirmed as undesired parameter to
        # plot, will remove it from the code.
        # TODO: remove search noise completely if not wanted in summary plot
        axes_parameters = [('noise.sky', 'noise.search'), ('tfreq', 'nave'),
                           ('cp'), ('p_l'), ('v'), ('w_l'), ('elv')]
        # labels to show on the summary plot for each parameter
        labels = [('Sky \n Noise', 'Search\n Noise'),
                  ('Freq\n ($MHz$)', 'Nave'), ('CP ID'), ('SNR ($dB$)'),
                  ('Velocity\n ($m\ s^{-1}$)'),
                  ('Spectral Width\n ($m\ s^{-1}$)'),
                  ('Elevation\n ($\degree$)')]

        for i in range(num_plots):
            # time-series plots
            # position: [left, bottom, width, height]
            if i < 3:
                axes.append(fig.add_axes([0.1, 0.88 - (i*0.08), 0.76, 0.06]))
            # range-time plots
            else:
                axes.append(fig.add_axes([0.1, 1.04 - (i*0.16), 0.95, 0.14]))

        for i in range(num_plots):
            # plot time-series
            if i < 2:
                # for noise.search and frequency plots as they share x-axis
                # with noise.sky and nave
                if i == 0:
                    scale = 'log'
                else:
                    scale = 'linear'

                # plot time-series parameters that share a plot
                if i < 2:
                    # with warning catch, catches all the warnings
                    # that would be produced by time-series this would be
                    # the citing warning.
                    with warnings.catch_warnings():
                        # ignore the warnings because summary plots
                        # has its own warning message
                        warnings.simplefilter("ignore")
                        cls.plot_time_series(dmap_data, beam_num=beam_num,
                                             parameter=axes_parameters[i][0],
                                             channel=channel, scale=scale,
                                             color=line[axes_parameters[i][0]],
                                             ax=axes[i], linestyle='-',
                                             label=labels[i][0])
                    axes[i].set_ylabel(labels[i][0], rotation=0, labelpad=30)
                    axes[i].\
                        axhline(y=boundary_ranges[axes_parameters[i][0]][0] +
                                0.8, xmin=-0.11, xmax=-0.05, clip_on=False,
                                color=line[axes_parameters[i][0]])
                    axes[i].set_ylim(boundary_ranges[axes_parameters[i][0]][0],
                                     boundary_ranges[axes_parameters[i][0]][1])
                    # For better y-axis ticks
                    if scale == 'log':
                        axes[i].yaxis.set_major_locator(ticker.
                                                        LogLocator(numticks=3))
                    else:
                        axes[i].yaxis.\
                                set_major_locator(ticker.
                                                  MaxNLocator(integer=True,
                                                              nbins=3))
                    axes[i].yaxis.set_label_coords(-0.08, 0.085)

                    if i == 1:
                        # plot the shared parameter
                        second_ax = axes[i].twinx()
                        # with warning catch, catches all the warnings
                        # that would be produced by time-series this would be
                        # the citing warning.
                        # warnings are not caught with try/except
                        with warnings.catch_warnings():
                            warnings.simplefilter("ignore")
                            cls.plot_time_series(dmap_data, beam_num=beam_num,
                                                 parameter=axes_parameters[i][1],
                                                 color=line[axes_parameters[i][1]],
                                                 channel=channel,
                                                 scale=scale, ax=second_ax,
                                                 linestyle='--')
                        second_ax.set_xticklabels([])
                        second_ax.set_ylabel(labels[i][1], rotation=0,
                                             labelpad=25)
                        second_ax.\
                            axhline(y=boundary_ranges[axes_parameters[i][1]][0]
                                    + 0.8, xmin=1.07, xmax=1.13,
                                    clip_on=False, linestyle='--',
                                    color=line[axes_parameters[i][1]])
                        second_ax.\
                            set_ylim(boundary_ranges[axes_parameters[i][1]][0],
                                     boundary_ranges[axes_parameters[i][1]][1])
                        second_ax.yaxis.set_label_coords(1.1, 0.7)
                        if scale == 'log':
                            second_ax.yaxis.\
                                    set_major_locator(ticker.
                                                      LogLocator(numticks=4))

                        else:
                            second_ax.yaxis.\
                                    set_major_locator(ticker.
                                                      MaxNLocator(integer=True,
                                                                  nbins=3))

                axes[i].set_facecolor(background_color)
            # plot cp id
            elif i == 2:
                # with warning catch, catches all the warnings
                # that would be produced by time-series this would be
                # the citing warning.
                with warnings.catch_warnings():
                    warnings.simplefilter("ignore")
                    cls.plot_time_series(dmap_data, beam_num=beam_num,
                                         parameter=axes_parameters[i],
                                         channel=channel,
                                         ax=axes[i])
                axes[i].set_ylabel('CPID', rotation=0, labelpad=30)
                axes[i].yaxis.set_label_coords(-0.08, 0.079)
                axes[i].set_facecolor(background_color)
            # plot range-time
            else:
                # Current standard is to only have groundscatter
                # on the velocity plot. This may change in the future.
                if coord is Coord.SLANT_RANGE:
                    ymax = 3517.5
                else:
                    ymax = 75
                if groundscatter and axes_parameters[i] == 'v':
                    grndflg = True
                else:
                    grndflg = False
                # with warning catch, catches all the warnings
                # that would be produced by time-series this would be
                # the citing warning.
                with warnings.catch_warnings():
                    warnings.simplefilter("ignore")
                    _, cbar, _, x, _, _ =\
                        cls.plot_range_time(dmap_data,
                                            beam_num=beam_num,
                                            colorbar_label=labels[i],
                                            parameter=axes_parameters[i],
                                            ax=axes[i],
                                            groundscatter=grndflg,
                                            channel=channel,
                                            coord=coord,
                                            cmap=cmap[axes_parameters[i]],
                                            zmin=boundary_ranges[axes_parameters[i]][0],
                                            zmax=boundary_ranges[axes_parameters[i]][1],
                                            ymax=ymax,
                                            yspacing=500,
                                            background=background_color)
                # Overwriting velocity ticks to get a better pleasing
                # look on the colorbar
                # Preference by Marina Schmidt
                if axes_parameters[i] == 'v':
                    locator = ticker.LinearLocator(numticks=5)
                    ticks =\
                        locator.tick_values(vmin=boundary_ranges[axes_parameters[i]][0],
                                            vmax=boundary_ranges[axes_parameters[i]][1])
                    if ticks[0] < boundary_ranges[axes_parameters[i]][0]:
                        ticks[0] = boundary_ranges[axes_parameters[i]][0]

                    if ticks[-1] > boundary_ranges[axes_parameters[i]][1]:
                        ticks[-1] = boundary_ranges[axes_parameters[i]][1]
                    cbar.set_ticks(ticks)
                if coord is Coord.SLANT_RANGE:
                    axes[i].set_ylabel('Slant Range (km)')
                else:
                    axes[i].set_ylabel('Range Gates')
            if i < num_plots-1:
                axes[i].set_xticklabels([])
            # last plot needs the label on the x-axis
            else:
                axes[i].set_xlabel('Date (UTC)')

        if title is None:
            plt.title(cls.__generate_title(x[0], x[-1], beam_num,
                                           channel), y=2.4)
        else:
            plt.title(title, y=2.4)
        plt.subplots_adjust(wspace=0, hspace=0)
        if watermark:
            fig.text(0.90, 0.99, "Not for Publication Use", fontsize=75,
                     color='gray', ha='right', va='top',
                     rotation=-38, alpha=0.3)

        citing_warning()
        return fig, axes

    @classmethod
    def __generate_title(cls, start_time: datetime, end_time: datetime,
                         beam_num: int, channel: int) -> str:
        if cls.dmap_data[0]['fitacf.revision.major'] == 5:
            version = "2.5"
        else:
            version = "{major}.{minor}"\
                    "".format(major=cls.dmap_data[0]['fitacf.revision.major'],
                              minor=cls.dmap_data[0]['fitacf.revision.minor'])
        if cls.dmap_data[0]['origin.code'] == 100:
            radar_system = " (Borealis)"
        else:
            # I would put ROS but Alaska and AGILE DARN might have their own
            # systems and not sure how to decipher between them. If something
            # changes in the file structure, then I can add it here.
            radar_system = ""
        radar_name = SuperDARNRadars.radars[cls.dmap_data[0]['stid']].name
        # Date time formats:
        #   %Y - year
        #   %b - month abbreviation
        #   %d - day
        #   %H - Hour
        #   %M - 2-digit minutes
        if end_time.day == start_time.day:
            end_format = "%H:%M"
        elif end_time.month == start_time.month:
            end_format = "%d %H:%M"
        elif end_time.year == start_time.year:
            end_format = "%b %d %H:%M"
        else:
            end_format = "%Y %b %d %H:%M"
        title_format =\
            "{name}{system} Fitacf {version}"\
            "{system} {start_date} - {end_date}  Beam {num}"\
            "".format(name=radar_name, version=version,
                      system=radar_system,
                      start_date=start_time.strftime("%Y %b %d %H:%M"),
                      end_date=end_time.strftime(end_format),
                      num=beam_num)
        if type(channel) is int:
            title_format += " channel {ch_num}".format(ch_num=channel)
        return title_format

    @classmethod
    # TODO: could parallelize this method
    def __filter_data_check(cls, dmap_record: dict,
                            settings: dict, j: int) -> bool:
        """
        checks for data that does not meet the criteria of the filtered
        settings

        Parameters
        ----------
        dmap_record : dict
            dictionary of the dmap record fields
        settings : dict
            dictionary of the settings list
        j : int
            index on the slist or range gate to check the array values

        Returns
        -------
        pass_flg : bool
            boolean indicating if the dmap_record passes all filter checks
        """
        pass_flg = True
        for key, value in settings['min_array_filter'].items():
            if dmap_record[key][j] < value:
                pass_flg = False
                break
        for key, value in settings['max_array_filter'].items():
            if dmap_record[key][j] > value:
                pass_flg = False
                break

        for key, value in settings['min_scalar_filter'].items():
            if dmap_record[key] < value:
                pass_flg = False
                break

        for key, value in settings['max_scalar_filter'].items():
            if dmap_record[key] > value:
                pass_flg = False
                break

        for key, value in settings['equal_scalar_filter'].items():
            if dmap_record[key] != value:
                pass_flg = False
                break

        return pass_flg

    # TODO: if used in other plotting methods then this should moved to
    #       utils
    @classmethod
    def __determine_start_end_time(cls, start_time: datetime,
                                   end_time: datetime) -> tuple:
        """
        Sets the start and end time based on import of dmap_data

        Parameter
        ---------
        start_time: datetime
            Start time is used to check if it was set or not
        end_time: datetime
            End time is used to check if it was set or not

        Returns
        -------
        start_time: datetime
        end_time: datetime
        """
        if not start_time:
            start_time = time2datetime(cls.dmap_data[0])
        if not end_time:
            end_time = time2datetime(cls.dmap_data[-1])
        return start_time, end_time<|MERGE_RESOLUTION|>--- conflicted
+++ resolved
@@ -336,14 +336,10 @@
                                      end_time=end_time,
                                      opt_beam_num=cls.dmap_data[0]['bmnum'])
         if coord is Coord.SLANT_RANGE:
-<<<<<<< HEAD
-            y = gate2slant(cls.dmap_data[0]['frang'], cls.dmap_data[0]['rsep'], cls.dmap_data['rxrise'], y_max)
-=======
             # Get rxrise from hardware files (consistent with RST)
             rxrise = SuperDARNRadars.radars[cls.dmap_data[0]['stid']]\
                                     .hardware_info.rx_rise_time
-            y = gate2slant(cls.dmap_data[0], y_max, rxrise=rxrise)
->>>>>>> b58da297
+            y = gate2slant(cls.dmap_data[0]['frang'], cls.dmap_data[0]['rsep'], cls.dmap_data['rxrise'], y_max)
         time_axis, y_axis = np.meshgrid(x, y)
         z_data = np.ma.masked_where(np.isnan(z.T), z.T)
         Default = {'noise.sky': (1e0, 1e5),
