--- conflicted
+++ resolved
@@ -340,24 +340,21 @@
                                      start_time=start_time,
                                      end_time=end_time,
                                      opt_beam_num=cls.dmap_data[0]['bmnum'])
-<<<<<<< HEAD
                    
         if coord is Coords.SLANT_RANGE:
-            y = gate2slant(cls.dmap_data[0], y_max)
+            # Get rxrise from hardware files (consistent with RST)
+            rxrise = SuperDARNRadars.radars[cls.dmap_data[0]['stid']]\
+                                    .hardware_info.rx_rise_time
+            y = gate2slant(cls.dmap_data[0], y_max, rxrise=rxrise)
         elif coord is Coords.GROUND_SCATTER_MAPPED_RANGE:
-            y = gate2slant(cls.dmap_data[0], y_max)
+            rxrise = SuperDARNRadars.radars[cls.dmap_data[0]['stid']]\
+                                    .hardware_info.rx_rise_time
+            y = gate2slant(cls.dmap_data[0], y_max, rxrise=rxrise)
             Re = 6371
             y = Re*np.arcsin(np.sqrt((y**2/4)-(hgt**2))/Re)  
             y0inx = np.min(np.where(np.isfinite(y))[0])
             y = y[y0inx:]
             z = z[:,y0inx:]
-=======
-        if coord is Coord.SLANT_RANGE:
-            # Get rxrise from hardware files (consistent with RST)
-            rxrise = SuperDARNRadars.radars[cls.dmap_data[0]['stid']]\
-                                    .hardware_info.rx_rise_time
-            y = gate2slant(cls.dmap_data[0], y_max, rxrise=rxrise)
->>>>>>> 096f5069
         time_axis, y_axis = np.meshgrid(x, y)
         z_data = np.ma.masked_where(np.isnan(z.T), z.T)
         Default = {'noise.sky': (1e0, 1e5),
