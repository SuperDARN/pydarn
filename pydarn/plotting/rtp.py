--- conflicted
+++ resolved
@@ -271,15 +271,9 @@
                             # TODO: refactor and clean up this code
                     # a KeyError may be thrown because slist is not created
                     # due to bad quality data.
-<<<<<<< HEAD
-                    except KeyError as err:
-                           continue
-
-=======
                     except KeyError:
                         continue
         x.append(end_time)
->>>>>>> 3aad52f8
         # Check if there is any data to plot
         if np.all(np.isnan(z)):
             raise rtp_exceptions.RTPNoDataFoundError(parameter, beam_num,
