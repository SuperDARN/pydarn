--- conflicted
+++ resolved
@@ -299,21 +299,12 @@
                     # for now print to console
                     # May be repeated, but will show what records are out
                     # of time order by doing so to help user
-<<<<<<< HEAD
-                    print("Please be aware that the data for timestamp {}"
-                          " contains a record that is not"
-                          " in time order. As such the plot of the"
-                          " data may not be correct, you can solve"
-                          " this by sorting the data stream by date"
-                          " before plotting.".format(rec_time))
-=======
                     warnings.warn("Please be aware that the data for"
                                   " timestamp {} contains a record that is not"
                                   " in time order. As such the plot of the"
                                   " data may not be correct, you can solve"
                                   " this by sorting the data stream by date"
                                   " before plotting.".format(rec_time))
->>>>>>> bcdd0e2e
 
             # separation roughly 2 minutes
             if diff_time > 2.0:
