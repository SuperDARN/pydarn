--- conflicted
+++ resolved
@@ -359,13 +359,8 @@
             # Get rxrise from hardware files (consistent with RST)
             rxrise = SuperDARNRadars.radars[cls.dmap_data[0]['stid']]\
                                     .hardware_info.rx_rise_time
-<<<<<<< HEAD
             y = gate2slant(cls.dmap_data[0]['frang'], cls.dmap_data[0]['rsep'], cls.dmap_data['rxrise'], y_max)
         elif coord is Coords.GROUND_SCATTER_MAPPED_RANGE:
-=======
-            y = gate2slant(cls.dmap_data[0], y_max, rxrise=rxrise)
-        elif coords is Coords.GROUND_SCATTER_MAPPED_RANGE:
->>>>>>> fa2529b2
             rxrise = SuperDARNRadars.radars[cls.dmap_data[0]['stid']]\
                                     .hardware_info.rx_rise_time
             y = gate2slant(cls.dmap_data[0], y_max, rxrise=rxrise)
