# Copyright (C) 2019 SuperDARN Canada, University of Saskwatchewan
# Author: Marina Schmidt
# This code is improvement based on rti.py in the DaVitpy library
# https://github.com/vtsuperdarn/davitpy/blob/master/davitpy
#
# Modifications:
# 2021-05-12 Francis Tholley added gate2grounscatter to range-time plots
# 2021-06-18 Marina Schmidt (SuperDARN Canada) fixed ground scatter colour bug
# 2021-07-06 Carley Martin added keyword to aid in rounding start times
# 2022-03-04 Marina Schmidt added RangeEstimations in
# 2022-08-04 Carley Martin added elifs for HALF_SLANT options
#
# Disclaimer:
# pyDARN is under the LGPL v3 license found in the root directory LICENSE.md
# Everyone is permitted to copy and distribute verbatim copies of this license
# document, but changing it is not allowed.
#
# This version of the GNU Lesser General Public License incorporates the terms
# and conditions of version 3 of the GNU General Public License,
# supplemented by the additional permissions listed below.
#


"""
Range-Time Parameter (aka Intensity) plots
"""
import copy
import matplotlib.pyplot as plt
import numpy as np
import warnings

from datetime import datetime, timedelta
from matplotlib import dates, colors, cm, ticker
from typing import List

from pydarn import (RangeEstimation, check_data_type,
                    time2datetime, rtp_exceptions, plot_exceptions,
                    SuperDARNCpids, SuperDARNRadars, km2geo, km2mag,
                    standard_warning_format, PyDARNColormaps)

warnings.formatwarning = standard_warning_format


class RTP():
    """
    Range-Time Parameter plots SuperDARN data using the following fields:

    Class pattern design: Builder
    This class inherits matplotlib.pyplot to inherit plotting features as well
    build off their builder design pattern.

    Notes
    -----
    This class inherits from matplotlib to generate the figures

    Methods
    -------
    plot_range_time
    plot_time_series
    plot_summary
    """

    def __str__(self):
        return "This class is static class that provides"\
                " the following methods: \n"\
                "   - plot_range_time()\n"\
                "   - plot_time_series()\n"\
                "   - plot_summary()\n"

    @classmethod
    def plot_range_time(cls, dmap_data: List[dict], parameter: str = 'v',
                        beam_num: int = 0, channel: int = 'all', ax=None,
                        background: str = 'w', groundscatter: bool = False,
                        zmin: int = None, zmax: int = None,
                        start_time: datetime = None, end_time: datetime = None,
                        colorbar: plt.colorbar = None, ymin: int = None,
                        ymax: int = None, yspacing: int = 200,
                        range_estimation: RangeEstimation =
                        RangeEstimation.SLANT_RANGE, lat_or_lon: str = 'lat',
                        colorbar_label: str = '',
                        norm=colors.Normalize, cmap: str = None,
                        filter_settings: dict = {},
                        date_fmt: str = '%y/%m/%d\n %H:%M',
                        round_start: bool = True, **kwargs):
        """
        Plots a range-time parameter plot of the given
        field name in the dmap_data

        Future Work
        -----------
        Support for other data input, like "time"
        dictionary key containing the datetime. However,
        further discussion is needed if this will be the keys
        name or maybe another input.

        Parameters
        -----------
        dmap_data: List[dict]
        parameter: str
            key name indicating which parameter to plot.
            Default: v (Velocity)
        beam_num : int
            The beam number of data to plot
            Default: 0
        channel : int or str
            The channel 0, 1, 2, 'all'
            Default : 'all'
        ax: matplotlib.axes
            axes object for another way of plotting
            Default: None
        groundscatter : boolean or str
            Flag to indicate if groundscatter should be plotted. If string
            groundscatter will be represented by that color else grey.
            Default : False
        background : str
            color of the background in the plot
            default: white
        zmin: int
            Minimum normalized value
            Default: minimum parameter value in the data set
        zmax: int
            Maximum normalized value
            Default: maximum parameter value in the data set
        ymax: int
            Sets the maximum y value
            Default: None, uses 'nrang' from data
        ymin: int
            sets the minimum y value
            Default: None, uses 0 range gate or minimum slant-range value
        yspacing: int
            sets the spacing between ticks
            Default: 200
        range_estimation: RangeEstimation
            set the y-axis to a desired range estimation calculation
            Default: RangeEstimation.SLANT_RANGE
        lat_or_lon: str
            choose the latitude or longitude of a coordinate range estimation
            if chosen
            Default: lat
        norm: matplotlib.colors.Normalization object
            This object use dependency injection to use any normalization
            method with the zmin and zmax.
            Default: colors.Normalization()
        start_time: datetime
            Start time of the plot x-axis as a datetime object
            Default: rounded to nearest hour-30 minutes from the first
                     record containing the chosen parameters data
        end_time: datetime
            End time of the plot x-axis as a datetime object
            Default: last record of the chosen parameters data
        date_fmt : str
            format of x-axis date ticks, follow datetime format
            Default: '%y/%m/%d\n %H:%M' (Year/Month/Day Hour:Minute)
        colorbar: matplotlib.pyplot.colorbar
            Setting a predefined colorbar for the range-time plot
            If None, then a colorbar will be created for the plot
            Default: None
        colorbar_label: str
            the label that appears next to the color bar
            Default: ''
        cmap: str or matplotlib.cm
            matplotlib colour map
            https://matplotlib.org/tutorials/colors/colormaps.html
            Default: PyDARNColormaps.PYDARN_VELOCITY
            note: to reverse the color just add _r to the string name
        plot_filter: dict
            dictionary of the following keys for filtering data out:
            max_array_filter : dict
                dictionary that contains the key parameter names and the values
                to compare against. Will filter out any data points
                that is above this value.
            min_array_filter : dict
                dictionary that contains the key parameter names and the value
                to compare against. Will filter out any data points that is
                below this value.
            max_scalar_filter : dict
                dictionary that contains the key parameter names and the values
                to compare against. Will filter out data sections that is
                above this value.
            min_scalar_filter : dict
                dictionary that contains the key parameter names and the value
                to compare against. Will filter out data sections
                that is below this value.
            equal_scalar_filter : dict
                dictionary that contains the key parameter names and the value
                to compare against. Will filter out data sections
                that is does not equal the value.
        round_start: bool=True
                option to round the start time to give tick at start of xaxis
                Set True to round, set False to plot from start of data.
                Default: True
        kwargs:
            used for other methods in pyDARN
                - reflection_height
        Raises
        ------
        UnknownParameterError
        IncorrectPlotMethodError
        NoDataFoundError
        IndexError

        Returns
        -------
        im: matplotlib.pyplot.pcolormesh
            matplotlib object from pcolormesh
        cb: matplotlib.colorbar
            matplotlib color bar
        cmap: matplotlib.cm
            matplotlib color map object
        time_axis: list
            list representing the x-axis datetime objects
        y_axis: list
            list representing the y-axis range gates
        z_data: 2D numpy array
            2D array of the parameters values at the given time and range gate

        See Also
        ---------
        colors: https://matplotlib.org/2.0.2/api/colors_api.html
        color maps: PyDARNColormaps or
                    https://matplotlib.org/tutorials/colors/colormaps.html
        normalize:
            https://matplotlib.org/3.1.1/api/_as_gen/matplotlib.colors.Normalize.html
        colorbar:
            https://matplotlib.org/3.1.1/api/_as_gen/matplotlib.pyplot.colorbar.html
        pcolormesh:
            https://matplotlib.org/3.1.1/api/_as_gen/matplotlib.pyplot.pcolormesh.html

        """
        # Settings
        plot_filter = {'min_array_filter': dict(),
                       'max_array_filter': dict(),
                       'min_scalar_filter': dict(),
                       'max_scalar_filter': dict(),
                       'equal_scalar_filter': dict()}

        plot_filter.update(filter_settings)

        # If an axes object is not passed in then store
        # the equivalent object in matplotlib. This allows
        # for variant matplotlib plotting styles.
        if not ax:
            ax = plt.gca()

        # Determine if a DmapRecord was passed in, instead of a list
        try:
            # because of partial records we need to find the first
            # record that has that parameter
            index_first_match = next(i for i, d in enumerate(dmap_data)
                                     if parameter in d)
        except StopIteration:
            raise plot_exceptions.UnknownParameterError(parameter)
        cls.dmap_data = dmap_data
        check_data_type(cls.dmap_data, parameter, 'array', index_first_match)
        start_time, end_time = cls.__determine_start_end_time(start_time,
                                                              end_time)

        # y-axis coordinates, i.e., range gates,
        # TODO: implement variant other coordinate systems for the y-axis
        # y shape needs to be +1 longer as requirement of how pcolormesh
        # draws the pixels on the grid

        # because nrang can change based on mode we need to look
        # for the largest value
        y_max = max(record['nrang'] for record in cls.dmap_data)
        y = np.arange(0, y_max+1, 1)

        # z: parameter data mapped into the color mesh
        z = np.zeros((1, y_max)) * np.nan

        # x: time date data
        x = []

        # We cannot simply use numpy's built in min and max function
        # because of the groundscatter value :(

        # These flags indicate if zmin and zmax should change
        set_zmin = True
        set_zmax = True
        if zmin is None:
            zmin = cls.dmap_data[index_first_match][parameter][0]
            set_zmin = False
        if zmax is None:
            zmax = cls.dmap_data[index_first_match][parameter][0]
            set_zmax = False

        for dmap_record in cls.dmap_data:
            # get time difference to test if there is some gap data
            rec_time = time2datetime(dmap_record)
            diff_time = 0.0
            if rec_time > end_time:
                break
            if x != []:
                # 60.0 seconds in a minute
                delta_diff_time = (rec_time - x[-1])
                diff_time = delta_diff_time.seconds/60.0

            # separation roughly 2 minutes
            if diff_time > 2.0:
                # if there is gap data (no data recorded past 2 minutes)
                # then fill it in with white space
                for _ in range(0, int(np.floor(diff_time/2.0))):
                    x.append(x[-1] + timedelta(0, 120))
                    i = len(x) - 1  # offset since we start at 0 not 1
                    if i > 0:
                        z = np.insert(z, len(z), np.zeros(1, y_max) * np.nan,
                                      axis=0)
            # Get data for the provided beam number
            if (beam_num == 'all' or dmap_record['bmnum'] == beam_num) and\
               (channel == 'all' or
                    dmap_record['channel'] == channel):
                if start_time <= rec_time:
                    # construct the x-axis array
                    # Numpy datetime is used because it properly formats on the
                    # x-axis
                    x.append(rec_time)
                    # I do this to avoid having an extra loop to just count how
                    # many records contain the beam number
                    i = len(x) - 1  # offset since we start at 0 not 1

                    # insert a new column into the z_data
                    if i > 0:
                        z = np.insert(z, len(z), np.zeros(1, y_max) * np.nan,
                                      axis=0)
                    try:
                        if len(dmap_record[parameter]) == dmap_record['nrang']:
                            good_gates = range(len(dmap_record[parameter]))
                        else:
                            good_gates = dmap_record['slist']

                        # get the range gates that have "good" data in it
                        for j in range(len(good_gates)):
                            # if it is groundscatter store a very
                            # low number in that cell
                            if groundscatter and\
                               dmap_record['gflg'][j] == 1:
                                # chosen value from davitpy to make the
                                # groundscatter a different color
                                # from the color map
                                z[i][good_gates[j]] = -1000000
                            # otherwise store parameter value
                            # TODO: refactor and clean up this code
                            elif cls.__filter_data_check(dmap_record,
                                                         plot_filter, j):
                                z[i][good_gates[j]] = \
                                        dmap_record[parameter][j]
                                # calculate min and max value
                                if not set_zmin and\
                                   z[i][good_gates[j]] < zmin:
                                    zmin = z[i][good_gates[j]]
                                if not set_zmax and \
                                   z[i][good_gates[j]] > zmax:
                                    zmax = z[i][good_gates[j]]
                    # a KeyError may be thrown because slist is not created
                    # due to bad quality data.
                    except KeyError:
                        continue
        x.append(end_time)
        # Check if there is any data to plot
        if np.all(np.isnan(z)):
            raise plot_exceptions.\
                    NoDataFoundError(parameter, beam_num,
                                     start_time=start_time,
                                     end_time=end_time,
                                     opt_beam_num=cls.dmap_data[0]['bmnum'])

        if range_estimation != RangeEstimation.RANGE_GATE:
            # Get rxrise from hardware files (consistent with RST)
            rxrise = SuperDARNRadars.radars[cls.dmap_data[0]['stid']]\
                                    .hardware_info.rx_rise_time
            frang = int(cls.dmap_data[0]['frang'])
            rsep = int(cls.dmap_data[0]['rsep'])

            y = range_estimation(frang=frang, rxrise=rxrise,
                                 rsep=rsep, nrang=y_max, **kwargs)

            y0inx = np.min(np.where(np.isfinite(y))[0])
            y = y[y0inx:]
            z = z[:, y0inx:]

        time_axis, y_axis = np.meshgrid(x, y)
        z_data = np.ma.masked_where(np.isnan(z.T), z.T)
        Default = {'noise.sky': (1e0, 1e5),
                   'tfreq': (8, 22),
                   'nave': (0, 60),
                   'p_l': (0, 45),
                   'v': (-200, 200),
                   'w_l': (0, 250),
                   'elv': (0, 45)}

        if np.isinf(zmin) and zmin < 0:
            zmin = Default[parameter][0]
            warnings.warn("Warning: zmin is -inf, set zmin to {}. You can"
                          "set zmin and zmax in the function"
                          " options".format(zmin))
        if np.isinf(zmax) and zmax > 0:
            zmax = Default[parameter][1]
            warnings.warn("Warning: zmax is inf, set zmax to {}. You can"
                          "set zmin and zmax in the functions"
                          " options".format(zmax))
        norm = norm(zmin, zmax)
        if isinstance(cmap, str):
            cmap = cm.get_cmap(cmap)
        else:
            # need to do this as matplotlib 3.5 will
            # not all direct mutations of the object
            cmaps = {'p_l': copy.copy(cm.get_cmap('plasma')),
                     'v': PyDARNColormaps.PYDARN_VELOCITY,
                     'w_l': PyDARNColormaps.PYDARN_VIRIDIS,
                     'elv': PyDARNColormaps.PYDARN}
            cmap = cmaps[parameter]

        # set the background color, this needs to happen to avoid
        # the overlapping problem that occurs
        cmap.set_bad(color=background, alpha=1.)
        # plot!
        im = ax.pcolormesh(time_axis, y_axis, z_data, lw=0.01,
                           cmap=cmap, norm=norm, **kwargs)

        if isinstance(groundscatter, str):
            ground_scatter = np.ma.masked_where(z_data != -1000000, z_data)
            gs_color = colors.ListedColormap([groundscatter])
            ax.pcolormesh(time_axis, y_axis, ground_scatter, lw=0.01,
                          cmap=gs_color, norm=norm, **kwargs)

        elif groundscatter:
            ground_scatter = np.ma.masked_where(z_data != -1000000, z_data)
            gs_color = colors.ListedColormap(['grey'])
            ax.pcolormesh(time_axis, y_axis, ground_scatter, lw=0.01,
                          cmap=gs_color, norm=norm, **kwargs)

        # setup some standard axis information
        if ymax is None:
            ymax = np.max(y)

        if ymin is None:
            ymin = np.min(y)

        ax.set_ylim(ymin, ymax)

        if range_estimation == RangeEstimation.SLANT_RANGE or \
                range_estimation == RangeEstimation.GSMR:
            ax.yaxis.set_ticks(np.arange(np.ceil(ymin/100.0)*100,
                                         ymax+1, yspacing))
        elif range_estimation == RangeEstimation.GEOGRAPHIC_GSMR or \
              range_estimation == RangeEstimation.GEOGRAPHIC_SLANT:
            # For geographic axes, plot in km then change the labels
            tick_vals = np.arange(np.ceil(ymin/100.0)*100,
                                         ymax+1, yspacing)
            ax.yaxis.set_ticks(tick_vals)
            if lat_or_lon == 'lat':
                coordinate, _ = km2geo(tick_vals, stid=cls.dmap_data[0]['stid'],
                                       beam=beam_num)
            else:
                _, coordinate = km2geo(tick_vals, stid=cls.dmap_data[0]['stid'],
                                       beam=beam_num)
            coordinate = [str(round(x,1)) for x in coordinate]
            ax.set_yticklabels(coordinate)
        elif range_estimation == RangeEstimation.AACGM_GSMR or \
              range_estimation == RangeEstimation.AACGM_SLANT:
            # For magnetic axes, plot in km then change the labels
            tick_vals = np.arange(np.ceil(ymin/100.0)*100,
                                         ymax+1, yspacing)
            ax.yaxis.set_ticks(tick_vals)
            if lat_or_lon == 'lat':
                coordinate, _ = km2mag(tick_vals, stid=cls.dmap_data[0]['stid'],
                                       beam=beam_num, date=start_time)
            else:
                _, coordinate = km2mag(tick_vals, stid=cls.dmap_data[0]['stid'],
                                       beam=beam_num, date=start_time)
            coordinate = [str(round(x,1)) for x in coordinate]
            ax.set_yticklabels(coordinate)
        else:
            ax.yaxis.set_ticks(np.arange(ymin, ymax+1, (ymax)/5))

        # SuperDARN file typically are in 2hr or 24 hr files
        # to make the minute ticks sensible, the time length is detected
        # then a interval is picked. 30 minute ticks for 24 hr plots
        # and 5 minute ticks for 2 hour plots.
        data_time_length = end_time - start_time
        # 3 hours * 60 minutes * 60 seconds
        if data_time_length.total_seconds() > 3*60*60:
            tick_interval = 30
        else:
            tick_interval = 1
        # byminute keyword makes sure that the ticks are situated at
        # the minute or half hour marks, rather than at a set interval
        ax.xaxis.set_minor_locator(
            dates.MinuteLocator(byminute=range(0, 60, tick_interval)))

        # Upon request of Daniel Billet and others, I am rounding
        # the time down so the plotting x-axis will show the origin
        # time label
        # Updated to give option to round down and make sure
        # rounding to same frequency as plot axis ticks if less than 1 hour
        if round_start:
            major_locator, _ = plt.xticks()
            dt = dates.num2date(major_locator[1]) -\
                dates.num2date(major_locator[0])
            tick_sep = dt.seconds//60
            if tick_sep > 0:
                rounded_down_start_time = x[0] -\
                    timedelta(minutes=x[0].minute % tick_sep,
                              seconds=x[0].second,
                              microseconds=x[0].microsecond)
            else:
                rounded_down_start_time = x[0] -\
                    timedelta(minutes=x[0].minute % 15,
                              seconds=x[0].second,
                              microseconds=x[0].microsecond)
        else:
            rounded_down_start_time = x[0]

        ax.set_xlim([rounded_down_start_time, x[-1]])
        ax.xaxis.set_major_formatter(dates.DateFormatter(date_fmt))

        if range_estimation != RangeEstimation.RANGE_GATE:
            ax.yaxis.set_minor_locator(ticker.AutoMinorLocator(2))
        else:
            ax.yaxis.set_minor_locator(ticker.MultipleLocator(5))
        # so the plots gets to the ends
        ax.margins(0)

        # create color bar if True
        if not colorbar:
            with warnings.catch_warnings():
                warnings.filterwarnings('error')
                try:
                    if isinstance(norm, colors.LogNorm):
                        cb = ax.figure.colorbar(im, ax=ax, extend='both')
                    else:
                        locator = ticker.MaxNLocator(symmetric=True,
                                                     min_n_ticks=3,
                                                     integer=True,
                                                     nbins='auto')
                        ticks = locator.tick_values(vmin=zmin, vmax=zmax)
                        cb = ax.figure.colorbar(im, ax=ax, extend='both',
                                                ticks=ticks)

                except (ZeroDivisionError, Warning):
                    raise rtp_exceptions.RTPZeroError(parameter, beam_num,
                                                      zmin, zmax,
                                                      norm) from None
        if colorbar_label != '':
            cb.set_label(colorbar_label)
        return im, cb, cmap, x, y, z_data

    @classmethod
    def plot_time_series(cls, dmap_data: List[dict],
                         parameter: str = 'tfreq', beam_num: int = 0,
                         ax=None, gate: int = 0, start_time: datetime = None,
                         end_time: datetime = None,
                         date_fmt: str = '%y/%m/%d\n %H:%M',
                         channel='all', scale: str = 'linear',
                         cp_name: bool = True, color: str = 'black',
                         linestyle: str = '-', linewidth: float = 1,
                         round_start: bool = True, **kwargs):
        """
        Plots the time series of a scalar parameter

        Parameters
        ----------
        dmap_data : List[dict]
            List of dictionaries representing SuperDARN data
        parameter : str
            Scalar parameter to plot
            Default: tfreq
        beam_num : int
            The beam number of data to plot
            Default: 0
        ax : matplotlib axes object
            option to pass in axes object from matplotlib.pyplot
            Default: plt.gca()
        start_time: datetime
            Start time of the plot x-axis as a datetime object
            Default: first record date
        end_time: datetime
            End time of the plot x-axis as a datetime object
            Default: last record date
        date_fmt : datetime format string
            Date format for the x-axis
            Default: '%y/%m/%d \n %H:%M'
        channel : int or str
            integer indicating which channel to plot or 'all' to
            plot all channels
            Default: 'all'
        scale: str
            The y-axis scaling. This is not used for plotting the cp ID
            Default: log
        cp_name : bool
            If True, the cp ID name will be printed
            along side the number. Otherwise the cp ID will
            just be printed. This is only used for the parameter cp
            Default: True
        round_start: bool=True
                option to round the start time to give tick at start of xaxis
                Set True to round, set False to plot from start of data.
                Default: True
        color: str
            color of the line
            default: black
        linestyle: str
            style of line with dash marks or solid
            default: solid
        linewidth: float
            the width of the line
            default: 1
        kwargs
            kwargs passed into plot_date

        Raises
        ------
        UnknownParameterError
        IncorrectPlotMethodError
        NoDataFoundError
        IndexError

        Returns
        -------
        lines: list
            list of matplotlib.lines.Lines2D object representing the
            time-series data if plotting parameter cp then it will be None
        x: list
            list of datetime objects representing x-axis time series
        y: list
            list of scalar values for each datetime object

        See Also
        --------
        yscale:
            https://matplotlib.org/3.1.1/api/_as_gen/matplotlib.pyplot.yscale.html
        plot_date:
            https://matplotlib.org/3.1.1/api/_as_gen/matplotlib.axes.Axes.plot_date.html
        colors: https://matplotlib.org/2.0.2/api/colors_api.html
        """
        # check if axes object is passed in, if not
        # Default to plt.gca()
        if not ax:
            ax = plt.gca()

        # Determine if a DmapRecord was passed in, instead of a list
        try:
            # because of partial records we need to find the first
            # record that has that parameter
            next(i for i, d in enumerate(dmap_data) if parameter in d)
        except StopIteration:
            raise plot_exceptions.UnknownParameterError(parameter)

        cls.dmap_data = dmap_data
        start_time, end_time = cls.__determine_start_end_time(start_time,
                                                              end_time)

        # initialized here for return purposes
        lines = None
        # parameter data
        y = []
        # date time
        x = []
        # plot CPID
        if parameter == 'cp':
            old_cpid = None
            for dmap_record in cls.dmap_data:
                # TODO: this check could be a function call
                x.append(time2datetime(dmap_record))

                if (dmap_record['bmnum'] == beam_num or beam_num == 'all') and\
                   (dmap_record['channel'] == channel or channel == 'all'):
                    rec_time = time2datetime(dmap_record)
                    if start_time <= rec_time and rec_time <= end_time:
                        if old_cpid != dmap_record['cp'] or old_cpid is None:
                            ax.axvline(x=rec_time, color='black')
                            old_cpid = dmap_record['cp']
                            ax.text(x=rec_time + timedelta(seconds=600), y=0.7,
                                    s=dmap_record['cp'])
                            if cp_name:
                                # Keeping this commented code in to show how
                                # we could get the name from the file; however,
                                # there is not set format for combf field ...
                                # so we will use the dictionary to prevent
                                # errors or incorrect names on the plot.
                                # However, we should get it from the file
                                # not a dictionary that might not be updated
                                # cpid_command =
                                #   dmap_record['combf'].split(' ')
                                # if len(cpid_command) == 1:
                                #     cp_name = cpid_command[0]
                                # elif len(cpid_command) == 0:
                                #     cp_name = 'unknown'
                                # else:
                                #     cp_name = cpid_command[1]
                                if dmap_record['cp'] < 0:
                                    cpID_name = 'discretionary \n{}'\
                                            ''.format(SuperDARNCpids.cpids.
                                                      get(abs(
                                                          dmap_record['cp']),
                                                          'unknown'))
                                else:
                                    cpID_name =\
                                            SuperDARNCpids.cpids.\
                                            get(abs(dmap_record['cp']),
                                                'unknown')
                                ax.text(x=rec_time + timedelta(seconds=600),
                                        y=0.1, s=cpID_name)

            # Check if the old cp ID change, if not then there was no data
            if old_cpid is None:
                raise plot_exceptions.\
                        NoDataFoundError(parameter, beam_num,
                                         start_time=start_time,
                                         end_time=end_time,
                                         opt_beam_num=cls.
                                         dmap_data[0]['bmnum'])

            # to get rid of y-axis numbers
            ax.set_yticks([])
        else:
            for dmap_record in cls.dmap_data:
                # TODO: this check could be a function call
                rec_time = time2datetime(dmap_record)
                if start_time <= rec_time and rec_time <= end_time:
                    if (dmap_record['bmnum'] == beam_num or
                        beam_num == 'all') and \
                       (channel == dmap_record['channel'] or channel == 'all'):
                        # construct the x-axis array
                        x.append(rec_time)
                        try:
                            if parameter == 'tfreq':
                                # Convert kHz to MHz by dividing by 1000
                                y.append(dmap_record[parameter]/1000)
                            elif isinstance(dmap_record[parameter],
                                            np.ndarray):
                                if gate in dmap_record['slist']:
                                    for i in range(len(dmap_record['slist'])):
                                        if dmap_record['slist'][i] == gate:
                                            break
                                    y.append(dmap_record[parameter][i])
                                else:
                                    y.append(np.ma.masked)
                            else:
                                y.append(dmap_record[parameter])
                        except KeyError:
                            y.append(np.ma.masked)
                    # else plot missing data
                    elif len(x) > 0:
                        diff_time = rec_time - x[-1]
                        # if the time difference is greater than 2 minutes
                        # meaning no data was collected for that time period
                        # then plot nothing.
                        if diff_time.total_seconds() > 2.0 * 60.0:
                            x.append(rec_time)
                            y.append(np.nan)  # for masking the data
            # Check if there is any data to plot
            if np.all(np.isnan(y)) or len(x) == 0:
                raise plot_exceptions.\
                        NoDataFoundError(parameter, beam_num,
                                         start_time=start_time,
                                         end_time=end_time,
                                         opt_beam_num=cls.
                                         dmap_data[0]['bmnum'])

            # using masked arrays to create gaps in the plot
            # otherwise the lines will connect in gapped data
            my = np.ma.array(y)
            my = np.ma.masked_where(np.isnan(my), my)

            lines = ax.plot_date(x, my, fmt='k', tz=None, xdate=True,
                                 ydate=False, color=color, linestyle=linestyle,
                                 linewidth=linewidth)

            if round_start:
                major_locator, _ = plt.xticks()
                dt = dates.num2date(major_locator[1]) -\
                    dates.num2date(major_locator[0])
                tick_sep = dt.seconds//60
                if tick_sep > 0:
                    rounded_down_start_time = x[0] -\
                        timedelta(minutes=x[0].minute % tick_sep,
                                  seconds=x[0].second,
                                  microseconds=x[0].microsecond)
                else:
                    rounded_down_start_time = x[0] -\
                        timedelta(minutes=x[0].minute % 15,
                                  seconds=x[0].second,
                                  microseconds=x[0].microsecond)
            else:
                rounded_down_start_time = x[0]

            ax.set_xlim([rounded_down_start_time, x[-1]])
            ax.set_yscale(scale)

        # set date format and minor hourly locators
        # Rounded the time down to show origin label upon
        # Daniel Billet and others request.
        # TODO: may move this to its own function
        if round_start:
            major_locator, _ = plt.xticks()
            dt = dates.num2date(major_locator[1]) -\
                dates.num2date(major_locator[0])
            tick_sep = dt.seconds//60
            if tick_sep > 0:
                rounded_down_start_time = x[0] -\
                    timedelta(minutes=x[0].minute % tick_sep,
                              seconds=x[0].second,
                              microseconds=x[0].microsecond)
            else:
                rounded_down_start_time = x[0] -\
                    timedelta(minutes=x[0].minute % 15,
                              seconds=x[0].second,
                              microseconds=x[0].microsecond)
        else:
            rounded_down_start_time = x[0]

        ax.set_xlim([rounded_down_start_time, x[-1]])

        ax.xaxis.set_major_formatter(dates.DateFormatter(date_fmt))
        ax.xaxis.set_minor_locator(dates.HourLocator())
        # SuperDARN file typically are in 2hr or 24 hr files
        # to make the minute ticks sensible, the time length is detected
        # then a interval is picked. 30 minute ticks for 24 hr plots
        # and 5 minute ticks for 2 hour plots.
        data_time_length = end_time - start_time
        # 3 hours * 60 minutes * 60 seconds
        if data_time_length.total_seconds() > 3*60*60:
            tick_interval = 30
        else:
            tick_interval = 1
        # byminute keyword makes sure that the ticks are situated at
        # the minute or half hour marks, rather than at a set interval
        ax.xaxis.set_minor_locator(
            dates.MinuteLocator(byminute=range(0, 60, tick_interval)))

        ax.margins(x=0)
        ax.tick_params(axis='y', which='minor')

        return lines, x, y

    @classmethod
    def plot_summary(cls, dmap_data: List[dict],
                     beam_num: int = 0, figsize: tuple = (11, 8.5),
                     watermark: bool = True, boundary: dict = {},
                     cmaps: dict = {}, lines: dict = {},
                     plot_elv: bool = True, title=None,
                     background: str = 'w', groundscatter: bool = True,
                     channel: int = 'all', line_color: dict = {},
                     range_estimation: object = RangeEstimation.SLANT_RANGE,
                     lat_or_lon: str = 'lat', **kwargs):
        """
        Plots the summary of several SuperDARN parameters using time-series and
        range-time plots. Please see Notes for further description
        on what is plotted.

        Future Work
        ------------
        day-night terminators

        Parameters
        ----------
        dmap_data: List[dict]
            List of dictionaries of the data to be plotted containing the
            parameter fields used in the summary plot.
        beam_num : int
            beam number to plot
            default: 0
        ax: matplotlib.axes
            axes object for another way of plotting
            Default: None
        background: string
            background color of the plots
            default: white
        groundscatter : boolean
            Flag to indicate if groundscatter should be plotted.
            Placed only on the velocity plot.
            Default : True
        channel : int
            channel number that will be plotted
            in the summary plot.
            Default: 'all'
        range_estimation: RangeEstimation object
            set the y-axis to a desired  range gate estimation
            calculation
            Default: RangeEstimation.SLANT_RANGE
        figsize : (int,int)
            tuple containing (height, width) figure size
            Default: 11 x 8.5
        watermark : boolean
            text that runs across the plot stating "Not for Publication Use"
            default: True
        cmaps: dict or str
            dictionary of matplotlib color maps for the summary
            range time parameter plots.
            https://matplotlib.org/tutorials/colors/colormaps.html
            Default: {'p_l': 'plasma',
                      'v': PyDARNColormaps.PYDARN_VELOCITY,
                      'w_l': PyDARNColormaps.PYDARN_VIRIDIS,
                      'elv': PyDARNColormaps.PYDARN}
            note: to reverse the color just add _r to the string name
        lines: dict or str
            dictionary of time-series line colors.
            Default: black
        boundary: dict
            tuple as the value (zmin, zmax) for the plots
            Default: {'noise.sky': (1e0, 1e5),
                      'tfreq': (8, 22),
                      'nave': (0, 60),
                      'p_l': (0, 45),
                      'v': (-200, 200),
                      'w_l': (0, 250),
                      'elv': (0, 45)}
        plot_elv: boolean
            boolean determines if elevation should be plotted or not.
            If there is no data for elevation data field then elevation is not
            plotted.
            Default: True
        title: str
            title of the plot
            Default: auto-generated by the files details
            {radar name} {Radar system (if applicable)} Fitacf {version}
            {start hour/date} - {end hour/date}  Beam {number}
        kwargs:
            reflection_height for ground_scatter_mapped method
            background
        Raises
        ------
        IndexError
        UnknownParameterError
        IncorrectPlotMethodError
        NoDataFoundError

        See Also
        --------
        plot_range_time : plots range-time parameter
        plot_time_series : plots time-series

        Return
        ------
        fig: matplotlib.pyplot.figure object
        axes: list
            list of matplotlib.pyplot.axes objects to generate
            the subplots in the summary plot

        Notes
        -----
        These are the following parameters in the SuperDARN FitACF file that is
        plotted in a summary plot:
            - noise.sky :  (time-series)
            - tfreq : transmission frequency (time-series)
            - nave : number of averages  (time-series)
            - cp : control program ID (time-series)
            - p_l : Signal to Noise ratio (range-time)
            - v : velocity (range-time)
            - w_l : spectral width (range-time)
            - elv : elevation (optional) (range-time)
        """

        message = "WARNING: matplotlib Default dpi may cause distortion"\
                  " in range gates and time period. The figure size can"\
                  " be adjusted with the option figsize and dpi can be"\
                  " adjusted when saving the file."
        warnings.warn(message)

        # Default boundary ranges for the various parameter
        boundary_ranges = {'noise.search': (1e0, 1e5),
                           'noise.sky': (1e0, 1e5),
                           'tfreq': (8, 22),
                           'nave': (0, 60),
                           'p_l': (0, 45),
                           'v': (-200, 200),
                           'w_l': (0, 250),
                           'elv': (0, 45)}
        boundary_ranges.update(boundary)

        # Default color maps for the summary plot
        line = {'noise.search': '--',
                'noise.sky': '-',
                'tfreq': '--',
                'nave': '-'}
        color = {'noise.search': 'k',
                 'noise.sky': 'k',
                 'tfreq': 'k',
                 'nave': 'k'}

        if isinstance(line_color, dict):
            color.update(line_color)
        else:
            color.update({k: lines for k, v in line_color.items()})

        if isinstance(lines, dict):
            line.update(lines)
        else:
            line.update({k: lines for k, v in line.items()})
        cmap = {'p_l': 'plasma',
                'v': PyDARNColormaps.PYDARN_VELOCITY,
                'w_l': PyDARNColormaps.PYDARN_VIRIDIS,
                'elv': PyDARNColormaps.PYDARN}
        if isinstance(cmaps, dict):
            cmap.update(cmaps)
        else:
            cmap.update({k: cmaps for k, v in cmap.items()})

        fig = plt.figure(figsize=figsize)

        # axes objects in order of creation:
        # [noise, tfreq, cp, snr, vel, spect, elv]
        # Check if the radar has elevation information if not
        # do not plot elevation
        try:
            # need to use any because some records at the start
            # can be partial which doesn't mean there is no elv
            # data
            if any('elv' in d for d in dmap_data) and plot_elv:
                num_plots = 7
            else:
                num_plots = 6
        except KeyError:
            num_plots = 6
        axes = []
        # List of parameters plotted in the summary plot, tuples are used
        # for shared plot parameters like noise.search and noise.sky
        # Removing search noise from the summary plot due to too much
        # overlapping, however, if confirmed as undesired parameter to
        # plot, will remove it from the code.
        # TODO: remove search noise completely if not wanted in summary plot
        axes_parameters = [('noise.sky', 'noise.search'), ('tfreq', 'nave'),
                           ('cp'), ('p_l'), ('v'), ('w_l'), ('elv')]
        # labels to show on the summary plot for each parameter
        labels = [('Sky \n Noise', 'Search\n Noise'),
                  ('Freq\n ($MHz$)', 'Nave'), ('CP ID'), ('SNR ($dB$)'),
                  ('Velocity\n ($m\ s^{-1}$)'),
                  ('Spectral Width\n ($m\ s^{-1}$)'),
                  ('Elevation\n ($\degree$)')]

        for i in range(num_plots):
            # time-series plots
            # position: [left, bottom, width, height]
            if i < 3:
                axes.append(fig.add_axes([0.1, 0.88 - (i*0.08), 0.76, 0.06]))
            # range-time plots
            else:
                axes.append(fig.add_axes([0.1, 1.04 - (i*0.16), 0.95, 0.14]))

        for i in range(num_plots):
            # plot time-series
            if i < 2:
                # for noise.search and frequency plots as they share x-axis
                # with noise.sky and nave
                if i == 0:
                    scale = 'log'
                else:
                    scale = 'linear'

                # plot time-series parameters that share a plot
                if i < 2:
                    # with warning catch, catches all the warnings
                    # that would be produced by time-series this would be
                    # the citing warning.
                    with warnings.catch_warnings():
                        # ignore the warnings because summary plots
                        # has its own warning message
                        warnings.simplefilter("ignore")
                        cls.plot_time_series(dmap_data, beam_num=beam_num,
                                             parameter=axes_parameters[i][0],
                                             scale=scale, channel=channel,
                                             color=color[
                                                 axes_parameters[i][0]],
                                             ax=axes[i],
                                             linestyle=line[
                                                 axes_parameters[i][0]],
                                             label=labels[i][0], **kwargs)
                    axes[i].set_ylabel(labels[i][0], rotation=0, labelpad=30)
                    axes[i].\
                        axhline(y=boundary_ranges[axes_parameters[i][0]][0] +
                                0.8, xmin=-0.11, xmax=-0.05, clip_on=False,
                                color=color[axes_parameters[i][0]],
                                linestyle=line[axes_parameters[i][0]])
                    axes[i].set_ylim(boundary_ranges[axes_parameters[i][0]][0],
                                     boundary_ranges[axes_parameters[i][0]][1])
                    # For better y-axis ticks
                    if scale == 'log':
                        axes[i].yaxis.set_major_locator(ticker.
                                                        LogLocator(numticks=3))
                    else:
                        axes[i].yaxis.\
                                set_major_locator(ticker.
                                                  MaxNLocator(integer=True,
                                                              nbins=3))
                    axes[i].yaxis.set_label_coords(-0.08, 0.085)

                    if i == 1:
                        # plot the shared parameter
                        second_ax = axes[i].twinx()

                        # with warning catch, catches all the warnings
                        # that would be produced by time-series this would be
                        # the citing warning.
                        # warnings are not caught with try/except
                        with warnings.catch_warnings():
                            warnings.simplefilter("ignore")
                            cls.plot_time_series(dmap_data, beam_num=beam_num,
                                                 parameter=axes_parameters[
                                                     i][1],
                                                 color=color[axes_parameters[
                                                     i][1]],
                                                 channel=channel,
                                                 scale=scale, ax=second_ax,
                                                 linestyle=line[
                                                     axes_parameters[i][1]],
                                                 **kwargs)
                        second_ax.set_xticklabels([])
                        second_ax.set_ylabel(labels[i][1], rotation=0,
                                             labelpad=25)
                        second_ax.\
                            axhline(y=boundary_ranges[axes_parameters[i][1]][0]
                                    + 0.8, xmin=1.07, xmax=1.13,
                                    clip_on=False,
                                    linestyle=line[axes_parameters[i][1]],
                                    color=color[axes_parameters[i][1]])
                        second_ax.\
                            set_ylim(boundary_ranges[axes_parameters[i][1]][0],
                                     boundary_ranges[axes_parameters[i][1]][1])
                        second_ax.yaxis.set_label_coords(1.1, 0.7)
                        if scale == 'log':
                            second_ax.yaxis.\
                                    set_major_locator(ticker.
                                                      LogLocator(numticks=4))

                        else:
                            second_ax.yaxis.\
                                    set_major_locator(ticker.
                                                      MaxNLocator(integer=True,
                                                                  nbins=3))

                axes[i].set_facecolor(background)
            # plot cp id
            elif i == 2:
                # with warning catch, catches all the warnings
                # that would be produced by time-series this would be
                # the citing warning.
                with warnings.catch_warnings():
                    warnings.simplefilter("ignore")
                    cls.plot_time_series(dmap_data, beam_num=beam_num,
                                         channel=channel,
                                         parameter=axes_parameters[i],
                                         ax=axes[i], **kwargs)
                axes[i].set_ylabel('CPID', rotation=0, labelpad=30)
                axes[i].yaxis.set_label_coords(-0.08, 0.079)
                axes[i].set_facecolor(background)
            # plot range-time
            else:
                # Current standard is to only have groundscatter
                # on the velocity plot. This may change in the future.
                if range_estimation == RangeEstimation.SLANT_RANGE or \
                    range_estimation == RangeEstimation.GEOGRAPHIC_SLANT or \
                    range_estimation == RangeEstimation.AACGM_SLANT:
                    ymax = 3517.5
                elif range_estimation == RangeEstimation.GSMR or \
<<<<<<< HEAD
                      range_estimation == RangeEstimation.GEOGRAPHIC_GSMR or \
                      range_estimation == RangeEstimation.AACGM_GSMR:
=======
                        range_estimation == RangeEstimation.HALF_SLANT:
>>>>>>> 4e8e9dce
                    ymax = 3517.5/2
                else:
                    ymax = 75
                if groundscatter and axes_parameters[i] == 'v':
                    grndflg = True
                else:
                    grndflg = False
                # with warning catch, catches all the warnings
                # that would be produced by time-series this would be
                # the citing warning.
                with warnings.catch_warnings():
                    warnings.simplefilter("ignore")
                    _, cbar, _, x, _, _ =\
                        cls.plot_range_time(dmap_data, beam_num=beam_num,
                                            colorbar_label=labels[i],
                                            channel=channel,
                                            parameter=axes_parameters[i],
                                            ax=axes[i], groundscatter=grndflg,
                                            cmap=cmap[axes_parameters[i]],
                                            zmin=boundary_ranges[
                                                axes_parameters[i]][0],
                                            zmax=boundary_ranges[
                                                axes_parameters[i]][1],
                                            ymax=ymax, yspacing=500,
                                            background=background,
                                            range_estimation=range_estimation,
                                            lat_or_lon = lat_or_lon,
                                            **kwargs)
                # Overwriting velocity ticks to get a better pleasing
                # look on the colorbar
                # Preference by Marina Schmidt
                if axes_parameters[i] == 'v':
                    locator = ticker.LinearLocator(numticks=5)
                    ticks =\
                        locator.\
                        tick_values(vmin=boundary_ranges[
                                        axes_parameters[i]][0],
                                    vmax=boundary_ranges[
                                        axes_parameters[i]][1])
                    if ticks[0] < boundary_ranges[axes_parameters[i]][0]:
                        ticks[0] = boundary_ranges[axes_parameters[i]][0]

                    if ticks[-1] > boundary_ranges[axes_parameters[i]][1]:
                        ticks[-1] = boundary_ranges[axes_parameters[i]][1]
                    cbar.set_ticks(ticks)
                if range_estimation == RangeEstimation.SLANT_RANGE:
                    axes[i].set_ylabel('Slant Range (km)')
                elif range_estimation == RangeEstimation.GSMR:
                    axes[i].set_ylabel('Ground Scatter\nMapped Range\n(km)')
<<<<<<< HEAD
                elif range_estimation == RangeEstimation.GEOGRAPHIC_SLANT or \
                      range_estimation == RangeEstimation.GEOGRAPHIC_GSMR:
                    axes[i].set_ylabel('Geographic\nLatitude (°)')
                elif range_estimation == RangeEstimation.AACGM_SLANT or \
                      range_estimation == RangeEstimation.AACGM_GSMR:
                    axes[i].set_ylabel('AACGM\nLatitude (°)')
=======
                elif range_estimation == RangeEstimation.HALF_SLANT:
                    axes[i].set_ylabel('Slant Range/2\n(km)')
>>>>>>> 4e8e9dce
                else:
                    axes[i].set_ylabel('Range Gates')
            if i < num_plots-1:
                axes[i].set_xticklabels([])
            # last plot needs the label on the x-axis
            else:
                axes[i].set_xlabel('Date (UTC)')

        if title is None:
            plt.title(cls.__generate_title(x[0], x[-1], beam_num,
                                           channel), y=2.4)
        else:
            plt.title(title, y=2.4)
        plt.subplots_adjust(wspace=0, hspace=0)
        if watermark:
            fig.text(0.90, 0.99, "Not for Publication Use", fontsize=75,
                     color='gray', ha='right', va='top',
                     rotation=-38, alpha=0.3)

        return fig, axes

    @classmethod
    def __generate_title(cls, start_time: datetime, end_time: datetime,
                         beam_num: int, channel: int) -> str:
        if cls.dmap_data[0]['fitacf.revision.major'] == 5:
            version = "2.5"
        else:
            version = "{major}.{minor}"\
                    "".format(major=cls.dmap_data[0]['fitacf.revision.major'],
                              minor=cls.dmap_data[0]['fitacf.revision.minor'])
        if cls.dmap_data[0]['origin.code'] == 100:
            radar_system = " (Borealis)"
        else:
            # I would put ROS but Alaska and AGILE DARN might have their own
            # systems and not sure how to decipher between them. If something
            # changes in the file structure, then I can add it here.
            radar_system = ""
        radar_name = SuperDARNRadars.radars[cls.dmap_data[0]['stid']].name
        # Date time formats:
        #   %Y - year
        #   %b - month abbreviation
        #   %d - day
        #   %H - Hour
        #   %M - 2-digit minutes
        if end_time.day == start_time.day:
            end_format = "%H:%M"
        elif end_time.month == start_time.month:
            end_format = "%d %H:%M"
        elif end_time.year == start_time.year:
            end_format = "%b %d %H:%M"
        else:
            end_format = "%Y %b %d %H:%M"
        title_format =\
            "{name}{system} Fitacf {version}"\
            "{system} {start_date} - {end_date}  Beam {num}"\
            "".format(name=radar_name, version=version,
                      system=radar_system,
                      start_date=start_time.strftime("%Y %b %d %H:%M"),
                      end_date=end_time.strftime(end_format),
                      num=beam_num)
        if type(channel) is int:
            title_format += " channel {ch_num}".format(ch_num=channel)
        return title_format

    @classmethod
    # TODO: could parallelize this method
    def __filter_data_check(cls, dmap_record: dict,
                            settings: dict, j: int) -> bool:
        """
        checks for data that does not meet the criteria of the filtered
        settings

        Parameters
        ----------
        dmap_record : dict
            dictionary of the dmap record fields
        settings : dict
            dictionary of the settings list
        j : int
            index on the slist or range gate to check the array values

        Returns
        -------
        pass_flg : bool
            boolean indicating if the dmap_record passes all filter checks
        """
        pass_flg = True
        for key, value in settings['min_array_filter'].items():
            if dmap_record[key][j] < value:
                pass_flg = False
                break
        for key, value in settings['max_array_filter'].items():
            if dmap_record[key][j] > value:
                pass_flg = False
                break

        for key, value in settings['min_scalar_filter'].items():
            if dmap_record[key] < value:
                pass_flg = False
                break

        for key, value in settings['max_scalar_filter'].items():
            if dmap_record[key] > value:
                pass_flg = False
                break

        for key, value in settings['equal_scalar_filter'].items():
            if dmap_record[key] != value:
                pass_flg = False
                break

        return pass_flg

    # TODO: if used in other plotting methods then this should moved to
    #       utils
    @classmethod
    def __determine_start_end_time(cls, start_time: datetime,
                                   end_time: datetime) -> tuple:
        """
        Sets the start and end time based on import of dmap_data

        Parameter
        ---------
        start_time: datetime
            Start time is used to check if it was set or not
        end_time: datetime
            End time is used to check if it was set or not

        Returns
        -------
        start_time: datetime
        end_time: datetime
        """
        if not start_time:
            start_time = time2datetime(cls.dmap_data[0])
        if not end_time:
            end_time = time2datetime(cls.dmap_data[-1])
        return start_time, end_time<|MERGE_RESOLUTION|>--- conflicted
+++ resolved
@@ -443,7 +443,8 @@
             ax.yaxis.set_ticks(np.arange(np.ceil(ymin/100.0)*100,
                                          ymax+1, yspacing))
         elif range_estimation == RangeEstimation.GEOGRAPHIC_GSMR or \
-              range_estimation == RangeEstimation.GEOGRAPHIC_SLANT:
+              range_estimation == RangeEstimation.GEOGRAPHIC_SLANT or \
+              range_estimation == RangeEstimation.GEOGRAPHIC_HALF:
             # For geographic axes, plot in km then change the labels
             tick_vals = np.arange(np.ceil(ymin/100.0)*100,
                                          ymax+1, yspacing)
@@ -457,7 +458,8 @@
             coordinate = [str(round(x,1)) for x in coordinate]
             ax.set_yticklabels(coordinate)
         elif range_estimation == RangeEstimation.AACGM_GSMR or \
-              range_estimation == RangeEstimation.AACGM_SLANT:
+              range_estimation == RangeEstimation.AACGM_SLANT or \
+              range_estimation == RangeEstimation.AACGM_HALF:
             # For magnetic axes, plot in km then change the labels
             tick_vals = np.arange(np.ceil(ymin/100.0)*100,
                                          ymax+1, yspacing)
@@ -1153,12 +1155,11 @@
                     range_estimation == RangeEstimation.AACGM_SLANT:
                     ymax = 3517.5
                 elif range_estimation == RangeEstimation.GSMR or \
-<<<<<<< HEAD
                       range_estimation == RangeEstimation.GEOGRAPHIC_GSMR or \
-                      range_estimation == RangeEstimation.AACGM_GSMR:
-=======
-                        range_estimation == RangeEstimation.HALF_SLANT:
->>>>>>> 4e8e9dce
+                      range_estimation == RangeEstimation.AACGM_GSMR or \
+                      range_estimation == RangeEstimation.HALF_SLANT or \
+                      range_estimation == RangeEstimation.GEOGRAPHIC_HALF or \
+                      range_estimation == RangeEstimation.AACGM_HALF:
                     ymax = 3517.5/2
                 else:
                     ymax = 75
@@ -1208,17 +1209,28 @@
                     axes[i].set_ylabel('Slant Range (km)')
                 elif range_estimation == RangeEstimation.GSMR:
                     axes[i].set_ylabel('Ground Scatter\nMapped Range\n(km)')
-<<<<<<< HEAD
-                elif range_estimation == RangeEstimation.GEOGRAPHIC_SLANT or \
-                      range_estimation == RangeEstimation.GEOGRAPHIC_GSMR:
-                    axes[i].set_ylabel('Geographic\nLatitude (°)')
-                elif range_estimation == RangeEstimation.AACGM_SLANT or \
-                      range_estimation == RangeEstimation.AACGM_GSMR:
-                    axes[i].set_ylabel('AACGM\nLatitude (°)')
-=======
                 elif range_estimation == RangeEstimation.HALF_SLANT:
                     axes[i].set_ylabel('Slant Range/2\n(km)')
->>>>>>> 4e8e9dce
+                elif (range_estimation == RangeEstimation.GEOGRAPHIC_SLANT or \
+                      range_estimation == RangeEstimation.GEOGRAPHIC_GSMR or \
+                      range_estimation == RangeEstimation.GEOGRAPHIC_HALF) and \
+                      lat_or_lon == 'lat':
+                    axes[i].set_ylabel('Geographic\nLatitude (°)')
+                elif (range_estimation == RangeEstimation.AACGM_SLANT or \
+                      range_estimation == RangeEstimation.AACGM_GSMR or \
+                      range_estimation == RangeEstimation.AACGM_HALF) and \
+                      lat_or_lon == 'lat':
+                    axes[i].set_ylabel('AACGM\nLatitude (°)')
+                elif (range_estimation == RangeEstimation.GEOGRAPHIC_SLANT or \
+                      range_estimation == RangeEstimation.GEOGRAPHIC_GSMR or \
+                      range_estimation == RangeEstimation.GEOGRAPHIC_HALF) and \
+                      lat_or_lon == 'lon':
+                    axes[i].set_ylabel('Geographic\nLongitude (°)')
+                elif (range_estimation == RangeEstimation.AACGM_SLANT or \
+                      range_estimation == RangeEstimation.AACGM_GSMR or \
+                      range_estimation == RangeEstimation.AACGM_HALF) and \
+                      lat_or_lon == 'lon':
+                    axes[i].set_ylabel('AACGM\nLongitude (°)')
                 else:
                     axes[i].set_ylabel('Range Gates')
             if i < num_plots-1:
