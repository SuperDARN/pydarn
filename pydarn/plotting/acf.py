# Copyright (C) 2020 SuperDARN Canada, University of Saskatchewan
# Author: Marina Schmidt
# This code is based on acf.py in the DaVitpy library
# https://github.com/vtsuperdarn/davitpy/blob/master/davitpy
#
# Modifications:
# 2022-05-03: CJM - Added options to plot power and phase of acf
#                 - change defaults to fit needs
# 2023-06-28: CJM - Refactored return values
# 2023-12-15: RAR - Made helper function for plotting ACF values
#                 - Refactored plot_acfs() to use helper function for plotting
#
# Disclaimer:
# pyDARN is under the LGPL v3 license found in the root directory LICENSE.md
# Everyone is permitted to copy and distribute verbatim copies of this license
# document, but changing it is not allowed.
#
# This version of the GNU Lesser General Public License incorporates the terms
# and conditions of version 3 of the GNU General Public License,
# supplemented by the additional permissions listed below.


<<<<<<< HEAD

=======
>>>>>>> 1e81b4ad
import matplotlib.markers
import matplotlib.pyplot as plt
import numpy as np
import warnings
import matplotlib.ticker as ticker

from datetime import datetime
from typing import List

from pydarn import (plot_exceptions, SuperDARNRadars,
                    standard_warning_format, time2datetime,
                    check_data_type, RadarID)

warnings.formatwarning = standard_warning_format


class ACF:
    """
    ACF class plots SuperDARN RAWACF data

    Class pattern design: Builder
    This class inherits matplotlib.pyplot to inherit plotting features as well
    build off their builder design pattern.

    Notes
    -----
    This class extends from matplotlib to generate the figures

    Methods
    -------
    plot
    plot_amplitude (not implemented yet)
    """

    def __str__(self):
        return "This class is static class that provides"\
                " the following methods: \n"\
                "   - plot_acfs()\n"\


    @staticmethod
    def plot_acfs(dmap_data: List[dict], beam_num: int = 0,
                  gate_num: int = 15, parameter: str = 'acfd',
                  scan_num: int = 0, start_time: datetime = None,
                  ax: matplotlib.axes.Axes = None,
                  normalized: bool = False, real_color: str = 'red',
                  plot_blank: bool = True, blank_marker: str = 'o',
                  imaginary_color: str = 'blue', legend: bool = True,
                  pwr_and_phs: bool = True, pwr_color: str = 'tab:orange',
                  phs_color: str = 'tab:purple',
                  real_marker: str = 'o', imaginary_marker: str = 'o',
                  pwr_marker: str = 'o', phs_marker: str = 'o',
                  **kwargs):
        """
        Plots the parameter ACF/XCF field from SuperDARN file,
        typically RAWACF format for a given beam and gate number

        Parameters
        ----------
        dmap_data : list[dict]
            records from a dmap file
        beam_num : int
            the beam number to plot, default: 0
        gate_num : int
            the gate number to plot, default: 15
        parameter : str
            the parameter to plot, default: acfd
        scan_num: int
            will plot the scan number for the provided beam
        start_time: datetime object
            datetime object containing the record to plot for
            the given beam
        ax: matplotlib.axes.Axes
            axes object for another way of plotting. **WILL BE OVERWRITTEN IF PLOTTING POWER AND PHASE**
            Default: None
        normalized: bool
            normalizes the parameter data with the associated
            power 0 value for the given gate number
            default: False
        real_color: str
            line color of the real part of the parameter
            default: red
        plot_blank: bool
            boolean to determine if blanked lags should be plotted
            default: False
        blank_marker: str
            the marker symbol of blanked lags
            default: o - dot
        imaginary_color: str
            line color of the imaginary part of the parameter
            default: blue
        legend: bool
            produces a standard legend
            default: True
        pwr_and_phs: bool
            plots the power and phase of the ACF
            default: True
        pwr_color: str
            the color of line and symbol of power
            default: tab:orange
        phs_color: str
            the color of line and symbol of phase
            default: tab:purple
        real_marker: str
            the marker symbol of real lags
            default: o - dot
        imaginary_marker: str
            the marker symbol of imaginary lags
            default: o - dot
        pwr_marker: str
            the marker symbol of power
            default: o - dot
        phs_marker: str
            the marker symbol of phase
            default: o - dot
        kwargs: dict
            are applied to the plots

        Notes
        -----
        plot blanked lags as hollow circles

        Raises
        ------
        UnknownParameterError
        IncorrectPlotMethodError
        OutOfRangeGateError

        Returns
        -------
        dict of standard parameters, including:
            ax: list of axes that were plotted on
            fig: Figure that contains plot
            ccrs: None,
            cm: None,
            cb: None,
            data: dict of parameters plotted.
                real: real component of ACF,
                imaginary: imaginary component of ACF,
                power: Power of ACF,
                phase: Phase of ACF,
                blanked: Blanked lags of the ACF
        """
        # Determine if a DmapRecord was passed in, instead of a list
        try:
            # because of partial records we need to find the first
            # record that has that parameter
            index_first_match = next(i for i, d in enumerate(dmap_data)
                                     if parameter in d)
        except StopIteration:
            raise plot_exceptions.UnknownParameterError(parameter)
        check_data_type(dmap_data, parameter, 'array', index_first_match)

        # search over the records to find the correct beam and scan/time
        # to plot the corresponding ACF/XCF plot
        scan_count = 0
        re = []
        im = []
        for record in dmap_data:
            if record['bmnum'] == beam_num:
                time = time2datetime(record)
                if start_time is not None:
                    if time.day != start_time.day or \
                       time.month != start_time.month or \
                       time.year != start_time.year:
                        raise plot_exceptions.IncorrectDateError(time,
                                                                 start_time)

                if ACF.__found_scan(scan_num, scan_count, start_time, time):
                    if gate_num >= record['nrang'] or gate_num < 0:
                        raise plot_exceptions.\
                                OutOfRangeGateError(parameter, gate_num,
                                                    record['nrang'])
                    # get the difference to get the lag number
                    lags = [lag[1] - lag[0] for lag in record['ltab']]
                    # remove the last lag as it is the zeroth lag
                    lags = lags[:-1]

                    # grab corresponding real and imaginary parts
                    # of the ACF/XCF field for a given gate number
                    re = [x[0] for x in record[parameter][gate_num]]
                    im = [x[1] for x in record[parameter][gate_num]]

                    # calculate the blank lags for this record and gate
                    blanked_lags = ACF.__blanked_lags(record, lags, gate_num)
                    lag_num = 0
                    lag_idx = 0

                    # Create a mask for hiding missing or blanked lags
                    mask = [0] * len(lags)

                    # Search for missing lags
                    # Note: had to use while loop do to insert method
                    while lag_idx < len(lags):
                        if lag_num in blanked_lags:
                            mask[lag_idx] = 1   # This lag is blanked, mask it
                        if lags[lag_idx] != lag_num:
                            lags.insert(lag_num, lag_num)
                            mask.insert(lag_num, 1) # this lag is missing, mask it
                            # Adding in nan's for missing lags (won't be plotted)
                            re.insert(lag_num, np.nan)
                            im.insert(lag_num, np.nan)

                        lag_idx += 1
                        if lag_idx < len(lags):
                            if lag_num != lags[lag_idx]:
                                if lag_num > lags[lag_idx]:
                                    lag_num = lags[lag_idx]
                                else:
                                    lag_num += 1
                    # once we find the data break free!!
                    break
                scan_count += 1
        if record['cp'] == 503:
            warnings.warn("Please note that this data is from Tauscan "
                          "which has different lag properties compared "
                          "to other control programs. The ACF plot may "
                          "not be correct. Please contact the PI of the "
                          "radar to confirm if the data looks correct.")
        if re == [] or im == []:
            if 0 < gate_num < record['nrang']:
                raise plot_exceptions.\
                    NoDataFoundError(parameter, beam_num,
                                     opt_beam_num=record['bmnum'])
            else:
                raise plot_exceptions.OutOfRangeGateError(parameter, gate_num,
                                                          record['nrang'])

        if normalized is True:
            re /= record['pwr0'][gate_num]
            im /= record['pwr0'][gate_num]

        # generates gaps where there are missing or blanked lags
        masked_re = np.ma.array(re, mask=mask)
        masked_im = np.ma.array(im, mask=mask)

        # Calculate pwr and phs regardless of choice as they are returned
        pwr = np.sqrt(np.square(re) + np.square(im))
        phs = np.rad2deg(np.arctan2(im, re))
        masked_pwr = np.ma.array(pwr, mask=mask)
        masked_phs = np.ma.array(phs, mask=mask)

        # plot real and imaginary with power
        if pwr_and_phs is True:
            fig = plt.gcf()
            gs = fig.add_gridspec(2, 2)
            ax = fig.add_subplot(gs[0, :])
            ax_pwr = fig.add_subplot(gs[1, 0])
            ax_phs = fig.add_subplot(gs[1, 1])
            axes = [ax, ax_pwr, ax_phs]
        else:
            if ax is not None:
                ax = ax
            else:
                ax = plt.gca()
            axes = [ax]

        real_dict = ACF.plot_acf_param(lags, masked_re, ax,
                                       plot_blank=plot_blank,
                                       marker=real_marker,
                                       color=real_color,
                                       blank_marker=blank_marker,
                                       **kwargs)
        imag_dict = ACF.plot_acf_param(lags, masked_im, ax,
                                       plot_blank=plot_blank,
                                       marker=imaginary_marker,
                                       color=imaginary_color,
                                       blank_marker=blank_marker,
                                       **kwargs)
        # Set parameters (axis labels, line labels, etc.) of main plot
        ax.set_ylabel(parameter)
        ax.set_xlabel('Lag Number')
        real_dict['data']['line'].set_label('Real')
        imag_dict['data']['line'].set_label('Imag')
        if plot_blank:
            real_dict['data']['blank_line'].set_label('Real Blanked')
            imag_dict['data']['blank_line'].set_label('Imag Blanked')
            lim_val = 1.1 * max(np.nanmax(np.abs(re)), np.nanmax(np.abs(im)))
        else:
            lim_val = 1.1 * max(np.abs(masked_re).max(),
                                np.abs(masked_im).max())
        ax.set_ylim([-lim_val, lim_val])
        ax.xaxis.set_major_locator(ticker.MaxNLocator(integer=True))

        # Plot the power and phase, if specified
        if pwr_and_phs is True:
            power_dict = ACF.plot_acf_param(lags, masked_pwr, ax_pwr,
                                            plot_blank=plot_blank,
                                            marker=pwr_marker,
                                            color=pwr_color,
                                            blank_marker=blank_marker,
                                            **kwargs)
            ax_pwr.set_ylabel('Power')
            ax_pwr.set_xlabel('Lag Number')
            ax_pwr.xaxis.set_major_locator(ticker.MaxNLocator(integer=True))
            ax_pwr.set_ylim([0, 1.1 * np.nanmax(pwr)])
            ax_pwr.set_title('Power')

            phase_dict = ACF.plot_acf_param(lags, masked_phs, ax_phs,
                                            plot_blank=plot_blank,
                                            marker=phs_marker,
                                            color=phs_color,
                                            blank_marker=blank_marker,
                                            **kwargs)
            ax_phs.set_ylabel('Phase (degrees)')
            ax_phs.set_xlabel('Lag Number')
            ax_phs.xaxis.set_major_locator(ticker.MaxNLocator(integer=True))
            ax_phs.set_ylim([-180, 180])
            ax_phs.set_title('Phase')

            # Set labels on the plots
            power_dict['data']['line'].set_label('Power')
            phase_dict['data']['line'].set_label('Phase')
            if plot_blank:
                power_dict['data']['blank_line'].set_label('Power Blanked')
                phase_dict['data']['blank_line'].set_label('Phase Blanked')

        # Make legend on right side of figure
        if legend is True:
            fig = plt.gcf()
            fig.legend(loc=5)
            plt.subplots_adjust(right=0.8)

        # Set title of Plot
        radar_name = SuperDARNRadars.radars[RadarID(dmap_data[0]['stid'])].name
        title = "{date} UT {radar} Beam {beam}, Gate {gate}, Control "\
                "Program: {cpid}"\
                "".format(radar=radar_name, beam=beam_num, gate=gate_num,
                          date=time.strftime("%Y %b %d %H:%M"),
                          cpid=record['cp'])
        ax.set_title(title)

        return {'ax': axes,
                'ccrs': None,
                'cm': None,
                'cb': None,
                'fig':  plt.gcf(),
                'data': {'real': masked_re,
                         'imaginary': masked_im,
                         'power': masked_pwr,
                         'phase':  masked_phs,
                         'blanked': blanked_lags}
                }

    @staticmethod
    def plot_acf_param(x, y, ax,
                       plot_blank: bool = True,
                       blank_marker: str = 'o',
                       **kwargs):
        """
        plots the parameter ACF/XCF field from SuperDARN file,
        typically RAWACF format for a given beam and gate number

        Parameters
        ----------
        x: np.array
            X coordinates of values to plot
        y: np.ma.array
            Y coordinates of values to plot
        ax: matplotlib.Axes
            Axes object for another way of plotting
            Default: None
        plot_blank: bool
            boolean to determine if blanked lags should be plotted
            default: False
        blank_marker: str
            the marker symbol of blanked lags
            default: o - circle
        kwargs: dict
            keyword arguments for setting plot features


        Notes
        -----
        plot blanked lags as hollow circles

        Returns
        -------

        """
        line = ax.plot(x, y, **kwargs)

        # Plot blanked lags
        if plot_blank:
            mask = y.mask

            # Invert the mask so the blanked data is plotted
            blank_mask = ~mask
            y.mask = blank_mask

            # Use blank_marker as marker
            kwargs['marker'] = blank_marker

            # Check if blank_marker is a filled marker like circle or square, and set face white if so
            if blank_marker in matplotlib.markers.MarkerStyle.filled_markers:
                kwargs['facecolors'] = (1, 1, 1, 0)     # Make the marker face white
                kwargs['edgecolors'] = kwargs.get('color', None)
            # For unfilled markers like 'x', just set the color
            else:
                kwargs['color'] = kwargs.get('color', None)

            # Plot the blanks as scatter points
            blank_scatter = ax.scatter(x, y, **kwargs)

            # Now put the mask back!
            y.mask = mask
        else:
            blank_scatter = None

        return {'ax': ax,
                'ccrs': None,
                'cm': None,
                'cb': None,
                'fig': plt.gcf(),
                'data': {'x': x,
                         'y': y,
                         'line': line[0],
                         'blank_line': blank_scatter}
                }

    @staticmethod
    def __found_scan(scan_num: int, count_num: int,
                     start_time: datetime, time: datetime):
        """
        Method to help do the complicated if statement
        for scan/time check

        Parameter
        ---------
            scan_num: int
                scan number the user passed in
            count_num: int
                the current scan count
            start_time: datetime
                a datetime object the user passes in
            time: datetime
                current time the record is at

        Return:
        ------
            Bool
            If the scan is found return True
            else False
        """
        if start_time is None:
            if scan_num == count_num:
                return True
        elif start_time < time:
            return True

        return False

    @staticmethod
    def __blanked_lags(record: dict, lags: list, gate: int):
        """
        Determines the blanked lags in the data record
        Lags contaminated by transmit pulse overlap

        Parameters
        ----------
        record : dict
            data record containing the lag and ACF/SCF data
        lags : list
            the lag number list where elments are: ltab[i][1] - ltab[i][0]
        gate : int
            gate number
        """
        sorted_lags = lags
        lags_pair = [lag for lags in record['ltab'] for lag in lags]
        sorted_lags.sort()
        lags_pair.sort()
        tau_per_txpl = record['mpinc'] / record['txpl']
        blanked_samples = [lag_pair * tau_per_txpl for lag_pair in lags_pair]
        blanked_lags = []
        for blank in blanked_samples:
            blanked_lags.extend([blank, blank + 1])

        blanked_lag_numbers = []
        for s_lag in sorted_lags:
            for pair in record['ltab']:
                # find which lags didn't get changed
                # in the sorting
                if s_lag == (pair[1] - pair[0]):
                    sample1 = tau_per_txpl * pair[0] + gate + 1 * \
                        record['lagfr'] / record['txpl']
                    sample2 = tau_per_txpl * pair[1] + gate + 1 * \
                        record['lagfr'] / record['txpl']
                    if sample1 in blanked_lags or sample2 in blanked_lags:
                        blanked_lag_numbers.append(s_lag)

        return blanked_lag_numbers<|MERGE_RESOLUTION|>--- conflicted
+++ resolved
@@ -20,10 +20,6 @@
 # supplemented by the additional permissions listed below.
 
 
-<<<<<<< HEAD
-
-=======
->>>>>>> 1e81b4ad
 import matplotlib.markers
 import matplotlib.pyplot as plt
 import numpy as np
