--- conflicted
+++ resolved
@@ -123,13 +123,6 @@
     return type(geom)(list(zip(mlons, mlats)))
 
 
-<<<<<<< HEAD
-def axis_polar(date, ax: axes.Axes = None, lowlat: int = 30,
-               hemisphere: Hemisphere = Hemisphere.North,
-               coastline: bool = False, cartopy_scale: str = '110m',
-               nightshade: int = 0, coastline_color: str = 'k',
-               coastline_linewidth: float = 0.5,  **kwargs):
-=======
 def axis_geomagnetic(date, ax: axes.Axes = None, lowlat: int = 30,
                     hemisphere: Hemisphere = Hemisphere.North,
                     coastline: bool = False, cartopy_scale: str = '110m',
@@ -288,8 +281,6 @@
                     hemisphere: Hemisphere = Hemisphere.North,
                     coastline: bool = False, cartopy_scale: str = '110m',
                     nightshade: int = 0, **kwargs):
->>>>>>> 3456ac73
-
     """
     Sets up the polar plot matplotlib axis object, for use in
     various other functions. Magnetic latitude - magnetic local
@@ -400,14 +391,11 @@
                     hemisphere: Hemisphere = Hemisphere.North,
                     lowlat: int = 30, grid_lines: bool = True,
                     coastline: bool = False, nightshade: int = 0,
-<<<<<<< HEAD
                     cartopy_scale: str = '110m', coastline_color: str = 'k',
-                    coastline_linewidth: float = 0.5, **kwargs):
-=======
-                    cartopy_scale: str = '110m',
+                    coastline_linewidth: float = 0.5,
                     plot_center: list = None,
                     plot_extent: list = None, **kwargs):
->>>>>>> 3456ac73
+
     """
 
     Sets up the cartopy orthographic plot axis object, for use in
@@ -437,7 +425,7 @@
             Set to true to overlay coastlines with cartopy
         nightshade: int
             Altitude above surface for calculating regions shadowed from Sun.
-<<<<<<< HEAD
+
         cartopy_scale: str
             string corresponding with the scale to plot the coastlines at
             options: '110m', '50m', '10m'
@@ -446,7 +434,6 @@
         coastline_linewidth: float
             linewidth of the coastline feature
             default 0.5
-=======
         plot_center: list [float, float]
             Longitude and Latitude of the desired center of the plot
             Plot will still plot if data is on the other side of the Earth
@@ -460,7 +447,6 @@
             Example: [30, 50] shows a plot centered on the pole or specified
                      plot_center coord that shows 30% of the Earth in x and 
                      50% of the Earth in y. See tutorials for plotted example.
->>>>>>> 3456ac73
     """
     if cartopyInstalled is False:
         raise plot_exceptions.CartopyMissingError()
