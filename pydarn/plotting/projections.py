--- conflicted
+++ resolved
@@ -9,12 +9,9 @@
 # 2022-06-13 Elliott Day don't create new ax if ax passed in to Projs
 # 2023-02-22 CJM added options for nightshade
 # 2023-08-11 RR added crude check for unmodified axes, handle both hemispheres
-<<<<<<< HEAD
-# 2024-08-10 CJM removed cartopy logic to allow full dependency
-=======
 # 2024-05-15 CJM refactored geographic axes to add plot zoom and center, 
 #            and added the geomagnetic version to do the same
->>>>>>> 3456ac73
+# 2024-07-10 CJM removed cartopy logic to allow full dependency
 #
 # Disclaimer:
 # pyDARN is under the LGPL v3 license found in the root directory LICENSE.md
@@ -383,16 +380,6 @@
                      plot_center coord that shows 30% of the Earth in x and 
                      50% of the Earth in y. See tutorials for plotted example.
     """
-<<<<<<< HEAD
-    deg_from_midnight = (date.hour + date.minute / 60) / 24 * 360
-    if hemisphere == Hemisphere.North:
-        pole_lat = 90
-        noon = -deg_from_midnight
-=======
-    if cartopyInstalled is False:
-        raise plot_exceptions.CartopyMissingError()
-    if cartopyVersion is False:
-        raise plot_exceptions.CartopyVersionError(cartopy.__version__)
     if plot_center is None:
         # If no center for plotting is given, default to pole and rotate for 0
         # degrees longitude
@@ -415,7 +402,6 @@
             else:
                 extent = abs(proj.transform_point(lon, lat, ccrs.PlateCarree())[1])
                 ax.set_extent(extents=(-extent, extent, -extent, extent), crs=proj)
->>>>>>> 3456ac73
     else:
         # If the center of the plot is given- shift it around
         lon = plot_center[0]
