--- conflicted
+++ resolved
@@ -318,7 +318,6 @@
                 ax.set_yticks(np.arange(-abs(lowlat), -90, -10))
 
     if coastline:
-<<<<<<< HEAD
         # Read in the geometry object of the coastlines
         cc = cfeature.NaturalEarthFeature('physical', 'coastline',
                                           cartopy_scale, color='k',
@@ -335,34 +334,8 @@
                                          color='k', zorder=2.0)
         # Plot each geometry object
         for geom in cc_mag.geometries():
-            plt.plot(*geom.coords.xy, color='k', linewidth=0.5, zorder=2.0)
-=======
-        if not cartopyInstalled or not cartopyVersion:
-            # Cartopy not installed, call on the set outlines
-            for g, geom in enumerate(coast_outline):
-                [mlat, mlon] = convert_coastline_list_to_mag(geom, date)
-                plt.plot(mlon, mlat, color=coastline_color,
-                         linewidth=coastline_linewidth, zorder=2)
-        else:
-            # Read in the geometry object of the coastlines
-            cc = cfeature.NaturalEarthFeature('physical', 'coastline',
-                                              cartopy_scale, color='k',
-                                              zorder=2.0)
-            # Convert geometry object coordinates to MLT
-            geom_mag = []
-            for geom in cc.geometries():
-                if geom.__class__.__name__ == 'MultiLineString':
-                    for g in geom.geoms:
-                        geom_mag.append(convert_geo_coastline_to_mag(g, date))
-                else:
-                    geom_mag.append(convert_geo_coastline_to_mag(geom, date))
-            cc_mag = cfeature.ShapelyFeature(geom_mag, ccrs.PlateCarree(),
-                                             color='k', zorder=2.0)
-            # Plot each geometry object
-            for geom in cc_mag.geometries():
-                plt.plot(*geom.coords.xy, color=coastline_color,
-                         linewidth=coastline_linewidth, zorder=2.0)
->>>>>>> a018874c
+            plt.plot(*geom.coords.xy, color=coastline_color,
+                     linewidth=coastline_linewidth, zorder=2.0)
 
     if nightshade:
         nightshade_warning()
