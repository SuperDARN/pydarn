import pydarn
import unittest
import matplotlib.pyplot as plt
from datetime import datetime


class TestRTP(unittest.TestCase):
    """
    Testing class RTP, due to the plotting nature all plots will be saved
    since there is return testing
    """
    @classmethod
    def setUpClass(cls):
        """
        Runs once before all tests are ran. Loads and reads in the
        fitacf file that will be used in all the unit tests.
        """
<<<<<<< HEAD
=======
        #fitacf_file = "../testfiles/20190203.0001.00.fhw.fitacf3"
>>>>>>> 0d8648ab
        fitacf_file = "../testfiles/20180220.C0.rkn.fitacf"
        darn_read = pydarn.DarnRead(fitacf_file)
        cls.fitacf_data = darn_read.read_fitacf()

    def test_simple_time_series_plot(self):
        """
        plots a simple elevation time-series plot for beam 7
        """
        pydarn.RTP.plot_time_series(self.fitacf_data, parameter='tfreq',
                                    beam_num=7)
        plt.ylabel('$MHz$')
        plt.title("Simple tfreq plot for beam 7")
        plt.show()

    def test_unknown_parameter_time_series_plot(self):
        """
        Trying to plot a time-series plot using an unkown parameter called
        dummy
        Expected behaviour is a raised exception for uknown paramter dummy
        """
        with self.assertRaises(pydarn.rtp_exceptions.RTPUnknownParameter):
            pydarn.RTP.plot_time_series(self.fitacf_data,
                                        parameter='dummy',
                                        beam_num=7)

    def test_incorrect_plot_method_array_type_time_series_plot(self):
        """
        Trying to plot a rang-time plot using the time-series plot method
        Expected behaviour is a raised exception for Incorrect plotting method
        """
        with self.assertRaises(pydarn.rtp_exceptions.RTPIncorrectPlotMethodError):
            pydarn.RTP.plot_time_series(self.fitacf_data,
                                        parameter='v_e',
                                        beam_num=7)

    def test_incorrect_plot_method_range_time_parameter_time_series_plot(self):
        """
        Trying to plot a rang-time plot using the time-series plot method
        Expected behaviour is a raised exception for Incorrect plotting method
        """
        with self.assertRaises(pydarn.rtp_exceptions.RTPIncorrectPlotMethodError):
            pydarn.RTP.plot_time_series(self.fitacf_data,
                                        parameter='elevation',
                                        beam_num=7)

    def test_multiplots_time_series_plots(self):
        """
        plots multiple time-series plots using subplots
        """
        plt.subplot(2, 1, 1)
        plt.title("Multi subplot time-series plot for "
                  "sky noise and search noise")
        pydarn.RTP.plot_time_series(self.fitacf_data, parameter='noise.sky',
                                   beam_num=7, linestyle='--')
        plt.ylabel("Sky Noise")
        plt.subplot(2, 1, 2)
        pydarn.RTP.plot_time_series(self.fitacf_data, parameter='noise.search',
                                   beam_num=7, color='red')
        plt.ylabel("search Noise")
        plt.show()

    def test_axes_object_time_series_plot(self):
        """
        plots elevation time-series plot using axes object
        """
        fig, ax = plt.subplots()
        pydarn.RTP.plot_time_series(self.fitacf_data, parameter='nave',
                                   beam_num=7, ax=ax)
        ax.set_xlabel("Date (UTC)")
        fig.suptitle("Time sereies nace plot using axes object")
        plt.show()

    def test_multiplots_axes_object_time_series(self):
        """
        plots multi tranmission frequency plots using axes object
        to plot differnt channels for twofsound mode
        Note there is some missing data for when it switches
        to themisscan which uses channel 0
        """
        fig, (ax1, ax2) = plt.subplots(2, 1)
        pydarn.RTP.plot_time_series(self.fitacf_data, parameter='tfreq',
                                    beam_num=7, channel=1, ax=ax1)

        pydarn.RTP.plot_time_series(self.fitacf_data, parameter='tfreq',
                                    beam_num=7, channel=2, ax=ax2)
        ax2.set_xlabel("Date (UTC)")

        fig.suptitle("Multiple axes plots of twofsounds "
                     "transmission frequencies")
        plt.show()

    def test_overlapping_time_series_plot(self):
        """
        Plots two overlapping time-series plots: noise sky and noise search
        Includes then legend and using various parameters
        """
        pydarn.RTP.plot_time_series(self.fitacf_data, parameter='noise.sky',
                                    beam_num=7, scale='log', label='noise sky')
        pydarn.RTP.plot_time_series(self.fitacf_data, parameter='noise.search',
                                    beam_num=7, scale='log',
                                    linestyle='--', color='red',
                                    label='`noise search')
        plt.legend()
        plt.title("Overlapping sky noise and search noise")
        plt.show()

    def test_noise_mean_date_fmt_time_series_plot(self):
        """
        plots a simple elevation time-series plot for beam 7
        """
        pydarn.RTP.plot_time_series(self.fitacf_data, parameter='noise.mean',
                                    beam_num=7, date_fmt="%H:%M")
        plt.title("Simple noise mean plot for beam 7")
        plt.show()

    def test_cp_time_series_plot(self):
        """
        plots a cp ID time-series plot for beam 7
        """
        pydarn.RTP.plot_time_series(self.fitacf_data, parameter='cp',
                                    beam_num=7)
        plt.title("Simple cp ID plot for beam 7 with names")
        plt.show()


    def test_cp_no_names_time_series_plot(self):
        """
        plots a simple elevation time-series plot for beam 7
        """
        pydarn.RTP.plot_time_series(self.fitacf_data, parameter='cp',
                                    beam_num=7, cp_name=False)
        plt.title("Simple cp ID plot for beam 7 with no names")
        plt.show()

    def test_no_data_cp_time_series_plot(self):
        """
        raise an error of no data found because the time zone
        are out of the time range specified.
        """
        with self.assertRaises(pydarn.rtp_exceptions.RTPNoDataFoundError):
            pydarn.RTP.plot_time_series(self.fitacf_data, parameter='cp',
                                       beam_num=7,
                                       time_span=(datetime(2018, 12, 8, 0, 0),
                                                  datetime(2018, 12, 8, 8, 0)))
    def test_no_data_time_series_plot(self):
        """
        raise an error of no data found because the time zone
        are out of the time range specified.
        """
        with self.assertRaises(pydarn.rtp_exceptions.RTPNoDataFoundError):
            pydarn.RTP.plot_time_series(self.fitacf_data, parameter='tfreq',
                                       beam_num=7,
                                       time_span=(datetime(2018, 12, 8, 0, 0),
                                                  datetime(2018, 12, 8, 8, 0)))

    def test_no_data_time_series_plot(self):
        """
        raise an error of no data found because the time zone
        are out of the time range specified.
        """
        with self.assertRaises(IndexError):
            pydarn.RTP.plot_time_series(self.fitacf_data, parameter='tfreq',
                                       beam_num=7,
                                       time_span=(datetime(2018, 12, 8, 0, 0),
                                                  datetime(2018, 12, 8, 8, 0),
                                                  datetime(2018, 12, 8, 8, 0)))

    def test_simple_range_time_plot(self):
        """
        plots a simple elevation range-time plot for beam 7
        """
        pydarn.RTP.plot_range_time(self.fitacf_data, parameter='elv',
                                   beam_num=7,
                                   boundary=(0, 57))
        plt.title("Simple Elevation no ground scatter, beam 7 Saskatoon plot")
        plt.show()

    def test_ground_scatter_range_time_plot(self):
        """
        plots a simple elevation rang-time plot with ground scatter
        """
        pydarn.RTP.plot_range_time(self.fitacf_data, parameter='elv',
                                   beam_num=7, ground_scatter=True)
        plt.title("Elevation with Ground Scatter with beam 7")
        plt.show()

    def test_velocity_range_time_plot(self):
        """
        plots a velocity range-time plot for
        beam 5 with the reversed jet colour mapping
        """
        pydarn.RTP.plot_range_time(self.fitacf_data, parameter='v',
                                   beam_num=5, color_map='jet_r')
        plt.title("Velocity with reversed jet color map")
        plt.show()

    def test_velocity_error_range_time_plot(self):
        """
        plots velocity error range time plot which is not a pre-set
        parameter also added extra settings for the color bar.
        """
        pydarn.RTP.plot_range_time(self.fitacf_data, parameter='v_e',
                                   beam_num=5, color_map='jet_r',
                                   color_bar_label="velocity error $m/s$",
                                   boundary=(-200, 200))
        plt.title("Non-standard parameter: Velocity error\n"
                  " with reversed jet color map")
        plt.show()

    def test_power_range_time_plot(self):
        """
        plots power range-time with ground scatter
        """
        pydarn.RTP.plot_range_time(self.fitacf_data, parameter='p_l',
                                   beam_num=7, ground_scatter=True)
        plt.title("Elevation with Ground Scatter")
        plt.show()

    def test_multiplots_range_time_plt(self):
        """
        plots multiple range-time plots using subplots
        """
        plt.subplot(2, 1, 1)
        plt.title("Subplots using plt method")
        pydarn.RTP.plot_range_time(self.fitacf_data, parameter='elv',
                                   beam_num=7)
        plt.subplot(2, 1, 2)
        pydarn.RTP.plot_range_time(self.fitacf_data, parameter='elv',
                                   beam_num=15)
        plt.show()

    def test_axes_object_range_time_plot(self):
        """
        plots elevation range-time plot using axes object
        """
        fig, ax = plt.subplots()
        pydarn.RTP.plot_range_time(self.fitacf_data, parameter='elv',
                                   beam_num=7, ax=ax)
        ax.set_xlabel("Date (UTC)")
        ax.set_ylabel("Elevation $degrees$")
        fig.suptitle("RTP plot using Axes object")
        plt.show()

    def test_multiplots_axes_object_range_time_plot(self):
        """
        plots multi elevation plots using axes object
        """
        fig, (ax1, ax2) = plt.subplots(2, 1)
        pydarn.RTP.plot_range_time(self.fitacf_data, parameter='elv',
                                   beam_num=7, ax=ax1)
        ax1.set_ylabel("Elevation $degrees$")

        pydarn.RTP.plot_range_time(self.fitacf_data, parameter='elv',
                                   beam_num=15, ax=ax2)
        ax2.set_xlabel("Date (UTC)")
        ax2.set_ylabel("Elevation $degrees$")

        fig.suptitle("RTP subplots using Axes Object")
        plt.show()

    def test_multichannel_axes_object_range_time_plot(self):
        """
        plots multi elevation plots using axes object
        """
        fig, (ax1, ax2) = plt.subplots(2, 1)
        pydarn.RTP.plot_range_time(self.fitacf_data, parameter='elv',
                                   beam_num=7, ax=ax1, channel=1)
        ax1.set_ylabel("ch. 1")

        pydarn.RTP.plot_range_time(self.fitacf_data, parameter='elv',
                                   beam_num=7, ax=ax2,
                                   channel=2)
        ax2.set_xlabel("Date (UTC)")
        ax2.set_ylabel("ch. 2")

        fig.suptitle("RTP subplots using Axes Object")
        plt.show()

    def test_zero_data_to_plot(self):
        """
        raise an error of no data found because the time zone
        are out of the time range specified.
        """
        with self.assertRaises(pydarn.rtp_exceptions.RTPNoDataFoundError):
            pydarn.RTP.plot_range_time(self.fitacf_data, parameter='elv',
                                       beam_num=7,
                                       time_span=(datetime(2018, 12, 8, 0, 0),
                                                  datetime(2018, 12, 8, 8, 0)),
                                       ground_scatter=True)

    def test_gapped_data_range_time_plt(self):
        """
        tests if gapped data would be plotted correctly.
        Loops over the fitacf data and excludes some of
        the records to make it a gapped set of data
        """
        gapped_data = []
        for i in range(0, 500):
            gapped_data.append(self.fitacf_data[i])
        for i in range(5000, 10000):
            gapped_data.append(self.fitacf_data[i])

        pydarn.RTP.plot_range_time(gapped_data, parameter='elv',
                                   beam_num=7, ground_scatter=True,
                                   boundary=(0, 57))
        plt.title("Gapped Elevation Data")
        plt.show()

    def test_time_span_range_time_plot(self):
        """
        plots an elevation range-time plot for a given time range
        """
        pydarn.RTP.plot_range_time(self.fitacf_data, parameter='elv',
                                   beam_num=7,
                                   time_span=(datetime(2018, 2, 20, 0, 0),
                                              datetime(2018, 2, 20, 8, 0)),
                                   ground_scatter=True)
        plt.title("Time range between 00:00 - 08:00")
        plt.show()

    def test_range_time_plot_for_all_beams(self):
        """
        plots an elevation range-time plot for all beams
        """
        pydarn.RTP.plot_range_time(self.fitacf_data, parameter='elv',
                                   beam_num="all")
        plt.title("Elevation plot of all beams")
        plt.show()

    def test_summary_range_time_plot(self):
        """
        plots four parameter range-time plots similar to a summary plots
        """
        plt.subplot(4, 1, 1)
        plt.title("Summary style plot")
        pydarn.RTP.plot_range_time(self.fitacf_data, parameter='elv',
                                   beam_num=7)
        plt.subplot(4, 1, 2)
        pydarn.RTP.plot_range_time(self.fitacf_data, parameter='p_l',
                                   beam_num=7)

        plt.subplot(4, 1, 3)
        pydarn.RTP.plot_range_time(self.fitacf_data, parameter='v',
                                   beam_num=7, color_map='jet_r')

        plt.subplot(4, 1, 4)
        pydarn.RTP.plot_range_time(self.fitacf_data,
                                   parameter='w_l',
                                   beam_num=7)

        plt.show()

    def test_range_time_data_format_plot(self):
        """
        plot a default rang-time plot with a different date
        time format
        """
        pydarn.RTP.plot_range_time(self.fitacf_data, date_fmt="%H:%M")
        plt.xlabel("Date format HH:MM")
        plt.title("Change in date format")
        plt.show()

    def test_range_time_plot_with_no_color_bar(self):
        """
        plots a range-time plot with no color bar
        """
        pydarn.RTP.plot_range_time(self.fitacf_data, parameter='p_l',
                                   color_bar=False)
        plt.title("Elevation, No Color Bar")
        plt.show()

<<<<<<< HEAD
    def test_calling_time_series_parameter_for_range_time_plot(self):
        """
        Raise an incorrect plot error because a time-series parameter is
        selected for a range-time plot
        """
        with self.assertRaises(pydarn.rtp_exceptions.RTPIncorrectPlotMethodError):
            pydarn.RTP.plot_range_time(self.fitacf_data, parameter='noise.sky',
                                       beam_num="all")

=======
>>>>>>> 0d8648ab
    def test_calling_scalar_parameter_for_range_time_plot(self):
        """
        Raises an incorrect plot error because a scalar parameter is selected
        for a range-time plot
        """
        with self.assertRaises(pydarn.rtp_exceptions.RTPIncorrectPlotMethodError):
            pydarn.RTP.plot_range_time(self.fitacf_data, parameter='stid',
                                       beam_num="all")

    def test_calling_non_existant_parameter(self):
        """
        Raises an unknown parameter error because a dummy parameter is passed
        that does not exist in the fitacf data
        """
        with self.assertRaises(pydarn.rtp_exceptions.RTPUnknownParameter):
            pydarn.RTP.plot_range_time(self.fitacf_data, parameter='dummy',
                                       beam_num="all")

    def test_simple_time_series_plot(self):
        """
        plots a simple time series plot
        """
        pydarn.RTP.plot_time_series(self.fitacf_data, parameter='frequency',
                                    beam_num=7)
        plt.ylim(8, 18)
        plt.title("Simple Frequency plot for Beam 7")
        plt.show()

if __name__ == '__main__':
    unittest.main()<|MERGE_RESOLUTION|>--- conflicted
+++ resolved
@@ -15,10 +15,7 @@
         Runs once before all tests are ran. Loads and reads in the
         fitacf file that will be used in all the unit tests.
         """
-<<<<<<< HEAD
-=======
         #fitacf_file = "../testfiles/20190203.0001.00.fhw.fitacf3"
->>>>>>> 0d8648ab
         fitacf_file = "../testfiles/20180220.C0.rkn.fitacf"
         darn_read = pydarn.DarnRead(fitacf_file)
         cls.fitacf_data = darn_read.read_fitacf()
@@ -390,18 +387,6 @@
         plt.title("Elevation, No Color Bar")
         plt.show()
 
-<<<<<<< HEAD
-    def test_calling_time_series_parameter_for_range_time_plot(self):
-        """
-        Raise an incorrect plot error because a time-series parameter is
-        selected for a range-time plot
-        """
-        with self.assertRaises(pydarn.rtp_exceptions.RTPIncorrectPlotMethodError):
-            pydarn.RTP.plot_range_time(self.fitacf_data, parameter='noise.sky',
-                                       beam_num="all")
-
-=======
->>>>>>> 0d8648ab
     def test_calling_scalar_parameter_for_range_time_plot(self):
         """
         Raises an incorrect plot error because a scalar parameter is selected
