# Copyright 2019 SuperDARN Canada, University of Saskatchewan
# Author: Marci Detwiller
"""
This test suite is to test the implementation for the following classes:
    BorealisRead
    BorealisWrite
    BorealisConvert
Support for the following Borealis file types:
    rawrf
    antennas_iq
    bfiq
    rawacf
And supports conversion of the following Borealis -> SDARN DMap types:
    bfiq -> iqdat
    rawacf -> rawacf
"""
import bz2
import collections
import copy
import filecmp
import logging
import numpy as np
import os
import pytest
import random
import tables
import unittest

import pydarn

from collections import OrderedDict

from borealis_rawacf_data_sets import (borealis_array_rawacf_data,
                                       borealis_site_rawacf_data)
from borealis_bfiq_data_sets import (borealis_array_bfiq_data,
                                     borealis_site_bfiq_data)

pydarn_logger = logging.getLogger('pydarn')

# Site Test files
borealis_site_bfiq_file = "/home/marci/data/borealis-v05/20200303.2143.00.sas.0.bfiq.hdf5.site"
borealis_site_rawacf_file = "/home/marci/data/borealis-v05/20200303.2143.00.sas.0.rawacf.hdf5.site"
borealis_site_antennas_iq_file = "/home/marci/data/borealis-v05/20200303.2143.00.sas.0.antennas_iq.hdf5.site"
borealis_site_rawrf_file = ""

# Array Test files
borealis_array_bfiq_file = "/home/marci/data/borealis-v05/20200303.2143.00.sas.0.bfiq.hdf5"
borealis_array_rawacf_file = "/home/marci/data/borealis-v05/20200303.2143.00.sas.0.rawacf.hdf5"
borealis_array_antennas_iq_file = "/home/marci/data/borealis-v05/20200303.2143.00.sas.0.antennas_iq.hdf5"

# # Site Test files
# borealis_site_bfiq_file = "/home/marci/data/borealis-v04/20200311.1734.00.sas.0.bfiq.hdf5.site"
# borealis_site_rawacf_file = "/home/marci/data/borealis-v04/20200311.1734.00.sas.0.rawacf.hdf5.site"
# borealis_site_antennas_iq_file = "/home/marci/data/borealis-v04/20200311.1734.00.sas.0.antennas_iq.hdf5.site"
# borealis_site_rawrf_file = ""

# # Array Test files
# borealis_array_bfiq_file = "/home/marci/data/borealis-v04/20200311.1734.00.sas.0.bfiq.hdf5"
# borealis_array_rawacf_file = "/home/marci/data/borealis-v04/20200311.1734.00.sas.0.rawacf.hdf5"
# borealis_array_antennas_iq_file = "/home/marci/data/borealis-v04/20200311.1734.00.sas.0.antennas_iq.hdf5"

# Problem files TODO
borealis_site_extra_field_file = ""
borealis_site_missing_field_file = ""
borealis_site_incorrect_data_format_file = ""

borealis_array_extra_field_file = ""
borealis_array_missing_field_file = ""
borealis_array_incorrect_data_format_file = ""
borealis_array_num_records_error_file = ""
borealis_empty_file = "../test_files/empty.rawacf"


@pytest.mark.skip
class TestBorealisRead(unittest.TestCase):
    """
    Testing class for BorealisSiteRead
    """

    def setUp(self):
        self.rawacf_site_file_path = borealis_site_rawacf_file
        self.bfiq_site_file_path = borealis_site_bfiq_file
        self.antennas_site_file_path = borealis_site_antennas_iq_file
        self.rawrf_site_file_path = borealis_site_rawrf_file
        self.nonexistent_dir_path = './dog/somefile.rawacf'
        self.nonexistent_file_path = '../test_files/somefile.rawacf'
        self.empty_file_path = borealis_empty_file
        self.rawacf_array_file_path = borealis_array_rawacf_file
        self.bfiq_array_file_path = borealis_array_bfiq_file
        self.antennas_array_file_path = borealis_array_antennas_iq_file

    def test_read_site_bfiq(self):
        """
        Test reading records from bfiq.

        Checks:
            - returns correct data structures, both records and arrays
                (restructuring happens internally)
            - returns expected values
        """
        dm = pydarn.BorealisRead(self.bfiq_site_file_path, 'bfiq', 'site')
        records = dm.records
        first_record = records[dm.record_names[0]]
        self.assertIsInstance(records, collections.OrderedDict)
        self.assertIsInstance(first_record, dict)
        self.assertIsInstance(first_record['num_slices'], np.int64)

        arrays = dm.arrays
        self.assertIsInstance(arrays, dict)
        self.assertIsInstance(arrays['num_slices'], np.ndarray)
        self.assertIsInstance(arrays['num_slices'][0], np.int64)
        del dm, records, arrays

    def test_read_site_rawacf(self):
        """
        Test reading records from rawacf.

        Checks:
            - returns correct data structures, both records and arrays
                (restructuring happens internally)
            - returns expected values
        """
        dm = pydarn.BorealisRead(self.rawacf_site_file_path, 'rawacf',
                                 'site')
        records = dm.records
        first_record = records[dm.record_names[0]]
        self.assertIsInstance(records, collections.OrderedDict)
        self.assertIsInstance(first_record, dict)
        self.assertIsInstance(first_record['num_slices'], np.int64)

        arrays = dm.arrays
        self.assertIsInstance(arrays, dict)
        self.assertIsInstance(arrays['num_slices'], np.ndarray)
        self.assertIsInstance(arrays['num_slices'][0], np.int64)
        del dm, records, arrays

    def test_read_site_antennas_iq(self):
        """
        Test reading records from antennas_iq.

        Checks:
            - returns correct data structures, both records and arrays
                (restructuring happens internally)
            - returns expected values
        """
        dm = pydarn.BorealisRead(self.antennas_site_file_path,
                                 'antennas_iq', 'site')
        records = dm.records
        first_record = records[dm.record_names[0]]
        self.assertIsInstance(records, collections.OrderedDict)
        self.assertIsInstance(first_record, dict)
        self.assertIsInstance(first_record['num_slices'], np.int64)

        arrays = dm.arrays
        self.assertIsInstance(arrays, dict)
        self.assertIsInstance(arrays['num_slices'], np.ndarray)
        self.assertIsInstance(arrays['num_slices'][0], np.int64)
        del dm, records, arrays

    # TODO add rawrf file for test
    # def test_read_site_rawrf(self):
    #     """
    #     Test reading records from antennas_iq.

    #     Checks:
    #         - returns correct data structures
    #         - returns expected values
    #     """
    #     dm = pydarn.BorealisSiteRead(self.rawrf_site_file_path, 'rawrf',
    #                                  'site')
    #     records = dm.records
    #     first_record = records[dm.record_names[0]]
    #     self.assertIsInstance(records, collections.OrderedDict)
    #     self.assertIsInstance(first_record, dict)
    #     self.assertIsInstance(first_record['num_slices'], np.int64)

    def test_read_array_bfiq(self):
        """
        Test reading records from bfiq.

        Checks:
            - returns correct data structures, both records and arrays
                (restructuring happens internally)
            - returns expected values
        """
        dm = pydarn.BorealisRead(self.bfiq_array_file_path, 'bfiq', 'array')
        arrays = dm.arrays
        self.assertIsInstance(arrays, dict)
        self.assertIsInstance(arrays['num_slices'], np.ndarray)
        self.assertIsInstance(arrays['num_slices'][0], np.int64)

        records = dm.records
        first_record = records[dm.record_names[0]]
        self.assertIsInstance(records, collections.OrderedDict)
        self.assertIsInstance(first_record, dict)
        self.assertIsInstance(first_record['num_slices'], np.int64)
        del dm, records, arrays

    def test_read_array_rawacf(self):
        """
        Test reading records from rawacf.

        Checks:
            - returns correct data structures, both records and arrays
                (restructuring happens internally)
            - returns expected values
        """
        dm = pydarn.BorealisRead(self.rawacf_array_file_path, 'rawacf',
                                 'array')
        arrays = dm.arrays
        self.assertIsInstance(arrays, dict)
        self.assertIsInstance(arrays['num_slices'], np.ndarray)
        self.assertIsInstance(arrays['num_slices'][0], np.int64)

        records = dm.records
        first_record = records[dm.record_names[0]]
        self.assertIsInstance(records, collections.OrderedDict)
        self.assertIsInstance(first_record, dict)
        self.assertIsInstance(first_record['num_slices'], np.int64)
        del dm, records, arrays

    def test_read_array_antennas_iq(self):
        """
        Test reading records from bfiq.

        Checks:
            - returns correct data structures, both records and arrays
                (restructuring happens internally)
            - returns expected values
        """
        dm = pydarn.BorealisRead(self.antennas_array_file_path,
                                 'antennas_iq', 'array')
        arrays = dm.arrays
        self.assertIsInstance(arrays, dict)
        self.assertIsInstance(arrays['num_slices'], np.ndarray)
        self.assertIsInstance(arrays['num_slices'][0], np.int64)

        records = dm.records
        first_record = records[dm.record_names[0]]
        self.assertIsInstance(records, collections.OrderedDict)
        self.assertIsInstance(first_record, dict)
        self.assertIsInstance(first_record['num_slices'], np.int64)
        del dm, records, arrays

    def test_return_reader(self):
        """
        Test the internal BorealisRead return_reader function which should
        be able to determine which structure of file to use
        if none is provided.
        """
        site_reader = pydarn.BorealisRead(self.bfiq_site_file_path, 'bfiq')
        record_data = site_reader.records
        random_key = random.choice(list(record_data.keys()))
        self.assertIsInstance(record_data[random_key]['num_slices'], np.int64)

        array_reader = pydarn.BorealisRead(self.bfiq_array_file_path, 'bfiq')
        array_data = array_reader.arrays
        self.assertIsInstance(array_data['num_slices'], np.ndarray)

    # READ FAILURE TESTS

    def test_incorrect_path(self):
        """
        Testing BorealisSiteRead and BorealisArrayRead constructor with
        a non-existent folder.

        Expected behaviour: raise OSError
        """
        self.assertRaises(OSError, pydarn.BorealisRead,
                          self.nonexistent_dir_path, 'rawacf', 'site')
        self.assertRaises(OSError, pydarn.BorealisRead,
                          self.nonexistent_dir_path, 'rawacf', 'array')

    def test_incorrect_file(self):
        """
        Tests if BorealisSiteRead and BorealisArrayRead constructor with
        a non-existent file

        Expected behaviour: raises OSError
        """
        self.assertRaises(OSError, pydarn.BorealisRead,
                          self.nonexistent_file_path, 'rawacf', 'site')
        self.assertRaises(OSError, pydarn.BorealisRead,
                          self.nonexistent_file_path, 'rawacf', 'array')

    def test_empty_file(self):
        """
        Tests if BorealisSiteRead and BorealisArrayRead constructor with
        an empty file

        Expected behaviour: raise OSError, unable to open
            (file signature not found)
            or raises HDF5ExtError (not an HDF5 file)
        """
        self.assertRaises(OSError,
                          pydarn.BorealisRead, self.empty_file_path, 'rawacf',
                          'site')
        HDF5ExtError = tables.exceptions.HDF5ExtError
        self.assertRaises((OSError, HDF5ExtError),
                          pydarn.BorealisRead, self.empty_file_path, 'rawacf',
                          'array')

    def test_wrong_borealis_filetype(self):
        """
        Provide the wrong filetype.
        """
        wrong_filetype_exceptions = \
                (pydarn.borealis_exceptions.BorealisExtraFieldError,
                 pydarn.borealis_exceptions.BorealisFieldMissingError,
                 pydarn.borealis_exceptions.BorealisDataFormatTypeError)
        self.assertRaises(wrong_filetype_exceptions,
                  pydarn.BorealisRead, self.bfiq_site_file_path, 'antennas_iq',
                  'site')

    def test_wrong_borealis_file_structure(self):
        """
        Provide the wrong file structure.
        """
        wrong_file_structure_exceptions = \
                (pydarn.borealis_exceptions.BorealisStructureError)
        self.assertRaises(wrong_file_structure_exceptions,
                  pydarn.BorealisRead, self.bfiq_site_file_path, 'bfiq',
                  'array')
        self.assertRaises(wrong_file_structure_exceptions,
                  pydarn.BorealisRead, self.bfiq_array_file_path, 'bfiq',
                  'site')

@pytest.mark.skip
class TestBorealisWrite(unittest.TestCase):
    """
    Tests BorealisWrite class
    """

    def setUp(self):
        self.rawacf_site_data = copy.deepcopy(
            borealis_site_rawacf_data)
        self.rawacf_site_missing_field = copy.deepcopy(
            borealis_site_rawacf_data)
        self.rawacf_site_extra_field = copy.deepcopy(
            borealis_site_rawacf_data)
        self.rawacf_site_incorrect_fmt = copy.deepcopy(
            borealis_site_rawacf_data)
        self.bfiq_site_data = copy.deepcopy(
            borealis_site_bfiq_data)
        self.bfiq_site_missing_field = copy.deepcopy(
            borealis_site_bfiq_data)
        self.bfiq_site_extra_field = copy.deepcopy(
            borealis_site_bfiq_data)
        self.bfiq_site_incorrect_fmt = copy.deepcopy(
            borealis_site_bfiq_data)

        self.rawacf_array_data = copy.deepcopy(
            borealis_array_rawacf_data)
        self.rawacf_array_missing_field = copy.deepcopy(
            borealis_array_rawacf_data)
        self.rawacf_array_extra_field = copy.deepcopy(
            borealis_array_rawacf_data)
        self.rawacf_array_incorrect_fmt = copy.deepcopy(
            borealis_array_rawacf_data)
        self.bfiq_array_data = copy.deepcopy(
            borealis_array_bfiq_data)
        self.bfiq_array_missing_field = copy.deepcopy(
            borealis_array_bfiq_data)
        self.bfiq_array_extra_field = copy.deepcopy(
            borealis_array_bfiq_data)
        self.bfiq_array_incorrect_fmt = copy.deepcopy(
            borealis_array_bfiq_data)

    # Read/write tests to check input vs output
    def check_dictionaries_are_same(self, dict1, dict2):

        self.assertEqual(sorted(list(dict1.keys())), sorted(list(dict2.keys())))
        for key1, value1 in dict1.items():
            if isinstance(value1, dict) or isinstance(value1, OrderedDict):
                self.check_dictionaries_are_same(value1, dict2[key1])
            elif isinstance(value1, np.ndarray):
                self.assertTrue((value1 == dict2[key1]).all())
            else:
                self.assertEqual(value1, dict2[key1])

        return True

    def test_writing_site_rawacf(self):
        """
        Tests write_rawacf method - writes a rawacf file

        Expected behaviour
        ------------------
        Rawacf file is produced
        """
        test_file = "./test_rawacf.rawacf.hdf5"
        writer = pydarn.BorealisWrite(test_file,
                                      self.rawacf_site_data, 'rawacf', 'site')
        # only testing the file is created since it should only be created
        # at the last step after all checks have passed
        # Testing the integrity of the insides of the file will be part of
        # integration testing since we need BorealisSiteRead for that.
        self.assertTrue(os.path.isfile(test_file))
        reader = pydarn.BorealisRead(test_file, 'rawacf', 'site')
        records = reader.records
        dictionaries_are_same = self.check_dictionaries_are_same(records,
                                    self.rawacf_site_data)
        self.assertTrue(dictionaries_are_same)
        os.remove(test_file)

    def test_missing_field_site_rawacf(self):
        """
        Tests write_rawacf method - writes a rawacf structure file for the
        given data

        Expected behaviour
        ------------------
        Raises BorealisFieldMissingError - because the rawacf data is
        missing field num_sequences
        """

        keys = sorted(list(self.rawacf_site_missing_field.keys()))
        del self.rawacf_site_missing_field[keys[0]]['num_sequences']

        try:
            writer = pydarn.BorealisWrite("test_rawacf.rawacf.hdf5",
                self.rawacf_site_missing_field, 'rawacf', 'site')
        except pydarn.borealis_exceptions.BorealisFieldMissingError as err:
            self.assertEqual(err.fields, {'num_sequences'})
            self.assertEqual(err.record_name, keys[0])

    def test_extra_field_site_rawacf(self):
        """
        Tests write_rawacf method - writes a rawacf structure file for the
        given data

        Expected behaviour
        ------------------
        Raises BorealisExtraFieldError because the rawacf data
        has an extra field dummy
        """
        keys = sorted(list(self.rawacf_site_extra_field.keys()))
        self.rawacf_site_extra_field[keys[0]]['dummy'] = 'dummy'
        try:
            writer = pydarn.BorealisWrite("test_rawacf.rawacf.hdf5",
                self.rawacf_site_extra_field, 'rawacf', 'site')
        except pydarn.borealis_exceptions.BorealisExtraFieldError as err:
            self.assertEqual(err.fields, {'dummy'})
            self.assertEqual(err.record_name, keys[0])

    def test_incorrect_data_format_site_rawacf(self):
        """
        Tests write_rawacf method - writes a rawacf structure file for the
        given data

        Expected Behaviour
        -------------------
        Raises BorealisDataFormatTypeError because the rawacf data has the
        wrong type for the scan_start_marker field
        """
        keys = sorted(list(self.rawacf_site_incorrect_fmt.keys()))
        self.rawacf_site_incorrect_fmt[keys[0]]['scan_start_marker'] = 1

        try:
            writer = pydarn.BorealisWrite("test_rawacf.rawacf.hdf5",
                self.rawacf_site_incorrect_fmt, 'rawacf', 'site')
        except pydarn.borealis_exceptions.BorealisDataFormatTypeError as err:
            self.assertEqual(
                err.incorrect_types['scan_start_marker'], "<class 'numpy.bool_'>")
            self.assertEqual(err.record_name, keys[0])

    def test_writing_site_bfiq(self):
        """
        Tests write_bfiq method - writes a bfiq file

        Expected behaviour
        ------------------
        bfiq file is produced
        """
        test_file = "./test_bfiq.bfiq.hdf5"
        writer = pydarn.BorealisWrite(test_file,
                                      self.bfiq_site_data, 'bfiq', 'site')
        # only testing the file is created since it should only be created
        # at the last step after all checks have passed
        # Testing the integrity of the insides of the file will be part of
        # integration testing since we need BorealisSiteRead for that.
        self.assertTrue(os.path.isfile(test_file))
        reader = pydarn.BorealisRead(test_file, 'bfiq', 'site')
        records = reader.records
        dictionaries_are_same = self.check_dictionaries_are_same(records,
                                     self.bfiq_site_data)
        self.assertTrue(dictionaries_are_same)
        os.remove(test_file)

    def test_missing_field_site_bfiq(self):
        """
        Tests write_bfiq method - writes a bfiq structure file for the
        given data

        Expected behaviour
        ------------------
        Raises BorealisFieldMissingError - because the bfiq data is
        missing field antenna_arrays_order
        """
        keys = sorted(list(self.bfiq_site_missing_field.keys()))
        del self.bfiq_site_missing_field[keys[0]]['antenna_arrays_order']

        try:
            writer = pydarn.BorealisWrite("test_bfiq.bfiq.hdf5",
                self.bfiq_site_missing_field, 'bfiq', 'site')
        except pydarn.borealis_exceptions.BorealisFieldMissingError as err:
            self.assertEqual(err.fields, {'antenna_arrays_order'})
            self.assertEqual(err.record_name, keys[0])

    def test_extra_field_site_bfiq(self):
        """
        Tests write_bfiq method - writes a bfiq structure file for the
        given data

        Expected behaviour
        ------------------
        Raises BorealisExtraFieldError because the bfiq data
        has an extra field dummy
        """
        keys = sorted(list(self.bfiq_site_extra_field.keys()))
        self.bfiq_site_extra_field[keys[0]]['dummy'] = 'dummy'

        try:
            writer = pydarn.BorealisWrite("test_bfiq.bfiq.hdf5",
                self.bfiq_site_extra_field, 'bfiq', 'site')
        except pydarn.borealis_exceptions.BorealisExtraFieldError as err:
            self.assertEqual(err.fields, {'dummy'})
            self.assertEqual(err.record_name, keys[0])

    def test_incorrect_data_format_site_bfiq(self):
        """
        Tests write_bfiq method - writes a bfiq structure file for the
        given data

        Expected Behaviour
        -------------------
        Raises BorealisDataFormatTypeError because the bfiq data has the
        wrong type for the first_range_rtt field
        """
        keys = sorted(list(self.bfiq_site_incorrect_fmt.keys()))
        self.bfiq_site_incorrect_fmt[keys[0]]['first_range_rtt'] = 5


        try:
            writer = pydarn.BorealisWrite("test_bfiq.bfiq.hdf5",
                self.bfiq_site_incorrect_fmt, 'bfiq', 'site')
        except pydarn.borealis_exceptions.BorealisDataFormatTypeError as err:
            self.assertEqual(
                err.incorrect_types['first_range_rtt'], "<class 'numpy.float32'>")
            self.assertEqual(err.record_name, keys[0])

    def test_writing_array_rawacf(self):
        """
        Tests write_rawacf method - writes a rawacf file

        Expected behaviour
        ------------------
        Rawacf file is produced
        """
        test_file = "test_rawacf.rawacf.hdf5"
        writer = pydarn.BorealisWrite(test_file,
                                      self.rawacf_array_data, 'rawacf',
                                      'array')
        self.assertTrue(os.path.isfile(test_file))
        reader = pydarn.BorealisRead(test_file, 'rawacf', 'array')
        data = reader.arrays
        dictionaries_are_same = self.check_dictionaries_are_same(data,
                                        self.rawacf_array_data)
        self.assertTrue(dictionaries_are_same)
        os.remove(test_file)

    def test_missing_field_array_rawacf(self):
        """
        Tests write_rawacf method - writes a rawacf structure file for the
        given data

        Expected behaviour
        ------------------
        Raises BorealisFieldMissingError - because the rawacf data is
        missing field num_sequences
        """

        del self.rawacf_array_missing_field['num_sequences']

        try:
            writer = pydarn.BorealisWrite("test_rawacf.rawacf.hdf5",
                self.rawacf_array_missing_field, 'rawacf', 'array')
        except pydarn.borealis_exceptions.BorealisFieldMissingError as err:
            self.assertEqual(err.fields, {'num_sequences'})

    def test_extra_field_array_rawacf(self):
        """
        Tests write_rawacf method - writes a rawacf structure file for the
        given data

        Expected behaviour
        ------------------
        Raises BorealisExtraFieldError because the rawacf data
        has an extra field dummy
        """
        self.rawacf_array_extra_field['dummy'] = 'dummy'
        try:
            writer = pydarn.BorealisWrite("test_rawacf.rawacf.hdf5",
                self.rawacf_array_extra_field, 'rawacf', 'array')
        except pydarn.borealis_exceptions.BorealisExtraFieldError as err:
            self.assertEqual(err.fields, {'dummy'})

    def test_incorrect_data_format_array_rawacf(self):
        """
        Tests write_rawacf method - writes a rawacf structure file for the
        given data

        Expected Behaviour
        -------------------
        Raises BorealisDataFormatTypeError because the rawacf data has the
        wrong type for the scan_start_marker field
        """
        num_records = self.rawacf_array_incorrect_fmt['scan_start_marker'].shape[0]
        self.rawacf_array_incorrect_fmt['scan_start_marker'] = \
            np.array([1]  * num_records)

        try:
            writer = pydarn.BorealisWrite("test_rawacf.rawacf.hdf5",
                self.rawacf_array_incorrect_fmt, 'rawacf', 'array')
        except pydarn.borealis_exceptions.BorealisDataFormatTypeError as err:
            self.assertEqual(
                err.incorrect_types['scan_start_marker'], "np.ndarray of "\
                "<class 'numpy.bool_'>")

    def test_writing_array_bfiq(self):
        """
        Tests write_bfiq method - writes a bfiq file

        Expected behaviour
        ------------------
        bfiq file is produced
        """
        test_file = "test_bfiq.bfiq.hdf5"
        writer = pydarn.BorealisWrite(test_file,
                                      self.bfiq_array_data, 'bfiq', 'array')
        self.assertTrue(os.path.isfile(test_file))
        reader = pydarn.BorealisRead(test_file, 'bfiq', 'array')
        data = reader.arrays
        dictionaries_are_same = self.check_dictionaries_are_same(data,
                                        self.bfiq_array_data)
        self.assertTrue(dictionaries_are_same)
        os.remove(test_file)

    def test_missing_field_array_bfiq(self):
        """
        Tests write_bfiq method - writes a bfiq structure file for the
        given data

        Expected behaviour
        ------------------
        Raises BorealisFieldMissingError - because the bfiq data is
        missing field antenna_arrays_order
        """
        del self.bfiq_array_missing_field['antenna_arrays_order']

        try:
            writer = pydarn.BorealisWrite("test_bfiq.bfiq.hdf5",
                self.bfiq_array_missing_field, 'bfiq', 'array')
        except pydarn.borealis_exceptions.BorealisFieldMissingError as err:
            self.assertEqual(err.fields, {'antenna_arrays_order'})

    def test_extra_field_array_bfiq(self):
        """
        Tests write_bfiq method - writes a bfiq structure file for the
        given data

        Expected behaviour
        ------------------
        Raises BorealisExtraFieldError because the bfiq data
        has an extra field dummy
        """
        self.bfiq_array_extra_field['dummy'] = 'dummy'

        try:
            writer = pydarn.BorealisWrite("test_bfiq.bfiq.hdf5",
                self.bfiq_array_extra_field, 'bfiq', 'array')
        except pydarn.borealis_exceptions.BorealisExtraFieldError as err:
            self.assertEqual(err.fields, {'dummy'})

    def test_incorrect_data_format_array_bfiq(self):
        """
        Tests write_bfiq method - writes a bfiq structure file for the
        given data

        Expected Behaviour
        -------------------
        Raises BorealisDataFormatTypeError because the bfiq data has the
        wrong type for the first_range_rtt field
        """
        self.bfiq_array_incorrect_fmt['first_range_rtt'] = 5

        try:
            writer = pydarn.BorealisWrite("test_bfiq.bfiq.hdf5",
                self.bfiq_array_incorrect_fmt, 'bfiq', 'array')
        except pydarn.borealis_exceptions.BorealisDataFormatTypeError as err:
            self.assertEqual(
                err.incorrect_types['first_range_rtt'], "<class 'numpy.float32'>")

    # # WRITE FAILURE TESTS

    def test_wrong_borealis_filetype(self):
        """
        Provide the wrong filetype.
        """
        wrong_filetype_exceptions = \
                (pydarn.borealis_exceptions.BorealisExtraFieldError,
                 pydarn.borealis_exceptions.BorealisFieldMissingError,
                 pydarn.borealis_exceptions.BorealisDataFormatTypeError)
        self.assertRaises(wrong_filetype_exceptions,
                  pydarn.BorealisWrite, 'test_write_borealis_file.bfiq.hdf5',
                  self.bfiq_site_data, 'antennas_iq', 'site')

    def test_wrong_borealis_file_structure(self):
        """
        Provide the wrong file structure.
        """
        self.assertRaises(pydarn.borealis_exceptions.BorealisStructureError,
            pydarn.BorealisWrite, 'test_write_borealis_file.bfiq.hdf5',
            self.bfiq_site_data,  'rawacf', 'array')
        self.assertRaises(pydarn.borealis_exceptions.BorealisStructureError,
            pydarn.BorealisWrite, 'test_write_borealis_file.bfiq.hdf5',
            self.bfiq_array_data, 'rawacf', 'site')


@pytest.mark.skip
class TestBorealisConvert(unittest.TestCase):
    """
    Tests BorealisConvert class
    """

    def setUp(self):
        self.rawacf_array_data = copy.deepcopy(
            borealis_array_rawacf_data)
        self.bfiq_array_data = copy.deepcopy(
            borealis_array_bfiq_data)

        self.bfiq_test_file = "test_bfiq.bfiq.hdf5"
        writer = pydarn.BorealisWrite(self.bfiq_test_file,
                                      self.bfiq_array_data, 'bfiq', 'array')
        self.rawacf_test_file = "test_rawacf.rawacf.hdf5"
        writer = pydarn.BorealisWrite(self.rawacf_test_file,
                                      self.rawacf_array_data, 'rawacf', 'array')

        self.bfiqv05_test_file = borealis_site_bfiq_file
        self.rawacfv05_test_file = borealis_site_rawacf_file   

    def test_borealis_convert_to_rawacfv04(self):
        """
        Tests BorealisConvert to rawacf

        Expected behaviour
        ------------------
        write a SDARN DMap rawacf
        """
<<<<<<< HEAD
        converter = pydarn.BorealisConvert(self.rawacf_test_file, "rawacf", 
            "test_rawacf.rawacf.dmap", borealis_slice_id=0, borealis_file_structure='array')
=======
        converter = pydarn.BorealisConvert(self.rawacf_test_file, "rawacf",
            "test_rawacf.rawacf.dmap", 0, borealis_file_structure='array')
>>>>>>> 0c651df8
        self.assertTrue(os.path.isfile("test_rawacf.rawacf.dmap"))
        os.remove("test_rawacf.rawacf.dmap")

    def test_borealis_convert_to_iqdatv04(self):
        """
        Tests BorealisConvert to iqdat

        Expected behaviour
        ------------------
        write a SDARN DMap iqdat
        """
<<<<<<< HEAD
        converter = pydarn.BorealisConvert(self.bfiq_test_file, "bfiq", 
            "test_bfiq.bfiq.dmap", borealis_slice_id=0, borealis_file_structure='array')
        self.assertTrue(os.path.isfile("test_bfiq.bfiq.dmap"))
        os.remove("test_bfiq.bfiq.dmap")

    def test_borealis_convert_to_rawacfv05(self):
        """
        Tests BorealisConvert to rawacf

        Expected behaviour
        ------------------
        write a SDARN DMap rawacf
        """
        converter = pydarn.BorealisConvert(self.rawacfv05_test_file, "rawacf", 
            "test_rawacf.rawacf.dmap", borealis_file_structure='site')
        self.assertTrue(os.path.isfile("test_rawacf.rawacf.dmap"))
        os.remove("test_rawacf.rawacf.dmap")

    def test_borealis_convert_to_iqdatv05(self):
        """
        Tests BorealisConvert to iqdat

        Expected behaviour
        ------------------
        write a SDARN DMap iqdat
        """
        converter = pydarn.BorealisConvert(self.bfiqv05_test_file, "bfiq", 
            "test_bfiq.bfiq.dmap", borealis_file_structure='site')
=======
        converter = pydarn.BorealisConvert(self.bfiq_test_file, "bfiq",
            "test_bfiq.bfiq.dmap", 0, borealis_file_structure='array')
>>>>>>> 0c651df8
        self.assertTrue(os.path.isfile("test_bfiq.bfiq.dmap"))
        os.remove("test_bfiq.bfiq.dmap")


if __name__ == '__main__':
    """
    Runs the above class in a unittest system.
    """
    pydarn_logger.info("Starting Borealis unit testing")

    unittest.main()<|MERGE_RESOLUTION|>--- conflicted
+++ resolved
@@ -757,13 +757,8 @@
         ------------------
         write a SDARN DMap rawacf
         """
-<<<<<<< HEAD
         converter = pydarn.BorealisConvert(self.rawacf_test_file, "rawacf", 
             "test_rawacf.rawacf.dmap", borealis_slice_id=0, borealis_file_structure='array')
-=======
-        converter = pydarn.BorealisConvert(self.rawacf_test_file, "rawacf",
-            "test_rawacf.rawacf.dmap", 0, borealis_file_structure='array')
->>>>>>> 0c651df8
         self.assertTrue(os.path.isfile("test_rawacf.rawacf.dmap"))
         os.remove("test_rawacf.rawacf.dmap")
 
@@ -775,7 +770,6 @@
         ------------------
         write a SDARN DMap iqdat
         """
-<<<<<<< HEAD
         converter = pydarn.BorealisConvert(self.bfiq_test_file, "bfiq", 
             "test_bfiq.bfiq.dmap", borealis_slice_id=0, borealis_file_structure='array')
         self.assertTrue(os.path.isfile("test_bfiq.bfiq.dmap"))
@@ -804,10 +798,6 @@
         """
         converter = pydarn.BorealisConvert(self.bfiqv05_test_file, "bfiq", 
             "test_bfiq.bfiq.dmap", borealis_file_structure='site')
-=======
-        converter = pydarn.BorealisConvert(self.bfiq_test_file, "bfiq",
-            "test_bfiq.bfiq.dmap", 0, borealis_file_structure='array')
->>>>>>> 0c651df8
         self.assertTrue(os.path.isfile("test_bfiq.bfiq.dmap"))
         os.remove("test_bfiq.bfiq.dmap")
 
